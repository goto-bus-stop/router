# Changelog for the next release

All notable changes to Router will be documented in this file.

This project adheres to [Semantic Versioning](https://semver.org/spec/v2.0.0.html).

<!-- <KEEP> THIS IS AN SET OF TEMPLATES TO USE WHEN ADDING TO THE CHANGELOG.

## ❗ BREAKING ❗
## 🚀 Features
## 🐛 Fixes
## 📃 Configuration
Configuration changes will be [automatically migrated on load](https://www.apollographql.com/docs/router/configuration/overview#upgrading-your-router-configuration). However, you should update your source configuration files as these will become breaking changes in a future major release.
## 🛠 Maintenance
## 📚 Documentation
## 🥼 Experimental

## Example section entry format

### Headline ([Issue #ISSUE_NUMBER](https://github.com/apollographql/router/issues/ISSUE_NUMBER))

Description! And a link to a [reference](http://url)

By [@USERNAME](https://github.com/USERNAME) in https://github.com/apollographql/router/pull/PULL_NUMBER
</KEEP> -->
<<<<<<< HEAD

## 🚀 Features

### Update to Federation v2.3.0 ([Issue #2465](https://github.com/apollographql/router/issues/2465), [Issue #2485](https://github.com/apollographql/router/pull/2485) and [Issue #2489](https://github.com/apollographql/router/pull/2489))

This brings in Federation v2.3.0 execution support for:
- `@interfaceObject` (added to federation in [federation#2277](https://github.com/apollographql/federation/issues/2277)).
- the bug fix from [federation#2294](https://github.com/apollographql/federation/pull/2294).

By [@abernix](https://github.com/abernix) and [@o0Ignition0o](https://github.com/o0Ignition0o) in https://github.com/apollographql/router/pull/2462
By [@pcmanus](https://github.com/pcmanus) in https://github.com/apollographql/router/pull/2485 and https://github.com/apollographql/router/pull/2489

### Always deduplicate variables ([Issue #2387](https://github.com/apollographql/router/issues/2387))

Variable deduplication allows the router to reduce the number of entities that are requested from subgraphs if some of them are redundant, and as such reduce the size of subgraph responses. It has been available for a while but was not active by default. This is now always on.

By [@Geal](https://github.com/geal) in https://github.com/apollographql/router/pull/2445

### Add optional `Access-Control-Max-Age` header to CORS plugin ([Issue #2212](https://github.com/apollographql/router/issues/2212))

Adds new option called `max_age` to the existing `cors` object which will set the value returned in the [`Access-Control-Max-Age`](https://developer.mozilla.org/en-US/docs/Web/HTTP/Headers/Access-Control-Max-Age) header. As was the case previously, when this value is not set **no** value is returned.

It can be enabled using our standard time notation, as follows:

```
cors:
  max_age: 1day
```

By [@osamra-rbi](https://github.com/osamra-rbi) in https://github.com/apollographql/router/pull/2331

### Improved support for wildcards in `supergraph.path` configuration ([Issue #2406](https://github.com/apollographql/router/issues/2406))

You can now use a wildcard in supergraph endpoint `path` like this:

```yaml
supergraph:
  listen: 0.0.0.0:4000
  path: /graph*
```

In this example, the Router would respond to requests on both `/graphql` and `/graphiql`.

By [@bnjjj](https://github.com/bnjjj) in https://github.com/apollographql/router/pull/2410


## 🐛 Fixes

### Forbid caching `PERSISTED_QUERY_NOT_FOUND` responses ([Issue #2502](https://github.com/apollographql/router/issues/2502))

The router now sends a `cache-control: private, no-cache, must-revalidate` response header to clients, in addition to the existing `PERSISTED_QUERY_NOT_FOUND` error code on the response which was being sent previously.  This expanded behaviour occurs when when a persisted query hash could not be found and is important since such responses should **not** be cached by intermediary proxies/CDNs since the client will need to be able to send the full query directly to the Router on a subsequent request.

By [@o0Ignition0o](https://github.com/o0Ignition0o) in https://github.com/apollographql/router/pull/2503
### Listen on root URL when `/*` is set in `supergraph.path` configuration ([Issue #2471](https://github.com/apollographql/router/issues/2471))

This resolves a regression which occurred in Router 1.8 when using wildcard notation on a path-boundary, as such:

```yaml
supergraph:
  path: /*
```

This occurred due to an underlying [Axum upgrade](https://github.com/tokio-rs/axum/releases/tag/axum-v0.6.0) and resulted in failure to listen on `localhost` when a path was absent. We now special case `/*` to also listen to the URL without a path so you're able to call `http://localhost` (for example).

By [@bnjjj](https://github.com/bnjjj) in https://github.com/apollographql/router/pull/2472

### Return a proper timeout response ([Issue #2360](https://github.com/apollographql/router/issues/2360) [Issue #2400](https://github.com/apollographql/router/issues/240))

There was a regression where timeouts resulted in a HTTP response of `500 Internal Server Error`. This is now fixed with a test to guarantee it, the status code is now `504 Gateway Timeout` (instead of the previous `408 Request Timeout` which, was also incorrect in that it blamed the client).

There is also a new metric emitted called `apollo_router_timeout` to track when timeouts are triggered.

By [@Geal](https://github.com/geal) in https://github.com/apollographql/router/pull/2419

### Fix panic in schema parse error reporting ([Issue #2269](https://github.com/apollographql/router/issues/2269))

In order to support introspection, some definitions like `type __Field { … }` are implicitly added to schemas. This addition was done by string concatenation at the source level. In some cases like unclosed braces, a parse error could be reported at a position beyond the size of the original source. This would cause a panic because only the unconcatenated string is sent to the error reporting library `miette`.

Instead, the Router now parses introspection types separately and "concatenates" the definitions at the AST level.

By [@SimonSapin](https://github.com/SimonSapin) in https://github.com/apollographql/router/pull/2448

### Always accept compressed subgraph responses  ([Issue #2415](https://github.com/apollographql/router/issues/2415))

Previously, subgraph response decompression was only supported when subgraph request compression was _explicitly_ configured. This is now always active.

By [@Geal](https://github.com/geal) in https://github.com/apollographql/router/pull/2450

### Fix handling of root query operations not named `Query`

If you'd mapped your default `Query` type to something other than the default using `schema { query: OtherQuery }`, some parsing code in the Router would incorrectly return an error because it had previously assumed the default name of `Query`. The same case would have occurred if the root mutation type was not named `Mutation`.

This is now corrected and the Router understands the mapping.

By [@SimonSapin](https://github.com/SimonSapin) in https://github.com/apollographql/router/pull/2459

### Remove the `locations` field from subgraph errors ([Issue #2297](https://github.com/apollographql/router/issues/2297))

Subgraph errors can come with a `locations` field indicating which part of the query was causing issues, but it refers to the subgraph query generated by the query planner, and we have no way of translating it to locations in the client query. To avoid confusion, we've removed this field from the response until we can provide a more coherent way to map these errors back to the original operation.

By [@Geal](https://github.com/geal) in https://github.com/apollographql/router/pull/2442

### Emit metrics showing number of client connections ([issue #2384](https://github.com/apollographql/router/issues/2384))

New metrics are available to track the client connections:

- `apollo_router_session_count_total` indicates the number of currently connected clients
- `apollo_router_session_count_active` indicates the number of in flight GraphQL requests from connected clients.

This also fixes the behaviour when we reach the maximum number of file descriptors: instead of going into a busy loop, the router will wait a bit before accepting a new connection.

By [@Geal](https://github.com/geal) in https://github.com/apollographql/router/pull/2395

### `--dev` will no longer modify configuration that it does not directly touch ([Issue #2404](https://github.com/apollographql/router/issues/2404), [Issue #2481](https://github.com/apollographql/router/issues/2481))

Previously, the Router's `--dev` mode was operating against the configuration object model. This meant that it would sometimes replace pieces of configuration where it should have merely modified it.  Now, `--dev` mode will _override_ the following properties in the YAML config, but it will leave any adjacent configuration as it was:

```yaml
homepage:
  enabled: false
include_subgraph_errors:
  all: true
plugins:
  experimental.expose_query_plan: true
sandbox:
  enabled: true
supergraph:
  introspection: true
telemetry:
  tracing:
    experimental_response_trace_id:
      enabled: true
```

By [@bryncooke](https://github.com/bryncooke) in https://github.com/apollographql/router/pull/2489

## 🛠 Maintenance

### Improve #[serde(default)] attribute on structs ([Issue #2424](https://github.com/apollographql/router/issues/2424))

If all the fields of your `struct` have their default value then use the `#[serde(default)]` on the `struct` instead of on each field. If you have specific default values for a field, you'll have to create your own `impl Default` for the `struct`.

#### Correct approach

```rust
#[serde(deny_unknown_fields, default)]
struct Export {
    url: Url,
    enabled: bool
}

impl Default for Export {
  fn default() -> Self {
    Self {
      url: default_url_fn(),
      enabled: false
    }
  }
}
```

#### Discouraged approach

```rust
#[serde(deny_unknown_fields)]
struct Export {
    #[serde(default="default_url_fn")
    url: Url,
    #[serde(default)]
    enabled: bool
}
```

By [@bnjjj](https://github.com/bnjjj) in https://github.com/apollographql/router/pull/2424

## 📃 Configuration

Configuration changes will be [automatically migrated on load](https://www.apollographql.com/docs/router/configuration/overview#upgrading-your-router-configuration). However, you should update your source configuration files as these will become breaking changes in a future major release.

### `health-check` has been renamed to `health_check` ([Issue #2161](https://github.com/apollographql/router/issues/2161))

The `health_check` option in the configuration has been renamed to use `snake_case` rather than `kebab-case` for consistency with the other properties in the configuration:

```diff
-health-check:
+health_check:
   enabled: true
```

By [@bryncooke](https://github.com/bryncooke) in https://github.com/apollographql/router/pull/2451 and https://github.com/apollographql/router/pull/2463

## 📚 Documentation

### Disabling anonymous usage metrics ([Issue #2478](https://github.com/apollographql/router/issues/2478))

To disable the anonymous usage metrics, you set `APOLLO_TELEMETRY_DISABLED=true` in the environment.  The documentation previously said to use `1` as the value instead of `true`.  In the future, either will work, so this is primarily a bandaid for the immediate error.

By [@bnjjj](https://github.com/bnjjj) in https://github.com/apollographql/router/pull/2479

### `send_headers` and `send_variable_values` in `telemetry.apollo` ([Issue #2149](https://github.com/apollographql/router/issues/2149))

+ `send_headers`

  Provide this field to configure which request header names and values are included in trace data that's sent to Apollo Studio. Valid options are: `only` with an array, `except` with an array, `none`, `all`.

  The default value is `none``, which means no header names or values are sent to Studio. This is a security measure to prevent sensitive data from potentially reaching the Router.

+ `send_variable_values`

  Provide this field to configure which variable values are included in trace data that's sent to Apollo Studio. Valid options are: `only` with an array, `except` with an array, `none`, `all`.

  The default value is `none`, which means no variable values are sent to Studio. This is a security measure to prevent sensitive data from potentially reaching the Router.


By [@bnjjj](https://github.com/bnjjj) in https://github.com/apollographql/router/pull/2435

### Propagating headers between subgraphs ([Issue #2128](https://github.com/apollographql/router/issues/2128))

Passing headers between subgraph services is possible via Rhai script and we've added an example to the [header propagation](https://www.apollographql.com/docs/router/configuration/header-propagation) documentation.

By [@bryncooke](https://github.com/bryncooke) in https://github.com/apollographql/router/pull/2446

### Propagating response headers to clients ([Issue #1284](https://github.com/apollographql/router/issues/1284))

Passing headers from subgraph services to clients is possible via Rhai script and we've added an example to the [header propagation](https://www.apollographql.com/docs/router/configuration/header-propagation) documentation.

By [@lennyburdette](https://github.com/lennyburdette) in https://github.com/apollographql/router/pull/2474

### IPv6 listening instructions ([Issue #1835](https://github.com/apollographql/router/issues/1835))

Added instructions for how to represent IPv6 listening addresses to our [Overview](https://www.apollographql.com/docs/router/configuration/overview) documentation.

```yaml
supergraph:
  # The socket address and port to listen on.
  # Note that this must be quoted to avoid interpretation as a yaml array.
  listen: '[::1]:4000'
```

By [@bryncooke](https://github.com/bryncooke) in https://github.com/apollographql/router/pull/2440

## 🛠 Maintenance

### Parse schemas and queries with `apollo-compiler`

The Router now uses the higher-level representation (HIR) from `apollo-compiler` instead of using the AST from `apollo-parser` directly.  This is a first step towards replacing a bunch of code that grew organically during the Router's early days, with a general-purpose library with intentional design.  Internal data structures are unchanged for now.  Parsing behavior has been tested to be identical on a large corpus of schemas and queries.

By [@SimonSapin](https://github.com/SimonSapin) in https://github.com/apollographql/router/pull/2466

### Disregard value of `APOLLO_TELEMETRY_DISABLED` in Orbiter unit tests ([Issue #2487](https://github.com/apollographql/router/issues/2487))

The `orbiter::test::test_visit_args` tests were failing in the event that `APOLLO_TELEMETRY_DISABLED` was set, however this is now corrected.

By [@bryncooke](https://github.com/bryncooke) in https://github.com/apollographql/router/pull/2488

## 🥼 Experimental

### JWT authentication ([Issue #912](https://github.com/apollographql/router/issues/912))

As a result of UX feedback, we are modifying the experimental JWT configuration. The `jwks_url` parameter is renamed to `jwks_urls` and now expects to receive an array of URLs, rather than a single URL.

We've updated the [JWT Authentication documentation](apollographql.com/docs/router/configuration/authn-jwt) accordingly, however here's a short sample configuration example:

```yaml
authentication:
  experimental:
    jwt:
      jwks_urls:
        - https://dev-abcd1234.us.auth0.com/.well-known/jwks.json
```

By [@garypen](https://github.com/garypen) in https://github.com/apollographql/router/pull/2500
=======
>>>>>>> 4ceffa73
<|MERGE_RESOLUTION|>--- conflicted
+++ resolved
@@ -23,278 +23,3 @@
 
 By [@USERNAME](https://github.com/USERNAME) in https://github.com/apollographql/router/pull/PULL_NUMBER
 </KEEP> -->
-<<<<<<< HEAD
-
-## 🚀 Features
-
-### Update to Federation v2.3.0 ([Issue #2465](https://github.com/apollographql/router/issues/2465), [Issue #2485](https://github.com/apollographql/router/pull/2485) and [Issue #2489](https://github.com/apollographql/router/pull/2489))
-
-This brings in Federation v2.3.0 execution support for:
-- `@interfaceObject` (added to federation in [federation#2277](https://github.com/apollographql/federation/issues/2277)).
-- the bug fix from [federation#2294](https://github.com/apollographql/federation/pull/2294).
-
-By [@abernix](https://github.com/abernix) and [@o0Ignition0o](https://github.com/o0Ignition0o) in https://github.com/apollographql/router/pull/2462
-By [@pcmanus](https://github.com/pcmanus) in https://github.com/apollographql/router/pull/2485 and https://github.com/apollographql/router/pull/2489
-
-### Always deduplicate variables ([Issue #2387](https://github.com/apollographql/router/issues/2387))
-
-Variable deduplication allows the router to reduce the number of entities that are requested from subgraphs if some of them are redundant, and as such reduce the size of subgraph responses. It has been available for a while but was not active by default. This is now always on.
-
-By [@Geal](https://github.com/geal) in https://github.com/apollographql/router/pull/2445
-
-### Add optional `Access-Control-Max-Age` header to CORS plugin ([Issue #2212](https://github.com/apollographql/router/issues/2212))
-
-Adds new option called `max_age` to the existing `cors` object which will set the value returned in the [`Access-Control-Max-Age`](https://developer.mozilla.org/en-US/docs/Web/HTTP/Headers/Access-Control-Max-Age) header. As was the case previously, when this value is not set **no** value is returned.
-
-It can be enabled using our standard time notation, as follows:
-
-```
-cors:
-  max_age: 1day
-```
-
-By [@osamra-rbi](https://github.com/osamra-rbi) in https://github.com/apollographql/router/pull/2331
-
-### Improved support for wildcards in `supergraph.path` configuration ([Issue #2406](https://github.com/apollographql/router/issues/2406))
-
-You can now use a wildcard in supergraph endpoint `path` like this:
-
-```yaml
-supergraph:
-  listen: 0.0.0.0:4000
-  path: /graph*
-```
-
-In this example, the Router would respond to requests on both `/graphql` and `/graphiql`.
-
-By [@bnjjj](https://github.com/bnjjj) in https://github.com/apollographql/router/pull/2410
-
-
-## 🐛 Fixes
-
-### Forbid caching `PERSISTED_QUERY_NOT_FOUND` responses ([Issue #2502](https://github.com/apollographql/router/issues/2502))
-
-The router now sends a `cache-control: private, no-cache, must-revalidate` response header to clients, in addition to the existing `PERSISTED_QUERY_NOT_FOUND` error code on the response which was being sent previously.  This expanded behaviour occurs when when a persisted query hash could not be found and is important since such responses should **not** be cached by intermediary proxies/CDNs since the client will need to be able to send the full query directly to the Router on a subsequent request.
-
-By [@o0Ignition0o](https://github.com/o0Ignition0o) in https://github.com/apollographql/router/pull/2503
-### Listen on root URL when `/*` is set in `supergraph.path` configuration ([Issue #2471](https://github.com/apollographql/router/issues/2471))
-
-This resolves a regression which occurred in Router 1.8 when using wildcard notation on a path-boundary, as such:
-
-```yaml
-supergraph:
-  path: /*
-```
-
-This occurred due to an underlying [Axum upgrade](https://github.com/tokio-rs/axum/releases/tag/axum-v0.6.0) and resulted in failure to listen on `localhost` when a path was absent. We now special case `/*` to also listen to the URL without a path so you're able to call `http://localhost` (for example).
-
-By [@bnjjj](https://github.com/bnjjj) in https://github.com/apollographql/router/pull/2472
-
-### Return a proper timeout response ([Issue #2360](https://github.com/apollographql/router/issues/2360) [Issue #2400](https://github.com/apollographql/router/issues/240))
-
-There was a regression where timeouts resulted in a HTTP response of `500 Internal Server Error`. This is now fixed with a test to guarantee it, the status code is now `504 Gateway Timeout` (instead of the previous `408 Request Timeout` which, was also incorrect in that it blamed the client).
-
-There is also a new metric emitted called `apollo_router_timeout` to track when timeouts are triggered.
-
-By [@Geal](https://github.com/geal) in https://github.com/apollographql/router/pull/2419
-
-### Fix panic in schema parse error reporting ([Issue #2269](https://github.com/apollographql/router/issues/2269))
-
-In order to support introspection, some definitions like `type __Field { … }` are implicitly added to schemas. This addition was done by string concatenation at the source level. In some cases like unclosed braces, a parse error could be reported at a position beyond the size of the original source. This would cause a panic because only the unconcatenated string is sent to the error reporting library `miette`.
-
-Instead, the Router now parses introspection types separately and "concatenates" the definitions at the AST level.
-
-By [@SimonSapin](https://github.com/SimonSapin) in https://github.com/apollographql/router/pull/2448
-
-### Always accept compressed subgraph responses  ([Issue #2415](https://github.com/apollographql/router/issues/2415))
-
-Previously, subgraph response decompression was only supported when subgraph request compression was _explicitly_ configured. This is now always active.
-
-By [@Geal](https://github.com/geal) in https://github.com/apollographql/router/pull/2450
-
-### Fix handling of root query operations not named `Query`
-
-If you'd mapped your default `Query` type to something other than the default using `schema { query: OtherQuery }`, some parsing code in the Router would incorrectly return an error because it had previously assumed the default name of `Query`. The same case would have occurred if the root mutation type was not named `Mutation`.
-
-This is now corrected and the Router understands the mapping.
-
-By [@SimonSapin](https://github.com/SimonSapin) in https://github.com/apollographql/router/pull/2459
-
-### Remove the `locations` field from subgraph errors ([Issue #2297](https://github.com/apollographql/router/issues/2297))
-
-Subgraph errors can come with a `locations` field indicating which part of the query was causing issues, but it refers to the subgraph query generated by the query planner, and we have no way of translating it to locations in the client query. To avoid confusion, we've removed this field from the response until we can provide a more coherent way to map these errors back to the original operation.
-
-By [@Geal](https://github.com/geal) in https://github.com/apollographql/router/pull/2442
-
-### Emit metrics showing number of client connections ([issue #2384](https://github.com/apollographql/router/issues/2384))
-
-New metrics are available to track the client connections:
-
-- `apollo_router_session_count_total` indicates the number of currently connected clients
-- `apollo_router_session_count_active` indicates the number of in flight GraphQL requests from connected clients.
-
-This also fixes the behaviour when we reach the maximum number of file descriptors: instead of going into a busy loop, the router will wait a bit before accepting a new connection.
-
-By [@Geal](https://github.com/geal) in https://github.com/apollographql/router/pull/2395
-
-### `--dev` will no longer modify configuration that it does not directly touch ([Issue #2404](https://github.com/apollographql/router/issues/2404), [Issue #2481](https://github.com/apollographql/router/issues/2481))
-
-Previously, the Router's `--dev` mode was operating against the configuration object model. This meant that it would sometimes replace pieces of configuration where it should have merely modified it.  Now, `--dev` mode will _override_ the following properties in the YAML config, but it will leave any adjacent configuration as it was:
-
-```yaml
-homepage:
-  enabled: false
-include_subgraph_errors:
-  all: true
-plugins:
-  experimental.expose_query_plan: true
-sandbox:
-  enabled: true
-supergraph:
-  introspection: true
-telemetry:
-  tracing:
-    experimental_response_trace_id:
-      enabled: true
-```
-
-By [@bryncooke](https://github.com/bryncooke) in https://github.com/apollographql/router/pull/2489
-
-## 🛠 Maintenance
-
-### Improve #[serde(default)] attribute on structs ([Issue #2424](https://github.com/apollographql/router/issues/2424))
-
-If all the fields of your `struct` have their default value then use the `#[serde(default)]` on the `struct` instead of on each field. If you have specific default values for a field, you'll have to create your own `impl Default` for the `struct`.
-
-#### Correct approach
-
-```rust
-#[serde(deny_unknown_fields, default)]
-struct Export {
-    url: Url,
-    enabled: bool
-}
-
-impl Default for Export {
-  fn default() -> Self {
-    Self {
-      url: default_url_fn(),
-      enabled: false
-    }
-  }
-}
-```
-
-#### Discouraged approach
-
-```rust
-#[serde(deny_unknown_fields)]
-struct Export {
-    #[serde(default="default_url_fn")
-    url: Url,
-    #[serde(default)]
-    enabled: bool
-}
-```
-
-By [@bnjjj](https://github.com/bnjjj) in https://github.com/apollographql/router/pull/2424
-
-## 📃 Configuration
-
-Configuration changes will be [automatically migrated on load](https://www.apollographql.com/docs/router/configuration/overview#upgrading-your-router-configuration). However, you should update your source configuration files as these will become breaking changes in a future major release.
-
-### `health-check` has been renamed to `health_check` ([Issue #2161](https://github.com/apollographql/router/issues/2161))
-
-The `health_check` option in the configuration has been renamed to use `snake_case` rather than `kebab-case` for consistency with the other properties in the configuration:
-
-```diff
--health-check:
-+health_check:
-   enabled: true
-```
-
-By [@bryncooke](https://github.com/bryncooke) in https://github.com/apollographql/router/pull/2451 and https://github.com/apollographql/router/pull/2463
-
-## 📚 Documentation
-
-### Disabling anonymous usage metrics ([Issue #2478](https://github.com/apollographql/router/issues/2478))
-
-To disable the anonymous usage metrics, you set `APOLLO_TELEMETRY_DISABLED=true` in the environment.  The documentation previously said to use `1` as the value instead of `true`.  In the future, either will work, so this is primarily a bandaid for the immediate error.
-
-By [@bnjjj](https://github.com/bnjjj) in https://github.com/apollographql/router/pull/2479
-
-### `send_headers` and `send_variable_values` in `telemetry.apollo` ([Issue #2149](https://github.com/apollographql/router/issues/2149))
-
-+ `send_headers`
-
-  Provide this field to configure which request header names and values are included in trace data that's sent to Apollo Studio. Valid options are: `only` with an array, `except` with an array, `none`, `all`.
-
-  The default value is `none``, which means no header names or values are sent to Studio. This is a security measure to prevent sensitive data from potentially reaching the Router.
-
-+ `send_variable_values`
-
-  Provide this field to configure which variable values are included in trace data that's sent to Apollo Studio. Valid options are: `only` with an array, `except` with an array, `none`, `all`.
-
-  The default value is `none`, which means no variable values are sent to Studio. This is a security measure to prevent sensitive data from potentially reaching the Router.
-
-
-By [@bnjjj](https://github.com/bnjjj) in https://github.com/apollographql/router/pull/2435
-
-### Propagating headers between subgraphs ([Issue #2128](https://github.com/apollographql/router/issues/2128))
-
-Passing headers between subgraph services is possible via Rhai script and we've added an example to the [header propagation](https://www.apollographql.com/docs/router/configuration/header-propagation) documentation.
-
-By [@bryncooke](https://github.com/bryncooke) in https://github.com/apollographql/router/pull/2446
-
-### Propagating response headers to clients ([Issue #1284](https://github.com/apollographql/router/issues/1284))
-
-Passing headers from subgraph services to clients is possible via Rhai script and we've added an example to the [header propagation](https://www.apollographql.com/docs/router/configuration/header-propagation) documentation.
-
-By [@lennyburdette](https://github.com/lennyburdette) in https://github.com/apollographql/router/pull/2474
-
-### IPv6 listening instructions ([Issue #1835](https://github.com/apollographql/router/issues/1835))
-
-Added instructions for how to represent IPv6 listening addresses to our [Overview](https://www.apollographql.com/docs/router/configuration/overview) documentation.
-
-```yaml
-supergraph:
-  # The socket address and port to listen on.
-  # Note that this must be quoted to avoid interpretation as a yaml array.
-  listen: '[::1]:4000'
-```
-
-By [@bryncooke](https://github.com/bryncooke) in https://github.com/apollographql/router/pull/2440
-
-## 🛠 Maintenance
-
-### Parse schemas and queries with `apollo-compiler`
-
-The Router now uses the higher-level representation (HIR) from `apollo-compiler` instead of using the AST from `apollo-parser` directly.  This is a first step towards replacing a bunch of code that grew organically during the Router's early days, with a general-purpose library with intentional design.  Internal data structures are unchanged for now.  Parsing behavior has been tested to be identical on a large corpus of schemas and queries.
-
-By [@SimonSapin](https://github.com/SimonSapin) in https://github.com/apollographql/router/pull/2466
-
-### Disregard value of `APOLLO_TELEMETRY_DISABLED` in Orbiter unit tests ([Issue #2487](https://github.com/apollographql/router/issues/2487))
-
-The `orbiter::test::test_visit_args` tests were failing in the event that `APOLLO_TELEMETRY_DISABLED` was set, however this is now corrected.
-
-By [@bryncooke](https://github.com/bryncooke) in https://github.com/apollographql/router/pull/2488
-
-## 🥼 Experimental
-
-### JWT authentication ([Issue #912](https://github.com/apollographql/router/issues/912))
-
-As a result of UX feedback, we are modifying the experimental JWT configuration. The `jwks_url` parameter is renamed to `jwks_urls` and now expects to receive an array of URLs, rather than a single URL.
-
-We've updated the [JWT Authentication documentation](apollographql.com/docs/router/configuration/authn-jwt) accordingly, however here's a short sample configuration example:
-
-```yaml
-authentication:
-  experimental:
-    jwt:
-      jwks_urls:
-        - https://dev-abcd1234.us.auth0.com/.well-known/jwks.json
-```
-
-By [@garypen](https://github.com/garypen) in https://github.com/apollographql/router/pull/2500
-=======
->>>>>>> 4ceffa73
