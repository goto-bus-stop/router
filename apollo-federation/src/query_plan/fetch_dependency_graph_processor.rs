--- conflicted
+++ resolved
@@ -31,11 +31,7 @@
 /// (see `selectionCost` method),
 /// this can be though of as saying that resolving a single field is in general
 /// a tiny fraction of the actual cost of doing a subgraph fetch.
-<<<<<<< HEAD
-pub(crate) const FETCH_COST: QueryPlanCost = 1000;
-=======
-const FETCH_COST: QueryPlanCost = 1000.0;
->>>>>>> 08889ec3
+pub(crate) const FETCH_COST: QueryPlanCost = 1000.0;
 
 /// Constant used during query plan cost computation
 /// as a multiplier to the cost of fetches made in sequences.
