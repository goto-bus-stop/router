--- conflicted
+++ resolved
@@ -231,11 +231,7 @@
 yaml-rust = "0.4.5"
 wiremock = "0.5.19"
 wsl = "0.1.0"
-<<<<<<< HEAD
-tokio-tungstenite = { version = "0.20.0", features = [
-=======
 tokio-tungstenite = { version = "0.20.1", features = [
->>>>>>> c5a6e401
     "rustls-tls-native-roots",
 ] }
 tokio-rustls = "0.24.1"
