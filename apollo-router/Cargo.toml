[package]
name = "apollo-router"
<<<<<<< HEAD
version = "1.34.0"
=======
version = "1.34.1"
>>>>>>> 0ba526a6
authors = ["Apollo Graph, Inc. <packages@apollographql.com>"]
repository = "https://github.com/apollographql/router/"
documentation = "https://docs.rs/apollo-router"
description = "A configurable, high-performance routing runtime for Apollo Federation 🚀"
license = "Elastic-2.0"

# renovate-automation: rustc version
rust-version = "1.72.0"
edition = "2021"
build = "build/main.rs"

[[bin]]
name = "router"
path = "src/main.rs"

[features]
default = ["global-allocator"]

# Set the Rust global allocator on some platforms
# https://doc.rust-lang.org/std/alloc/index.html#the-global_allocator-attribute
# Enabled by default. Disable default features in library crates or to set it yourself:
# ```
# [dependencies]
# apollo-router = {version = "1.20", default-features = false}
# ```
global-allocator = []

# if you are doing heap profiling
dhat-heap = ["dhat"]
dhat-ad-hoc = ["dhat"]

# Prevents the query execution to continue if any error occurs while fetching
# the data of a subgraph. This is useful in development as you want to be
# alerted early when something is wrong instead of receiving an invalid result.
failfast = []

# Enables usage of tokio-console with the router
# tokio-console also requires at build time the environment variable
# RUSTFLAGS="--cfg tokio_unstable"
console = ["tokio/tracing", "console-subscriber"]

# "fake" feature to disable V8 usage when building on docs.rs
# See https://github.com/apollographql/federation-rs/pull/185
docs_rs = ["router-bridge/docs_rs"]

# Enables the use of new telemetry features that are under development
# and not yet ready for production use.
telemetry_next = []

[package.metadata.docs.rs]
features = ["docs_rs"]

[dependencies]
askama = "0.12.1"
access-json = "0.1.0"
anyhow = "1.0.75"
apollo-compiler = "=1.0.0-beta.5"
apollo-federation = "0.0.3"
arc-swap = "1.6.0"
async-compression = { version = "0.4.5", features = [
    "tokio",
    "brotli",
    "gzip",
    "deflate",
] }
async-trait = "0.1.74"
axum = { version = "0.6.20", features = ["headers", "json", "original-uri"] }
base64 = "0.21.5"
bloomfilter = "1.0.12"
buildstructor = "0.5.4"
bytes = "1.5.0"
clap = { version = "4.4.8", default-features = false, features = [
    "env",
    "derive",
    "std",
    "help",
] }
console-subscriber = { version = "0.1.10", optional = true }
ci_info = { version = "0.14.13", features = ["serde-1"] }
dashmap = { version = "5.5.3", features = ["serde"] }
derivative = "2.2.0"
derive_more = { version = "0.99.17", default-features = false, features = [
    "from",
    "display",
] }
dhat = { version = "0.3.2", optional = true }
diff = "0.1.13"
directories = "5.0.1"
displaydoc = "0.2"
flate2 = "1.0.28"
fred = { version = "6.3.2", features = ["enable-rustls", "no-client-setname"] }
futures = { version = "0.3.29", features = ["thread-pool"] }
graphql_client = "0.13.0"
hex = "0.4.3"
http = "0.2.11"
http-body = "0.4.5"
heck = "0.4.1"
humantime = "2.1.0"
humantime-serde = "1.1.1"
hyper = { version = "0.14.27", features = ["server", "client"] }
hyper-rustls = { version = "0.24.2", features = ["http1", "http2"] }
indexmap = { version = "2.1.0", features = ["serde"] }
itertools = "0.11.0"
jsonpath_lib = "0.3.0"
jsonpath-rust = "0.3.4"
jsonschema = { version = "0.17.1", default-features = false }
jsonwebtoken = "8.3.0"
lazy_static = "1.4.0"
libc = "0.2.150"
linkme = "0.3.17"
lru = "0.11.1"
maplit = "1.0.2"
mediatype = "0.19.15"
mockall = "0.11.4"
mime = "0.3.17"
multer = "2.1.0"
multimap = "0.9.1"
# To avoid tokio issues
notify = { version = "6.1.1", default-features = false, features = [
    "macos_kqueue",
] }
nu-ansi-term = "0.49"
once_cell = "1.18.0"

# Any package that starts with `opentelemetry` needs to be updated with care
# because it is tightly intertwined with the `tracing` packages on account of
# the `opentelemetry-tracing` package.
#
# We are constrained in our ability to update the `tracing` packages and that is
# tracked in https://github.com/apollographql/router/issues/1407.
#
# To codify this with code, a rule in our Renovate configuration constraints and
# groups `^tracing` and `^opentelemetry*` dependencies together as of
# https://github.com/apollographql/router/pull/1509.  A comment which exists
# there (and on `tracing` packages below) should be updated should this change.
<<<<<<< HEAD
opentelemetry = { version = "0.21.0", features = ["trace", "metrics"] }
opentelemetry_sdk = { version = "0.21.0", features = [
    "trace",
    "metrics",
    "rt-tokio",
] }
=======
opentelemetry = { version = "0.21.0", features = [
    "trace",
    "metrics",
] }
opentelemetry_sdk = { version = "0.21.0", features = [
    "trace",
    "metrics",
    "rt-tokio",
] }
>>>>>>> 0ba526a6
opentelemetry-aws = "0.9.0"
opentelemetry-datadog = { version = "0.9.0", features = ["reqwest-client"] }
opentelemetry-http = "0.10.0"
opentelemetry-jaeger = { version = "0.20.0", features = [
    "collector_client",
    "reqwest_collector_client",
    "rt-tokio",
] }
opentelemetry-otlp = { version = "0.14.0", default-features = false, features = [
    "grpc-tonic",
    "gzip-tonic",
    "tonic",
    "tls",
    "http-proto",
    "metrics",
    "reqwest-client",
] }
opentelemetry-semantic-conventions = "0.13.0"
opentelemetry-zipkin = { version = "0.19.0", default-features = false, features = [
    "reqwest-client",
    "reqwest-rustls",
] }
opentelemetry-prometheus = "0.14.0"
paste = "1.0.14"
pin-project-lite = "0.2.13"
prometheus = "0.13"
prost = "0.11.9"
prost-types = "0.11.9"
proteus = "0.5.0"
rand = "0.8.5"
rhai = { version = "1.16.3", features = ["sync", "serde", "internals"] }
regex = "1.10.2"
reqwest = { version = "0.11.22", default-features = false, features = [
    "rustls-tls",
    "rustls-native-certs",
    "json",
    "stream",
] }
# note: this dependency should _always_ be pinned, prefix the version with an `=`
router-bridge = "=0.5.8+v2.5.7"
rust-embed = "6.8.1"
rustls = "0.21.9"
rustls-pemfile = "1.0.4"
schemars = { version = "0.8.16", features = ["url"] }
shellexpand = "3.1.0"
sha2 = "0.10.8"
serde = { version = "1.0.192", features = ["derive", "rc"] }
serde_derive_default = "0.1"
serde_json_bytes = { version = "0.2.2", features = ["preserve_order"] }
serde_json = { version = "1.0.108", features = [
    "preserve_order",
    "float_roundtrip",
] }
serde_urlencoded = "0.7.1"
serde_yaml = "0.8.26"
static_assertions = "1.1.0"
strum_macros = "0.25.3"
sys-info = "0.9.1"
thiserror = "1.0.50"
tokio = { version = "1.34.0", features = ["full"] }
tokio-stream = { version = "0.1.14", features = ["sync", "net"] }
tokio-util = { version = "0.7.10", features = ["net", "codec", "time"] }
tonic = { version = "0.9.2", features = [
    "transport",
    "tls",
    "tls-roots",
    "gzip",
] }
tower = { version = "0.4.13", features = ["full"] }
tower-http = { version = "0.4.4", features = [
    "add-extension",
    "trace",
    "cors",
    "compression-br",
    "compression-deflate",
    "compression-gzip",
    "decompression-br",
    "decompression-deflate",
    "decompression-gzip",
    "timeout",
] }
tower-service = "0.3.2"
tracing = "0.1.37"
tracing-core = "0.1.31"
tracing-futures = { version = "0.2.5", features = ["futures-03"] }
tracing-opentelemetry = "0.22.0"
tracing-subscriber = { version = "0.3.18", features = ["env-filter", "json"] }
trust-dns-resolver = "0.23.2"
url = { version = "2.4.1", features = ["serde"] }
urlencoding = "2.1.3"
uuid = { version = "1.6.1", features = ["serde", "v4"] }
yaml-rust = "0.4.5"
wiremock = "0.5.21"
wsl = "0.1.0"
tokio-tungstenite = { version = "0.20.1", features = [
    "rustls-tls-native-roots",
] }
tokio-rustls = "0.24.1"
http-serde = "1.1.3"
hmac = "0.12.1"
parking_lot = "0.12.1"
memchr = "2.6.4"
brotli = "3.4.0"
zstd = "0.12.4"
zstd-safe = "6.0.6"
# note: AWS dependencies should always use the same version
aws-sigv4 = "0.56.1"
aws-credential-types = "0.56.1"
aws-config = "0.56.1"
aws-types = "0.56.1"
sha1 = "0.10.6"
<<<<<<< HEAD
nom = "7.1.3"
=======
>>>>>>> 0ba526a6
tracing-serde = "0.1.3"
time = { version = "0.3.30", features = ["serde"] }

[target.'cfg(macos)'.dependencies]
uname = "0.1.1"

[target.'cfg(unix)'.dependencies]
uname = "0.1.1"

[target.'cfg(target_os = "linux")'.dependencies]
tikv-jemallocator = "0.5"

[dev-dependencies]
axum = { version = "0.6.20", features = [
    "headers",
    "json",
    "original-uri",
    "ws",
] }
ecdsa = { version = "0.15.1", features = ["signing", "pem", "pkcs8"] }
fred = { version = "6.3.2", features = ["enable-rustls", "no-client-setname"] }
futures-test = "0.3.29"
insta = { version = "1.34.0", features = ["json", "redactions", "yaml"] }
maplit = "1.0.2"
memchr = { version = "2.6.4", default-features = false }
mockall = "0.11.4"
num-traits = "0.2.17"
once_cell = "1.18.0"
opentelemetry_sdk = { version = "0.21.0", features = ["testing"] }
opentelemetry-stdout = { version = "0.2.0", features = ["trace"] }
p256 = "0.12.0"
rand_core = "0.6.4"
reqwest = { version = "0.11.22", default-features = false, features = [
    "json",
    "stream",
] }
rhai = { version = "1.16.3", features = [
    "sync",
    "serde",
    "internals",
    "testing-environ",
] }
tempfile = "3.8.1"
test-log = { version = "0.2.13", default-features = false, features = [
    "trace",
] }
test-span = "0.7"
toml = "0.7"
tower-test = "0.4.0"

# See note above in this file about `^tracing` packages which also applies to
# these dev dependencies.
tracing-subscriber = { version = "0.3", default-features = false, features = [
    "env-filter",
    "fmt",
] }
tracing-test = "0.2.4"
walkdir = "2.4.0"
wiremock = "0.5.21"

[target.'cfg(target_os = "linux")'.dev-dependencies]
rstack = { version = "0.3.3", features = ["dw"], default-features = false }


[build-dependencies]
tonic-build = "0.9.2"


[[test]]
name = "integration_tests"
path = "tests/integration_tests.rs"

[[bench]]
name = "huge_requests"
harness = false

[[bench]]
name = "deeply_nested"
harness = false<|MERGE_RESOLUTION|>--- conflicted
+++ resolved
@@ -1,10 +1,6 @@
 [package]
 name = "apollo-router"
-<<<<<<< HEAD
-version = "1.34.0"
-=======
 version = "1.34.1"
->>>>>>> 0ba526a6
 authors = ["Apollo Graph, Inc. <packages@apollographql.com>"]
 repository = "https://github.com/apollographql/router/"
 documentation = "https://docs.rs/apollo-router"
@@ -123,42 +119,24 @@
 multer = "2.1.0"
 multimap = "0.9.1"
 # To avoid tokio issues
-notify = { version = "6.1.1", default-features = false, features = [
-    "macos_kqueue",
-] }
-nu-ansi-term = "0.49"
-once_cell = "1.18.0"
-
-# Any package that starts with `opentelemetry` needs to be updated with care
-# because it is tightly intertwined with the `tracing` packages on account of
-# the `opentelemetry-tracing` package.
-#
-# We are constrained in our ability to update the `tracing` packages and that is
-# tracked in https://github.com/apollographql/router/issues/1407.
-#
-# To codify this with code, a rule in our Renovate configuration constraints and
-# groups `^tracing` and `^opentelemetry*` dependencies together as of
-# https://github.com/apollographql/router/pull/1509.  A comment which exists
-# there (and on `tracing` packages below) should be updated should this change.
-<<<<<<< HEAD
-opentelemetry = { version = "0.21.0", features = ["trace", "metrics"] }
+
+
+nom = "7.1.3"
+
+tracing-serde = "0.1.3"
+aws-sigv4 = "0.56.1"
+opentelemetry-aws = "0.9.0"
 opentelemetry_sdk = { version = "0.21.0", features = [
     "trace",
     "metrics",
     "rt-tokio",
 ] }
-=======
-opentelemetry = { version = "0.21.0", features = [
-    "trace",
-    "metrics",
-] }
-opentelemetry_sdk = { version = "0.21.0", features = [
-    "trace",
-    "metrics",
-    "rt-tokio",
-] }
->>>>>>> 0ba526a6
-opentelemetry-aws = "0.9.0"
+notify = { version = "6.1.1", default-features = false, features = [
+    "macos_kqueue",
+] }
+nu-ansi-term = "0.49"
+once_cell = "1.18.0"
+opentelemetry = { version = "0.21.0", features = ["trace", "metrics"] }
 opentelemetry-datadog = { version = "0.9.0", features = ["reqwest-client"] }
 opentelemetry-http = "0.10.0"
 opentelemetry-jaeger = { version = "0.20.0", features = [
@@ -264,16 +242,10 @@
 zstd = "0.12.4"
 zstd-safe = "6.0.6"
 # note: AWS dependencies should always use the same version
-aws-sigv4 = "0.56.1"
 aws-credential-types = "0.56.1"
 aws-config = "0.56.1"
 aws-types = "0.56.1"
 sha1 = "0.10.6"
-<<<<<<< HEAD
-nom = "7.1.3"
-=======
->>>>>>> 0ba526a6
-tracing-serde = "0.1.3"
 time = { version = "0.3.30", features = ["serde"] }
 
 [target.'cfg(macos)'.dependencies]
