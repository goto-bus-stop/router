[package]
name = "apollo-router"
version = "1.9.0"
authors = ["Apollo Graph, Inc. <packages@apollographql.com>"]
repository = "https://github.com/apollographql/router/"
documentation = "https://www.apollographql.com/docs/router/"
description = "A configurable, high-performance routing runtime for Apollo Federation 🚀"
license = "Elastic-2.0"

# renovate-automation: rustc version
rust-version = "1.65.0"
edition = "2021"
build = "build/main.rs"

[[bin]]
name = "router"
path = "src/main.rs"

[features]
# if you are doing heap profiling
dhat-heap = ["dhat"]
dhat-ad-hoc = ["dhat"]
# Prevents the query execution to continue if any error occurs while fetching
# the data of a subgraph. This is useful in development as you want to be
# alerted early when something is wrong instead of receiving an invalid result.
failfast = []
# Enables usage of tokio-console with the router
# tokio-console also requires at build time the environment variable
# RUSTFLAGS="--cfg tokio_unstable"
console = ["tokio/tracing", "console-subscriber"]
# "fake" feature to disable V8 usage when building on docs.rs
# See https://github.com/apollographql/federation-rs/pull/185
docs_rs = ["router-bridge/docs_rs"]
default = []

[package.metadata.docs.rs]
features = ["docs_rs"]

[dependencies]
askama = "0.11.1"
access-json = "0.1.0"
anyhow = "1.0.68"
ansi_term = "0.12"
apollo-compiler = "0.6.0"
apollo-encoder = "0.4.0"
apollo-parser = "0.4.1"
arc-swap = "1.6.0"
async-compression = { version = "0.3.15", features = [
    "tokio",
    "brotli",
    "gzip",
    "deflate",
] }
async-trait = "0.1.63"
atty = "0.2.14"
axum = { version = "0.6.4", features = ["headers", "json", "original-uri"] }
backtrace = "0.3.67"
base64 = "0.20.0"
buildstructor = "0.5.1"
<<<<<<< HEAD
bytes = "1.2.1"
clap = { version = "4.1.1", default-features = false, features = [
=======
bytes = "1.3.0"
clap = { version = "4.1.4", default-features = false, features = [
>>>>>>> fe5f4ce3
    "env",
    "derive",
    "std",
    "help",
] }
console-subscriber = { version = "0.1.8", optional = true }
ci_info = {version="0.14.9", features=["serde-1"] }
dashmap = { version = "5.4.0", features = ["serde"] }
deduplicate = "0.3.5"
derivative = "2.2.0"
derive_more = { version = "0.99.17", default-features = false, features = [
    "from",
    "display",
] }
dhat = { version = "0.3.2", optional = true }
diff = "0.1.13"
directories = "4.0.1"
displaydoc = "0.2"
flate2 = "1.0.25"
futures = { version = "0.3.25", features = ["thread-pool"] }
graphql_client = "0.11.0"
hex = "0.4.3"
http = "0.2.8"
http-body = "0.4.5"
heck = "0.4.0"
humantime = "2.1.0"
humantime-serde = "1.1.1"
hyper = { version = "0.14.23", features = ["server", "client"] }
hyper-rustls = { version = "0.23.2", features = ["http1", "http2"] }
indexmap = { version = "1.9.2", features = ["serde-1"] }
itertools = "0.10.5"
jsonpath_lib = "0.3.0"
jsonschema = { version = "0.16.1", default-features = false }
jsonwebtoken = "8.2.0"
lazy_static = "1.4.0"
libc = "0.2.139"
linkme = "0.3.7"
lru = "0.8.1"
mediatype = "0.19.13"
mockall = "0.11.3"
miette = { version = "5.5.0", features = ["fancy"] }
mime = "0.3.16"
multer = "2.0.4"
multimap = "0.8.3"
# To avoid tokio issues
<<<<<<< HEAD
notify = { version = "5.0.0", default-features = false, features=["macos_kqueue"] }
once_cell = "1.16.0"
=======
notify = { version = "5.1.0", default-features = false, features=["macos_kqueue"] }
once_cell = "1.17.0"
>>>>>>> fe5f4ce3

# Any package that starts with `opentelemetry` needs to be updated with care
# because it is tightly intertwined with the `tracing` packages on account of
# the `opentelemetry-tracing` package.
#
# We are constrained in our ability to update the `tracing` packages and that is
# tracked in https://github.com/apollographql/router/issues/1407.
#
# To codify this with code, a rule in our Renovate configuration constraints and
# groups `^tracing` and `^opentelemetry*` dependencies together as of
# https://github.com/apollographql/router/pull/1509.  A comment which exists
# there (and on `tracing` packages below) should be updated should this change.
opentelemetry = { version = "0.18.0", features = [
    "rt-tokio",
    "metrics",
] }
opentelemetry-datadog = { version = "0.6.0", features = ["reqwest-client"] }
opentelemetry-http = "0.7.0"
opentelemetry-jaeger = { version = "0.17.0", features = [
    "collector_client",
    "reqwest_collector_client",
    "rt-tokio",
] }
opentelemetry-otlp = { version = "0.11.0", default-features = false, features = [
    "grpc-tonic",
    "tonic",
    "tls",
    "http-proto",
    "metrics",
    "reqwest-client",
] }
opentelemetry-semantic-conventions = "0.10.0"
opentelemetry-zipkin = { version = "0.16.0", default-features = false, features = [
    "reqwest-client",
    "reqwest-rustls",
] }
opentelemetry-prometheus = "0.11.0"
paste = "1.0.11"
pin-project-lite = "0.2.9"
prometheus = "0.13"
prost = "0.11.6"
prost-types = "0.11.6"
proteus = "0.5.0"
rand = "0.8.5"
rhai = { version = "1.12.0", features = ["sync", "serde", "internals"] }
redis = { version = "0.21.7", features = ["tokio-comp", "tls", "tokio-native-tls-comp"] }
redis_cluster_async = "0.7.0"
<<<<<<< HEAD
regex = "1.6.0"
reqwest = { version = "0.11.13", default-features = false, features = [
=======
regex = "1.7.1"
reqwest = { version = "0.11.14", default-features = false, features = [
>>>>>>> fe5f4ce3
    "rustls-tls",
    "json",
    "stream",
] }
router-bridge = "0.1.13-beta.0+v2.3.0-beta.3"
rust-embed="6.4.2"
rustls = "0.20.8"
rustls-pemfile = "1.0.2"
schemars = { version = "0.8.11", features = ["url"] }
shellexpand = "3.0.0"
sha2 = "0.10.6"
serde = { version = "1.0.149", features = ["derive", "rc"] }
serde_json_bytes = { version = "0.2.0", features = ["preserve_order"] }
serde_json = { version = "1.0.85", features = ["preserve_order"] }
serde_urlencoded = "0.7.1"
serde_yaml = "0.8.26"
static_assertions = "1.1.0"
strum_macros = "0.24.3"
sys-info = "0.9.1"
thiserror = "1.0.38"
tokio = { version = "1.25.0", features = ["full"] }
tokio-stream = { version = "0.1.11", features = ["sync", "net"] }
tokio-util = { version = "0.7.4", features = ["net", "codec"] }
tonic = { version = "0.8.3", features = ["transport", "tls", "tls-roots", "gzip"] }
tower = { version = "0.4.13", features = ["full"] }
tower-http = { version = "0.3.5", features = [
    "add-extension",
    "trace",
    "cors",
    "compression-br",
    "compression-deflate",
    "compression-gzip",
    "decompression-br",
    "decompression-deflate",
    "decompression-gzip",
    "timeout",
] }
tower-service = "0.3.2"
tracing = "0.1.37"
tracing-core = "0.1.30"
tracing-futures = { version = "0.2.5", features = ["futures-03"] }
tracing-opentelemetry = "0.18.0"
tracing-subscriber = { version = "0.3.11", features = ["env-filter", "json"] }
url = { version = "2.3.1", features = ["serde"] }
urlencoding = "2.1.2"
uuid = { version = "1.2.2", features = ["serde", "v4"] }
yaml-rust = "0.4.5"
wsl = "0.1.0"

[target.'cfg(macos)'.dependencies]
uname = "0.1.1"

[target.'cfg(unix)'.dependencies]
uname = "0.1.1"

[dev-dependencies]
insta = { version = "1.26.0", features = ["json", "redactions", "yaml"] }
introspector-gadget = "0.2.0"
maplit = "1.0.2"
memchr = { version = "2.5.0", default-features = false }
mockall = "0.11.3"
<<<<<<< HEAD
once_cell = "1.16.0"
reqwest = { version = "0.11.13", default-features = false, features = [
=======
once_cell = "1.17.0"
reqwest = { version = "0.11.14", default-features = false, features = [
>>>>>>> fe5f4ce3
    "json",
    "stream",
] }
similar-asserts = "1.4.2"
tempfile = "3.3.0"
test-log = { version = "0.2.11", default-features = false, features = [
    "trace",
] }
test-span = "0.7"
tower-test = "0.4.0"

# See note above in this file about `^tracing` packages which also applies to
# these dev dependencies.
tracing-subscriber = { version = "0.3", default-features = false, features = [
    "env-filter",
    "fmt",
] }
tracing-test = "0.2.2"
walkdir = "2.3.2"

[build-dependencies]
tonic-build = "0.8.4"


[[test]]
name = "integration_tests"
path = "tests/integration_tests.rs"<|MERGE_RESOLUTION|>--- conflicted
+++ resolved
@@ -57,13 +57,8 @@
 backtrace = "0.3.67"
 base64 = "0.20.0"
 buildstructor = "0.5.1"
-<<<<<<< HEAD
 bytes = "1.2.1"
-clap = { version = "4.1.1", default-features = false, features = [
-=======
-bytes = "1.3.0"
 clap = { version = "4.1.4", default-features = false, features = [
->>>>>>> fe5f4ce3
     "env",
     "derive",
     "std",
@@ -109,13 +104,8 @@
 multer = "2.0.4"
 multimap = "0.8.3"
 # To avoid tokio issues
-<<<<<<< HEAD
-notify = { version = "5.0.0", default-features = false, features=["macos_kqueue"] }
+notify = { version = "5.1.0", default-features = false, features=["macos_kqueue"] }
 once_cell = "1.16.0"
-=======
-notify = { version = "5.1.0", default-features = false, features=["macos_kqueue"] }
-once_cell = "1.17.0"
->>>>>>> fe5f4ce3
 
 # Any package that starts with `opentelemetry` needs to be updated with care
 # because it is tightly intertwined with the `tracing` packages on account of
@@ -163,13 +153,8 @@
 rhai = { version = "1.12.0", features = ["sync", "serde", "internals"] }
 redis = { version = "0.21.7", features = ["tokio-comp", "tls", "tokio-native-tls-comp"] }
 redis_cluster_async = "0.7.0"
-<<<<<<< HEAD
 regex = "1.6.0"
-reqwest = { version = "0.11.13", default-features = false, features = [
-=======
-regex = "1.7.1"
 reqwest = { version = "0.11.14", default-features = false, features = [
->>>>>>> fe5f4ce3
     "rustls-tls",
     "json",
     "stream",
@@ -231,13 +216,8 @@
 maplit = "1.0.2"
 memchr = { version = "2.5.0", default-features = false }
 mockall = "0.11.3"
-<<<<<<< HEAD
 once_cell = "1.16.0"
-reqwest = { version = "0.11.13", default-features = false, features = [
-=======
-once_cell = "1.17.0"
 reqwest = { version = "0.11.14", default-features = false, features = [
->>>>>>> fe5f4ce3
     "json",
     "stream",
 ] }
