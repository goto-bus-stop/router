--- conflicted
+++ resolved
@@ -64,13 +64,8 @@
 askama = "0.12.1"
 access-json = "0.1.0"
 anyhow = "1.0.80"
-<<<<<<< HEAD
-apollo-compiler = "=1.0.0-beta.16"
+apollo-compiler.workspace = true
 apollo-federation = { git = "https://github.com/apollographql/federation-next", branch = "connectors" }
-=======
-apollo-compiler.workspace = true
-apollo-federation = "=0.0.11"
->>>>>>> ab069ef2
 arc-swap = "1.6.0"
 async-channel = "1.9.0"
 async-compression = { version = "0.4.6", features = [
@@ -185,7 +180,6 @@
 rand = "0.8.5"
 rhai = { version = "=1.17.1", features = ["sync", "serde", "internals"] }
 regex = "1.10.3"
-<<<<<<< HEAD
 reqwest = { version = "0.11.24", default-features = false, features = [
     "rustls-tls",
     "rustls-native-certs",
@@ -195,11 +189,8 @@
 ] }
 
 # note: this dependency should _always_ be pinned, prefix the version with an `=`
-router-bridge = "=0.5.16+v2.7.1"
-=======
-reqwest.workspace = true
-router-bridge.workspace = true
->>>>>>> ab069ef2
+router-bridge = "=0.5.18+v2.7.2"
+
 rust-embed = "8.2.0"
 rustls = "0.21.10"
 rustls-native-certs = "0.6.3"
