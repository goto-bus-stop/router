//! Axum http server factory. Axum provides routing capability on top of Hyper HTTP.
<<<<<<< HEAD
use crate::configuration::{Configuration, ListenAddr};
use crate::graphql;
use crate::http_ext;
use crate::http_server_factory::{HttpServerFactory, HttpServerHandle, Listener, NetworkStream};
use crate::plugin::Handler;
use crate::router::ApolloRouterError;
use crate::router_factory::RouterServiceFactory;
use crate::ResponseBody;
use async_compression::tokio::write::{BrotliDecoder, GzipDecoder, ZlibDecoder};
use axum::extract::{Extension, Host, OriginalUri};
use axum::http::{header::HeaderMap, StatusCode};
use axum::middleware::{self, Next};
=======
use std::collections::HashMap;
use std::pin::Pin;
use std::str::FromStr;
use std::sync::Arc;
use std::time::Duration;
use std::time::Instant;

use async_compression::tokio::write::BrotliDecoder;
use async_compression::tokio::write::GzipDecoder;
use async_compression::tokio::write::ZlibDecoder;
use axum::extract::Extension;
use axum::extract::Host;
use axum::extract::OriginalUri;
use axum::http::header::HeaderMap;
use axum::http::StatusCode;
use axum::middleware::Next;
use axum::middleware::{self};
>>>>>>> b98477ef
use axum::response::*;
use axum::routing::get;
use axum::Router;
use bytes::Bytes;
use futures::channel::oneshot;
use futures::prelude::*;
use futures::stream::BoxStream;
use http::header::CONTENT_ENCODING;
use http::HeaderValue;
use http::Request;
use http::Uri;
use hyper::server::conn::Http;
use hyper::Body;
use opentelemetry::global;
use opentelemetry::trace::SpanKind;
use opentelemetry::trace::TraceContextExt;
use serde_json::json;
use tokio::io::AsyncWriteExt;
use tokio::net::TcpListener;
#[cfg(unix)]
use tokio::net::UnixListener;
use tokio::sync::Notify;
use tower::util::BoxService;
use tower::BoxError;
use tower::MakeService;
use tower::ServiceExt;
use tower_http::compression::CompressionLayer;
use tower_http::trace::MakeSpan;
use tower_http::trace::TraceLayer;
use tower_service::Service;
use tracing::Level;
use tracing::Span;

use crate::configuration::Configuration;
use crate::configuration::ListenAddr;
use crate::graphql;
use crate::http_ext;
use crate::http_server_factory::HttpServerFactory;
use crate::http_server_factory::HttpServerHandle;
use crate::http_server_factory::Listener;
use crate::http_server_factory::NetworkStream;
use crate::layers::DEFAULT_BUFFER_SIZE;
use crate::plugin::Handler;
use crate::router::ApolloRouterError;

/// A basic http server using Axum.
/// Uses streaming as primary method of response.
/// Redirects to studio for GET requests.
#[derive(Debug)]
pub(crate) struct AxumHttpServerFactory;

impl AxumHttpServerFactory {
    pub(crate) fn new() -> Self {
        Self
    }
}

<<<<<<< HEAD
=======
type BufferedService = Buffer<
    BoxService<
        http_ext::Request<graphql::Request>,
        http_ext::Response<BoxStream<'static, graphql::Response>>,
        BoxError,
    >,
    http_ext::Request<graphql::Request>,
>;

>>>>>>> b98477ef
impl HttpServerFactory for AxumHttpServerFactory {
    type Future = Pin<Box<dyn Future<Output = Result<HttpServerHandle, ApolloRouterError>> + Send>>;

    fn create<RF>(
        &self,
        service_factory: RF,
        configuration: Arc<Configuration>,
        listener: Option<Listener>,
        plugin_handlers: HashMap<String, Handler>,
    ) -> Self::Future
    where
<<<<<<< HEAD
        RF: RouterServiceFactory,
=======
        RS: Service<
                http_ext::Request<graphql::Request>,
                Response = http_ext::Response<BoxStream<'static, graphql::Response>>,
                Error = BoxError,
            > + Send
            + Sync
            + Clone
            + 'static,

        <RS as Service<http_ext::Request<graphql::Request>>>::Future: std::marker::Send,
>>>>>>> b98477ef
    {
        Box::pin(async move {
            let (shutdown_sender, shutdown_receiver) = oneshot::channel::<()>();
            let listen_address = configuration.server.listen.clone();

            let cors = configuration
                .server
                .cors
                .clone()
                .unwrap_or_default()
                .into_layer()
                .map_err(|e| {
                    ApolloRouterError::ConfigError(
                        crate::configuration::ConfigurationError::LayerConfiguration {
                            layer: "Cors".to_string(),
                            error: e,
                        },
                    )
                })?;
            let graphql_endpoint = if configuration.server.endpoint.ends_with("/*") {
                // Needed for axum (check the axum docs for more information about wildcards https://docs.rs/axum/latest/axum/struct.Router.html#wildcards)
                format!("{}router_extra_path", configuration.server.endpoint)
            } else {
                configuration.server.endpoint.clone()
            };
            let mut router = Router::new()
                .route(
                    &graphql_endpoint,
                    get({
                        let display_landing_page = configuration.server.landing_page;
                        move |host: Host,
                              Extension(service): Extension<RF>,
                              http_request: Request<Body>| {
                            handle_get(
                                host,
                                service.new_service().boxed(),
                                http_request,
                                display_landing_page,
                            )
                        }
                    })
                    .post({
                        move |host: Host,
                              uri: OriginalUri,
                              request: Json<graphql::Request>,
                              Extension(service): Extension<RF>,
                              header_map: HeaderMap| {
                            handle_post(
                                host,
                                uri,
                                request,
                                service.new_service().boxed(),
                                header_map,
                            )
                        }
                    }),
                )
                .layer(middleware::from_fn(decompress_request_body))
                .layer(
                    TraceLayer::new_for_http()
                        .make_span_with(PropagatingMakeSpan::new())
                        .on_response(|resp: &Response<_>, _duration: Duration, span: &Span| {
                            if resp.status() >= StatusCode::BAD_REQUEST {
                                span.record(
                                    "otel.status_code",
                                    &opentelemetry::trace::StatusCode::Error.as_str(),
                                );
                            } else {
                                span.record(
                                    "otel.status_code",
                                    &opentelemetry::trace::StatusCode::Ok.as_str(),
                                );
                            }
                        }),
                )
                .route(&configuration.server.health_check_path, get(health_check))
                .layer(Extension(service_factory))
                .layer(cors)
                .layer(CompressionLayer::new()); // To compress response body

            for (plugin_name, handler) in plugin_handlers {
                router = router.route(
                    &format!("/plugins/{}/*path", plugin_name),
                    get({
                        let new_handler = handler.clone();
                        move |host: Host, request_parts: Request<Body>| {
                            custom_plugin_handler(host, request_parts, new_handler)
                        }
                    })
                    .post({
                        let new_handler = handler.clone();
                        move |host: Host, request_parts: Request<Body>| {
                            custom_plugin_handler(host, request_parts, new_handler)
                        }
                    }),
                );
            }

            let svc = router.into_make_service();

            // if we received a TCP listener, reuse it, otherwise create a new one
            #[cfg_attr(not(unix), allow(unused_mut))]
            let mut listener = if let Some(listener) = listener {
                listener
            } else {
                match listen_address {
                    ListenAddr::SocketAddr(addr) => Listener::Tcp(
                        TcpListener::bind(addr)
                            .await
                            .map_err(ApolloRouterError::ServerCreationError)?,
                    ),
                    #[cfg(unix)]
                    ListenAddr::UnixSocket(path) => Listener::Unix(
                        UnixListener::bind(path).map_err(ApolloRouterError::ServerCreationError)?,
                    ),
                }
            };
            let actual_listen_address = listener
                .local_addr()
                .map_err(ApolloRouterError::ServerCreationError)?;

            tracing::info!(
                "GraphQL endpoint exposed at {}{} 🚀",
                actual_listen_address,
                configuration.server.endpoint
            );
            // this server reproduces most of hyper::server::Server's behaviour
            // we select over the stop_listen_receiver channel and the listener's
            // accept future. If the channel received something or the sender
            // was dropped, we stop using the listener and send it back through
            // listener_receiver
            let server = async move {
                tokio::pin!(shutdown_receiver);

                let connection_shutdown = Arc::new(Notify::new());
                let mut max_open_file_warning = None;

                loop {
                    tokio::select! {
                        _ = &mut shutdown_receiver => {
                            break;
                        }
                        res = listener.accept() => {
                            let mut svc = svc.clone();
                            let connection_shutdown = connection_shutdown.clone();

                            match res {
                                Ok(res) => {
                                    if max_open_file_warning.is_some(){
                                        tracing::info!("can accept connections again");
                                        max_open_file_warning = None;
                                    }

                                    tokio::task::spawn(async move{
                                        match res {
                                            NetworkStream::Tcp(stream) => {
                                                // TODO: unwrap?
                                                let app = svc.make_service(&stream).await.unwrap();
                                                stream
                                                    .set_nodelay(true)
                                                    .expect(
                                                        "this should not fail unless the socket is invalid",
                                                    );
                                                    let connection = Http::new()
                                                    .http1_keep_alive(true)
                                                    .serve_connection(stream, app);

                                                tokio::pin!(connection);
                                                tokio::select! {
                                                    // the connection finished first
                                                    _res = &mut connection => {
                                                    }
                                                    // the shutdown receiver was triggered first,
                                                    // so we tell the connection to do a graceful shutdown
                                                    // on the next request, then we wait for it to finish
                                                    _ = connection_shutdown.notified() => {
                                                        let c = connection.as_mut();
                                                        c.graceful_shutdown();

                                                        let _= connection.await;
                                                    }
                                                }
                                            }
                                            #[cfg(unix)]
                                            NetworkStream::Unix(stream) => {
                                                // TODO: unwrap?
                                                let app = svc.make_service(&stream).await.unwrap();
                                                let connection = Http::new()
                                                .http1_keep_alive(true)
                                                .serve_connection(stream, app);

                                                tokio::pin!(connection);
                                                tokio::select! {
                                                    // the connection finished first
                                                    _res = &mut connection => {
                                                    }
                                                    // the shutdown receiver was triggered first,
                                                    // so we tell the connection to do a graceful shutdown
                                                    // on the next request, then we wait for it to finish
                                                    _ = connection_shutdown.notified() => {
                                                        let c = connection.as_mut();
                                                        c.graceful_shutdown();

                                                        let _= connection.await;
                                                    }
                                                }
                                            }
                                        }
                                    });
                                }

                                Err(e) => match e.kind() {
                                    // this is already handled by moi and tokio
                                    //std::io::ErrorKind::WouldBlock => todo!(),

                                    // should be treated as EAGAIN
                                    // https://man7.org/linux/man-pages/man2/accept.2.html
                                    // Linux accept() (and accept4()) passes already-pending network
                                    // errors on the new socket as an error code from accept().  This
                                    // behavior differs from other BSD socket implementations.  For
                                    // reliable operation the application should detect the network
                                    // errors defined for the protocol after accept() and treat them
                                    // like EAGAIN by retrying.  In the case of TCP/IP, these are
                                    // ENETDOWN, EPROTO, ENOPROTOOPT, EHOSTDOWN, ENONET, EHOSTUNREACH,
                                    // EOPNOTSUPP, and ENETUNREACH.
                                    //
                                    // those errors are not supported though: needs the unstable io_error_more feature
                                    // std::io::ErrorKind::NetworkDown => todo!(),
                                    // std::io::ErrorKind::HostUnreachable => todo!(),
                                    // std::io::ErrorKind::NetworkUnreachable => todo!(),

                                    //ECONNABORTED
                                    std::io::ErrorKind::ConnectionAborted|
                                    //EINTR
                                    std::io::ErrorKind::Interrupted|
                                    // EINVAL
                                    std::io::ErrorKind::InvalidInput|
                                    std::io::ErrorKind::PermissionDenied |
                                    std::io::ErrorKind::TimedOut |
                                    std::io::ErrorKind::ConnectionReset|
                                    std::io::ErrorKind::NotConnected => {
                                        // the socket was invalid (maybe timedout waiting in accept queue, or was closed)
                                        // we should ignore that and get to the next one
                                        continue;
                                    }

                                    // EPROTO, EOPNOTSUPP, EBADF, EFAULT, EMFILE, ENOBUFS, ENOMEM, ENOTSOCK
                                    std::io::ErrorKind::Other => {
                                        match e.raw_os_error() {
                                            Some(libc::EMFILE) | Some(libc::ENFILE) => {
                                                match max_open_file_warning {
                                                    None => {
                                                        tracing::error!("reached the max open file limit, cannot accept any new connection");
                                                        max_open_file_warning = Some(Instant::now());
                                                    }
                                                    Some(last) => if Instant::now() - last < Duration::from_secs(60) {
                                                        tracing::error!("still at the max open file limit, cannot accept any new connection");
                                                    }
                                                }
                                            }
                                            _ => {}
                                        }
                                        continue;
                                    }

                                    /* we should ignore the remaining errors as they're not supposed
                                    to happen with the accept() call
                                    std::io::ErrorKind::NotFound => todo!(),
                                    std::io::ErrorKind::AddrInUse => todo!(),
                                    std::io::ErrorKind::AddrNotAvailable => todo!(),
                                    std::io::ErrorKind::BrokenPipe => todo!(),
                                    std::io::ErrorKind::AlreadyExists => todo!(),
                                    std::io::ErrorKind::InvalidData => todo!(),
                                    std::io::ErrorKind::WriteZero => todo!(),

                                    std::io::ErrorKind::Unsupported => todo!(),
                                    std::io::ErrorKind::UnexpectedEof => todo!(),
                                    std::io::ErrorKind::OutOfMemory => todo!(),*/
                                    _ => {
                                        continue;
                                    }

                                }
                            }
                        }
                    }
                }

                // the shutdown receiver was triggered so we break out of
                // the server loop, tell the currently active connections to stop
                // then return the TCP listen socket
                connection_shutdown.notify_waiters();
                listener
            };

            // Spawn the server into a runtime
            let server_future = tokio::task::spawn(server)
                .map_err(|_| ApolloRouterError::HttpServerLifecycleError)
                .boxed();

            Ok(HttpServerHandle::new(
                shutdown_sender,
                server_future,
                actual_listen_address,
            ))
        })
    }
}

#[derive(Debug)]
struct CustomRejection {
    #[allow(dead_code)]
    msg: String,
}

async fn custom_plugin_handler(
    Host(host): Host,
    request: Request<Body>,
    handler: Handler,
) -> impl IntoResponse {
    let (mut head, body) = request.into_parts();
    let body = hyper::body::to_bytes(body)
        .await
        .map_err(|err| err.to_string())?;
    head.uri = Uri::from_str(&format!("http://{}{}", host, head.uri))
        .expect("if the authority is some then the URL is valid; qed");
    let req = Request::from_parts(head, body).into();
    handler.oneshot(req).await.map_err(|err| err.to_string())
}

async fn handle_get(
    Host(host): Host,
    service: BoxService<
        http_ext::Request<graphql::Request>,
        http_ext::Response<BoxStream<'static, ResponseBody>>,
        BoxError,
    >,
    http_request: Request<Body>,
    display_landing_page: bool,
) -> impl IntoResponse {
    if http_request
        .headers()
        .get(&http::header::ACCEPT)
        .map(prefers_html)
        .unwrap_or_default()
        && display_landing_page
    {
        return display_home_page().into_response();
    }

    if let Some(request) = http_request
        .uri()
        .query()
        .and_then(|q| graphql::Request::from_urlencoded_query(q.to_string()).ok())
    {
        let mut http_request = http_request.map(|_| request);
        *http_request.uri_mut() = Uri::from_str(&format!("http://{}{}", host, http_request.uri()))
            .expect("the URL is already valid because it comes from axum; qed");
        return run_graphql_request(service, http_request)
            .await
            .into_response();
    }

    (StatusCode::BAD_REQUEST, "Invalid Graphql request").into_response()
}

async fn handle_post(
    Host(host): Host,
    OriginalUri(uri): OriginalUri,
    Json(request): Json<graphql::Request>,
    service: BoxService<
        http_ext::Request<graphql::Request>,
        http_ext::Response<BoxStream<'static, ResponseBody>>,
        BoxError,
    >,
    header_map: HeaderMap,
) -> impl IntoResponse {
    let mut http_request = Request::post(
        Uri::from_str(&format!("http://{}{}", host, uri))
            .expect("the URL is already valid because it comes from axum; qed"),
    )
    .body(request)
    .expect("body has already been parsed; qed");
    *http_request.headers_mut() = header_map;

    run_graphql_request(service, http_request)
        .await
        .into_response()
}

fn display_home_page() -> Html<Bytes> {
    let html = Bytes::from_static(include_bytes!("../resources/index.html"));
    Html(html)
}

async fn health_check() -> impl IntoResponse {
    Json(json!({ "status": "pass" }))
}

async fn run_graphql_request<RS>(
    service: RS,
    http_request: Request<graphql::Request>,
) -> impl IntoResponse
where
    RS: Service<
            http_ext::Request<graphql::Request>,
            Response = http_ext::Response<BoxStream<'static, ResponseBody>>,
            Error = BoxError,
        > + Send
        + 'static,
{
    match service.ready_oneshot().await {
        Ok(mut service) => {
            let (head, body) = http_request.into_parts();

            match service.call(Request::from_parts(head, body).into()).await {
                Err(e) => {
                    tracing::error!("router service call failed: {}", e);
                    (
                        StatusCode::INTERNAL_SERVER_ERROR,
                        "router service call failed",
                    )
                        .into_response()
                }
                Ok(response) => {
                    let (parts, mut stream) = http::Response::from(response).into_parts();
                    match stream.next().await {
                        None => {
                            tracing::error!("router service is not available to process request",);
                            (
                                StatusCode::SERVICE_UNAVAILABLE,
                                "router service is not available to process request",
                            )
                                .into_response()
                        }
                        Some(response) => {
                            tracing::trace_span!("serialize_response").in_scope(|| {
                                http_ext::Response::from(http::Response::from_parts(
                                    parts, response,
                                ))
                                .into_response()
                            })
                        }
                    }
                }
            }
        }
        Err(e) => {
            tracing::error!("router service is not available to process request: {}", e);
            (
                StatusCode::SERVICE_UNAVAILABLE,
                "router service is not available to process request",
            )
                .into_response()
        }
    }
}

fn prefers_html(accept_header: &HeaderValue) -> bool {
    accept_header
        .to_str()
        .map(|accept_str| {
            accept_str
                .split(',')
                .map(|a| a.trim())
                .any(|a| a == "text/html")
        })
        .unwrap_or_default()
}

async fn decompress_request_body(
    req: Request<Body>,
    next: Next<Body>,
) -> Result<Response, Response> {
    let (parts, body) = req.into_parts();
    let content_encoding = parts.headers.get(&CONTENT_ENCODING);
    macro_rules! decode_body {
        ($decoder: ident, $error_message: expr) => {{
            let body_bytes = hyper::body::to_bytes(body)
                .map_err(|err| {
                    (
                        StatusCode::BAD_REQUEST,
                        format!("cannot read request body: {err}"),
                    )
                        .into_response()
                })
                .await?;
            let mut decoder = $decoder::new(Vec::new());
            decoder.write_all(&body_bytes).await.map_err(|err| {
                (
                    StatusCode::BAD_REQUEST,
                    format!("{}: {err}", $error_message),
                )
                    .into_response()
            })?;
            decoder.shutdown().await.map_err(|err| {
                (
                    StatusCode::BAD_REQUEST,
                    format!("{}: {err}", $error_message),
                )
                    .into_response()
            })?;

            Ok(next
                .run(Request::from_parts(parts, Body::from(decoder.into_inner())))
                .await)
        }};
    }

    match content_encoding {
        Some(content_encoding) => match content_encoding.to_str() {
            Ok(content_encoding_str) => match content_encoding_str {
                "br" => decode_body!(BrotliDecoder, "cannot decompress (brotli) request body"),
                "gzip" => decode_body!(GzipDecoder, "cannot decompress (gzip) request body"),
                "deflate" => decode_body!(ZlibDecoder, "cannot decompress (deflate) request body"),
                "identity" => Ok(next.run(Request::from_parts(parts, body)).await),
                unknown => {
                    tracing::error!("unknown content-encoding header value {:?}", unknown);
                    Err((
                        StatusCode::BAD_REQUEST,
                        format!("unknown content-encoding header value: {unknown:?}"),
                    )
                        .into_response())
                }
            },

            Err(err) => Err((
                StatusCode::BAD_REQUEST,
                format!("cannot read content-encoding header: {err}"),
            )
                .into_response()),
        },
        None => Ok(next.run(Request::from_parts(parts, body)).await),
    }
}

#[derive(Clone)]
struct PropagatingMakeSpan;

impl PropagatingMakeSpan {
    fn new() -> Self {
        Self {}
    }
}

impl<B> MakeSpan<B> for PropagatingMakeSpan {
    fn make_span(&mut self, request: &http::Request<B>) -> Span {
        // Before we make the span we need to attach span info that may have come in from the request.
        let context = global::get_text_map_propagator(|propagator| {
            propagator.extract(&opentelemetry_http::HeaderExtractor(request.headers()))
        });

        // If there was no span from the request then it will default to the NOOP span.
        // Attaching the NOOP span has the effect of preventing further tracing.
        if context.span().span_context().is_valid() {
            // We have a valid remote span, attach it to the current thread before creating the root span.
            let _context_guard = context.attach();
            tracing::span!(
                Level::INFO,
                "request",
                method = %request.method(),
                uri = %request.uri(),
                version = ?request.version(),
                "otel.kind" = %SpanKind::Server,
                "otel.status_code" = %opentelemetry::trace::StatusCode::Unset.as_str()
            )
        } else {
            // No remote span, we can go ahead and create the span without context.
            tracing::span!(
                Level::INFO,
                "request",
                method = %request.method(),
                uri = %request.uri(),
                version = ?request.version(),
                "otel.kind" = %SpanKind::Server,
                "otel.status_code" = %opentelemetry::trace::StatusCode::Unset.as_str()
            )
        }
    }
}

#[cfg(test)]
mod tests {
<<<<<<< HEAD
    use super::*;
    use crate::configuration::Cors;
    use crate::http_ext::Request;
    use crate::new_service::NewService;
=======
    use std::net::SocketAddr;
    use std::str::FromStr;

>>>>>>> b98477ef
    use async_compression::tokio::write::GzipEncoder;
    use http::header::ACCEPT_ENCODING;
    use http::header::CONTENT_TYPE;
    use http::header::{self};
    use mockall::mock;
    use reqwest::header::ACCEPT;
    use reqwest::header::ACCESS_CONTROL_ALLOW_HEADERS;
    use reqwest::header::ACCESS_CONTROL_ALLOW_METHODS;
    use reqwest::header::ACCESS_CONTROL_ALLOW_ORIGIN;
    use reqwest::header::ACCESS_CONTROL_REQUEST_HEADERS;
    use reqwest::header::ACCESS_CONTROL_REQUEST_METHOD;
    use reqwest::header::ORIGIN;
    use reqwest::redirect::Policy;
    use reqwest::Client;
    use reqwest::Method;
    use reqwest::StatusCode;
    use serde_json::json;
    use test_log::test;
    use tower::service_fn;

    use super::*;
    use crate::configuration::Cors;
    use crate::http_ext::Request;

    macro_rules! assert_header {
        ($response:expr, $header:expr, $expected:expr $(, $msg:expr)?) => {
            assert_eq!(
                $response
                    .headers()
                    .get_all($header)
                    .iter()
                    .map(|v|v.to_str().unwrap().to_string())
                    .collect::<Vec<_>>(),
                $expected
                $(, $msg)*
            );
        };
    }

    /// `assert_header_contains` works like `assert_headers`,
    /// except it doesn't care for the order of the items
    macro_rules! assert_header_contains {
        ($response:expr, $header:expr, $expected:expr $(, $msg:expr)?) => {
            let header_values = $response
            .headers()
            .get_all($header)
            .iter()
            .map(|v|v.to_str().unwrap().to_string())
            .collect::<Vec<_>>();

            for e in $expected {
                assert!(
                    header_values
                        .iter()
                        .find(|header_value| header_value.contains(&e.to_string()))
                        .is_some(),
                    $($msg)*
                );
            }

        };
    }

    mock! {
        #[derive(Debug)]
        RouterService {
            fn service_call(&mut self, req: Request<graphql::Request>) -> Result<http_ext::Response<BoxStream<'static, graphql::Response>>, BoxError>;
        }
    }

    #[derive(Clone)]
    struct TestRouterServiceFactory {
        inner: tower_test::mock::Mock<
            http_ext::Request<graphql::Request>,
            http_ext::Response<Pin<Box<dyn Stream<Item = ResponseBody> + Send>>>,
        >,
    }

    impl NewService<Request<graphql::Request>> for TestRouterServiceFactory {
        type Service = tower_test::mock::Mock<
            http_ext::Request<graphql::Request>,
            http_ext::Response<Pin<Box<dyn Stream<Item = ResponseBody> + Send>>>,
        >;

        fn new_service(&self) -> Self::Service {
            self.inner.clone()
        }
    }

    impl RouterServiceFactory for TestRouterServiceFactory {
        type RouterService = tower_test::mock::Mock<
            http_ext::Request<graphql::Request>,
            http_ext::Response<Pin<Box<dyn Stream<Item = ResponseBody> + Send>>>,
        >;

        type Future = <<TestRouterServiceFactory as NewService<
            http_ext::Request<graphql::Request>,
        >>::Service as Service<http_ext::Request<graphql::Request>>>::Future;
    }

    async fn init(mut mock: MockRouterService) -> (HttpServerHandle, Client) {
        let server_factory = AxumHttpServerFactory::new();
        let (service, mut handle) = tower_test::mock::spawn();

        tokio::spawn(async move {
            loop {
                while let Some((request, responder)) = handle.next_request().await {
                    match mock.service_call(request) {
                        Ok(response) => responder.send_response(response),
                        Err(err) => responder.send_error(err),
                    }
                }
            }
        });
        let server = server_factory
            .create(
                TestRouterServiceFactory {
                    inner: service.into_inner(),
                },
                Arc::new(
                    Configuration::builder()
                        .server(
                            crate::configuration::Server::builder()
                                .listen(SocketAddr::from_str("127.0.0.1:0").unwrap())
                                .cors(
                                    Cors::builder()
                                        .origins(vec!["http://studio".to_string()])
                                        .build(),
                                )
                                .build(),
                        )
                        .build(),
                ),
                None,
                HashMap::new(),
            )
            .await
            .expect("Failed to create server factory");
        let mut default_headers = HeaderMap::new();
        default_headers.insert(CONTENT_TYPE, HeaderValue::from_static("application/json"));

        let client = reqwest::Client::builder()
            .default_headers(default_headers)
            .redirect(Policy::none())
            .build()
            .unwrap();
        (server, client)
    }

    async fn init_with_config(
        mut mock: MockRouterService,
        conf: Configuration,
        plugin_handlers: HashMap<String, Handler>,
    ) -> (HttpServerHandle, Client) {
        let server_factory = AxumHttpServerFactory::new();
        let (service, mut handle) = tower_test::mock::spawn();

        tokio::spawn(async move {
            loop {
                while let Some((request, responder)) = handle.next_request().await {
                    match mock.service_call(request) {
                        Ok(response) => responder.send_response(response),
                        Err(err) => responder.send_error(err),
                    }
                }
            }
        });
        let server = server_factory
            .create(
                TestRouterServiceFactory {
                    inner: service.into_inner(),
                },
                Arc::new(conf),
                None,
                plugin_handlers,
            )
            .await
            .expect("Failed to create server factory");
        let mut default_headers = HeaderMap::new();
        default_headers.insert(CONTENT_TYPE, HeaderValue::from_static("application/json"));

        let client = reqwest::Client::builder()
            .default_headers(default_headers)
            .redirect(Policy::none())
            .build()
            .unwrap();
        (server, client)
    }

    #[cfg(unix)]
    async fn init_unix(
        mut mock: MockRouterService,
        temp_dir: &tempfile::TempDir,
    ) -> HttpServerHandle {
        let server_factory = AxumHttpServerFactory::new();
        let (service, mut handle) = tower_test::mock::spawn();

        tokio::spawn(async move {
            loop {
                while let Some((request, responder)) = handle.next_request().await {
                    match mock.service_call(request) {
                        Ok(response) => responder.send_response(response),
                        Err(err) => responder.send_error(err),
                    }
                }
            }
        });
        let server = server_factory
            .create(
                TestRouterServiceFactory {
                    inner: service.into_inner(),
                },
                Arc::new(
                    Configuration::builder()
                        .server(
                            crate::configuration::Server::builder()
                                .listen(ListenAddr::UnixSocket(temp_dir.as_ref().join("sock")))
                                .cors(
                                    Cors::builder()
                                        .origins(vec!["http://studio".to_string()])
                                        .build(),
                                )
                                .build(),
                        )
                        .build(),
                ),
                None,
                HashMap::new(),
            )
            .await
            .expect("Failed to create server factory");

        server
    }

    #[tokio::test]
    async fn it_display_home_page() -> Result<(), ApolloRouterError> {
        // TODO re-enable after the release
        // test_span::init();
        // let root_span = info_span!("root");
        // {
        // let _guard = root_span.enter();
        let expectations = MockRouterService::new();
        let (server, client) = init(expectations).await;

        // Regular studio redirect
        let response = client
            .get(&format!("{}/", server.listen_address()))
            .header(ACCEPT, "text/html")
            .send()
            .await
            .unwrap();
        assert_eq!(
            response.status(),
            StatusCode::OK,
            "{}",
            response.text().await.unwrap()
        );
        assert_eq!(response.bytes().await.unwrap(), display_home_page().0);
        // }
        // insta::assert_json_snapshot!(test_span::get_spans_for_root(
        //     &root_span.id().unwrap(),
        //     &test_span::Filter::new(Level::INFO)
        // ));
        Ok(())
    }

    #[tokio::test]
    async fn it_compress_response_body() -> Result<(), ApolloRouterError> {
        let expected_response = graphql::Response::builder()
            .data(json!({"response": "yayyyyyyyyyyyyyyyyyyyyyyyyyyyyyyyyyyyyyyyyyyy"})) // Body must be bigger than 32 to be compressed
            .build();
        let example_response = expected_response.clone();
        let mut expectations = MockRouterService::new();
        expectations
            .expect_service_call()
            .times(2)
            .returning(move |_req| {
                let example_response = example_response.clone();
                Ok(http_ext::Response::from_response_to_stream(
                    http::Response::builder()
                        .status(200)
                        .body(example_response)
                        .unwrap(),
                ))
            });
        let (server, client) = init(expectations).await;
        let url = format!("{}/", server.listen_address());

        // Post query
        let response = client
            .post(url.as_str())
            .header(ACCEPT_ENCODING, HeaderValue::from_static("gzip"))
            .body(json!({ "query": "query" }).to_string())
            .send()
            .await
            .unwrap()
            .error_for_status()
            .unwrap();
        assert_eq!(
            response.headers().get(&CONTENT_ENCODING),
            Some(&HeaderValue::from_static("gzip"))
        );

        // Decompress body
        let body_bytes = response.bytes().await.unwrap();
        let mut decoder = GzipDecoder::new(Vec::new());
        decoder.write_all(&body_bytes.to_vec()).await.unwrap();
        decoder.shutdown().await.unwrap();
        let response = decoder.into_inner();
        let graphql_resp: graphql::Response = serde_json::from_slice(&response).unwrap();
        assert_eq!(graphql_resp, expected_response);

        // Get query
        let response = client
            .get(url.as_str())
            .header(ACCEPT_ENCODING, HeaderValue::from_static("gzip"))
            .query(&json!({ "query": "query" }))
            .send()
            .await
            .unwrap()
            .error_for_status()
            .unwrap();

        assert_eq!(
            response.headers().get(header::CONTENT_TYPE),
            Some(&HeaderValue::from_static("application/json"))
        );
        assert_eq!(
            response.headers().get(&CONTENT_ENCODING),
            Some(&HeaderValue::from_static("gzip"))
        );

        // Decompress body
        let body_bytes = response.bytes().await.unwrap();
        let mut decoder = GzipDecoder::new(Vec::new());
        decoder.write_all(&body_bytes.to_vec()).await.unwrap();
        decoder.shutdown().await.unwrap();
        let response = decoder.into_inner();
        let graphql_resp: graphql::Response = serde_json::from_slice(&response).unwrap();
        assert_eq!(graphql_resp, expected_response);

        server.shutdown().await?;
        Ok(())
    }

    #[tokio::test]
    async fn it_decompress_request_body() -> Result<(), ApolloRouterError> {
        let original_body = json!({ "query": "query" });
        let mut encoder = GzipEncoder::new(Vec::new());
        encoder
            .write_all(original_body.to_string().as_bytes())
            .await
            .unwrap();
        encoder.shutdown().await.unwrap();
        let compressed_body = encoder.into_inner();
        let expected_response = graphql::Response::builder()
            .data(json!({"response": "yayyyyyyyyyyyyyyyyyyyyyyyyyyyyyyyyyyyyyyyyyyy"})) // Body must be bigger than 32 to be compressed
            .build();
        let example_response = expected_response.clone();
        let mut expectations = MockRouterService::new();
        expectations
            .expect_service_call()
            .times(1)
            .withf(move |req| {
                assert_eq!(req.body().query.as_ref().unwrap(), "query");
                true
            })
            .returning(move |_req| {
                let example_response = example_response.clone();
                Ok(http_ext::Response::from_response_to_stream(
                    http::Response::builder()
                        .status(200)
                        .body(example_response)
                        .unwrap(),
                ))
            });
        let (server, client) = init(expectations).await;
        let url = format!("{}/", server.listen_address());

        // Post query
        let response = client
            .post(url.as_str())
            .header(CONTENT_ENCODING, HeaderValue::from_static("gzip"))
            .body(compressed_body.clone())
            .send()
            .await
            .unwrap()
            .error_for_status()
            .unwrap();

        assert_eq!(
            response.json::<graphql::Response>().await.unwrap(),
            expected_response,
        );

        server.shutdown().await?;
        Ok(())
    }

    #[tokio::test]
    async fn malformed_request() -> Result<(), ApolloRouterError> {
        let expectations = MockRouterService::new();
        let (server, client) = init(expectations).await;

        let response = client
            .post(format!("{}/", server.listen_address()))
            .body("Garbage")
            .send()
            .await
            .unwrap();
        assert_eq!(response.status(), StatusCode::BAD_REQUEST);
        server.shutdown().await
    }

    #[tokio::test]
    async fn response() -> Result<(), ApolloRouterError> {
        // TODO re-enable after the release
        // test_span::init();
        // let root_span = info_span!("root");
        // {
        // let _guard = root_span.enter();
        let expected_response = graphql::Response::builder()
            .data(json!({"response": "yay"}))
            .build();
        let example_response = expected_response.clone();
        let mut expectations = MockRouterService::new();
        expectations
            .expect_service_call()
            .times(2)
            .returning(move |_| {
                let example_response = example_response.clone();
                Ok(http_ext::Response::from_response_to_stream(
                    http::Response::builder()
                        .status(200)
                        .body(example_response)
                        .unwrap(),
                ))
            });
        let (server, client) = init(expectations).await;
        let url = format!("{}/", server.listen_address());

        // Post query
        let response = client
            .post(url.as_str())
            .body(json!({ "query": "query" }).to_string())
            .send()
            .await
            .unwrap()
            .error_for_status()
            .unwrap();

        assert_eq!(
            response.json::<graphql::Response>().await.unwrap(),
            expected_response,
        );

        // Get query
        let response = client
            .get(url.as_str())
            .query(&json!({ "query": "query" }))
            .send()
            .await
            .unwrap()
            .error_for_status()
            .unwrap();

        assert_eq!(
            response.headers().get(header::CONTENT_TYPE),
            Some(&HeaderValue::from_static("application/json"))
        );

        assert_eq!(
            response.json::<graphql::Response>().await.unwrap(),
            expected_response,
        );

        server.shutdown().await?;
        // }
        // insta::assert_json_snapshot!(test_span::get_spans_for_root(
        //     &root_span.id().unwrap(),
        //     &test_span::Filter::new(Level::INFO)
        // ));
        Ok(())
    }

    #[tokio::test]
    async fn bad_response() -> Result<(), ApolloRouterError> {
        let expectations = MockRouterService::new();
        let (server, client) = init(expectations).await;
        let url = format!("{}/test", server.listen_address());

        // Post query
        let err = client
            .post(url.as_str())
            .body(json!({ "query": "query" }).to_string())
            .send()
            .await
            .unwrap()
            .error_for_status()
            .expect_err("should be not found");

        assert!(err.is_status());
        assert_eq!(err.status(), Some(StatusCode::NOT_FOUND));

        // Get query
        let err = client
            .get(url.as_str())
            .query(&json!({ "query": "query" }))
            .send()
            .await
            .unwrap()
            .error_for_status()
            .expect_err("should be not found");

        assert!(err.is_status());
        assert_eq!(err.status(), Some(StatusCode::NOT_FOUND));

        server.shutdown().await?;
        Ok(())
    }

    #[tokio::test]
    async fn response_with_custom_endpoint() -> Result<(), ApolloRouterError> {
        let expected_response = graphql::Response::builder()
            .data(json!({"response": "yay"}))
            .build();
        let example_response = expected_response.clone();
        let mut expectations = MockRouterService::new();
        expectations
            .expect_service_call()
            .times(2)
            .returning(move |_| {
                let example_response = example_response.clone();
                Ok(http_ext::Response::from_response_to_stream(
                    http::Response::builder()
                        .status(200)
                        .body(example_response)
                        .unwrap(),
                ))
            });
        let conf = Configuration::builder()
            .server(
                crate::configuration::Server::builder()
                    .listen(SocketAddr::from_str("127.0.0.1:0").unwrap())
                    .cors(
                        Cors::builder()
                            .origins(vec!["http://studio".to_string()])
                            .build(),
                    )
                    .endpoint(String::from("/graphql"))
                    .build(),
            )
            .build();
        let (server, client) = init_with_config(expectations, conf, HashMap::new()).await;
        let url = format!("{}/graphql", server.listen_address());

        // Post query
        let response = client
            .post(url.as_str())
            .body(json!({ "query": "query" }).to_string())
            .send()
            .await
            .unwrap()
            .error_for_status()
            .unwrap();

        assert_eq!(
            response.json::<graphql::Response>().await.unwrap(),
            expected_response,
        );

        // Get query
        let response = client
            .get(url.as_str())
            .query(&json!({ "query": "query" }))
            .send()
            .await
            .unwrap()
            .error_for_status()
            .unwrap();

        assert_eq!(
            response.json::<graphql::Response>().await.unwrap(),
            expected_response,
        );

        server.shutdown().await?;
        Ok(())
    }

    #[tokio::test]
    async fn response_with_custom_prefix_endpoint() -> Result<(), ApolloRouterError> {
        let expected_response = graphql::Response::builder()
            .data(json!({"response": "yay"}))
            .build();
        let example_response = expected_response.clone();
        let mut expectations = MockRouterService::new();
        expectations
            .expect_service_call()
            .times(2)
            .returning(move |_| {
                let example_response = example_response.clone();
                Ok(http_ext::Response::from_response_to_stream(
                    http::Response::builder()
                        .status(200)
                        .body(example_response)
                        .unwrap(),
                ))
            });
        let conf = Configuration::builder()
            .server(
                crate::configuration::Server::builder()
                    .listen(SocketAddr::from_str("127.0.0.1:0").unwrap())
                    .cors(
                        Cors::builder()
                            .origins(vec!["http://studio".to_string()])
                            .build(),
                    )
                    .endpoint(String::from("/:my_prefix/graphql"))
                    .build(),
            )
            .build();
        let (server, client) = init_with_config(expectations, conf, HashMap::new()).await;
        let url = format!("{}/prefix/graphql", server.listen_address());

        // Post query
        let response = client
            .post(url.as_str())
            .body(json!({ "query": "query" }).to_string())
            .send()
            .await
            .unwrap()
            .error_for_status()
            .unwrap();

        assert_eq!(
            response.json::<graphql::Response>().await.unwrap(),
            expected_response,
        );

        // Get query
        let response = client
            .get(url.as_str())
            .query(&json!({ "query": "query" }))
            .send()
            .await
            .unwrap()
            .error_for_status()
            .unwrap();

        assert_eq!(
            response.json::<graphql::Response>().await.unwrap(),
            expected_response,
        );

        server.shutdown().await?;
        Ok(())
    }

    #[tokio::test]
    async fn response_with_custom_endpoint_wildcard() -> Result<(), ApolloRouterError> {
        let expected_response = graphql::Response::builder()
            .data(json!({"response": "yay"}))
            .build();
        let example_response = expected_response.clone();
        let mut expectations = MockRouterService::new();
        expectations
            .expect_service_call()
            .times(4)
            .returning(move |_| {
                let example_response = example_response.clone();
                Ok(http_ext::Response::from_response_to_stream(
                    http::Response::builder()
                        .status(200)
                        .body(example_response)
                        .unwrap(),
                ))
            });
        let conf = Configuration::builder()
            .server(
                crate::configuration::Server::builder()
                    .listen(SocketAddr::from_str("127.0.0.1:0").unwrap())
                    .cors(
                        Cors::builder()
                            .origins(vec!["http://studio".to_string()])
                            .build(),
                    )
                    .endpoint(String::from("/graphql/*"))
                    .build(),
            )
            .build();
        let (server, client) = init_with_config(expectations, conf, HashMap::new()).await;
        for url in &[
            format!("{}/graphql/test", server.listen_address()),
            format!("{}/graphql/anothertest", server.listen_address()),
        ] {
            // Post query
            let response = client
                .post(url.as_str())
                .body(json!({ "query": "query" }).to_string())
                .send()
                .await
                .unwrap()
                .error_for_status()
                .unwrap();

            assert_eq!(
                response.json::<graphql::Response>().await.unwrap(),
                expected_response,
            );

            // Get query
            let response = client
                .get(url.as_str())
                .query(&json!({ "query": "query" }))
                .send()
                .await
                .unwrap()
                .error_for_status()
                .unwrap();

            assert_eq!(
                response.json::<graphql::Response>().await.unwrap(),
                expected_response,
            );
        }

        server.shutdown().await?;
        Ok(())
    }

    #[tokio::test]
    async fn it_extracts_query_and_operation_name_on_get_requests() -> Result<(), ApolloRouterError>
    {
        // TODO re-enable after the release
        // test_span::init();
        // let root_span = info_span!("root");
        // {
        // let _guard = root_span.enter();
        let query = "query";
        let expected_query = query;
        let operation_name = "operationName";
        let expected_operation_name = operation_name;

        let expected_response = graphql::Response::builder()
            .data(json!({"response": "yay"}))
            .build();
        let example_response = expected_response.clone();

        let mut expectations = MockRouterService::new();
        expectations
            .expect_service_call()
            .times(1)
            .withf(move |req| {
                assert_eq!(req.body().query.as_deref().unwrap(), expected_query);
                assert_eq!(
                    req.body().operation_name.as_deref().unwrap(),
                    expected_operation_name
                );
                true
            })
            .returning(move |_| {
                let example_response = example_response.clone();
                Ok(http_ext::Response::from_response_to_stream(
                    http::Response::builder()
                        .status(200)
                        .body(example_response)
                        .unwrap(),
                ))
            });
        let (server, client) = init(expectations).await;
        let url = format!("{}/", server.listen_address());

        let response = client
            .get(url.as_str())
            .query(&[("query", query), ("operationName", operation_name)])
            .send()
            .await
            .unwrap()
            .error_for_status()
            .unwrap();

        assert_eq!(
            response.json::<graphql::Response>().await.unwrap(),
            expected_response,
        );

        server.shutdown().await?;
        // }
        // insta::assert_json_snapshot!(test_span::get_spans_for_root(
        //     &root_span.id().unwrap(),
        //     &test_span::Filter::new(Level::INFO)
        // ));
        Ok(())
    }

    #[tokio::test]
    async fn it_extracts_query_and_operation_name_on_post_requests() -> Result<(), ApolloRouterError>
    {
        let query = "query";
        let expected_query = query;
        let operation_name = "operationName";
        let expected_operation_name = operation_name;

        let expected_response = graphql::Response::builder()
            .data(json!({"response": "yay"}))
            .build();
        let example_response = expected_response.clone();

        let mut expectations = MockRouterService::new();
        expectations
            .expect_service_call()
            .times(1)
            .withf(move |req| {
                assert_eq!(req.body().query.as_deref().unwrap(), expected_query);
                assert_eq!(
                    req.body().operation_name.as_deref().unwrap(),
                    expected_operation_name
                );
                true
            })
            .returning(move |_| {
                let example_response = example_response.clone();
                Ok(http_ext::Response::from_response_to_stream(
                    http::Response::builder()
                        .status(200)
                        .body(example_response)
                        .unwrap(),
                ))
            });
        let (server, client) = init(expectations).await;
        let url = format!("{}/", server.listen_address());

        let response = client
            .post(url.as_str())
            .body(json!({ "query": query, "operationName": operation_name }).to_string())
            .send()
            .await
            .unwrap()
            .error_for_status()
            .unwrap();

        assert_eq!(
            response.json::<graphql::Response>().await.unwrap(),
            expected_response,
        );

        server.shutdown().await
    }

    #[tokio::test]
    async fn response_failure() -> Result<(), ApolloRouterError> {
        let mut expectations = MockRouterService::new();
        expectations
            .expect_service_call()
            .times(1)
            .returning(move |_| {
                let example_response = crate::error::FetchError::SubrequestHttpError {
                    service: "Mock service".to_string(),
                    reason: "Mock error".to_string(),
                }
                .to_response();
                Ok(http_ext::Response::from_response_to_stream(
                    http::Response::builder()
                        .status(200)
                        .body(example_response)
                        .unwrap(),
                ))
            });
        let (server, client) = init(expectations).await;

        let response = client
            .post(format!("{}/", server.listen_address()))
            .body(
                json!(
                {
                  "query": "query",
                })
                .to_string(),
            )
            .send()
            .await
            .unwrap()
            .json::<graphql::Response>()
            .await
            .unwrap();

        assert_eq!(
            response,
            crate::error::FetchError::SubrequestHttpError {
                service: "Mock service".to_string(),
                reason: "Mock error".to_string(),
            }
            .to_response()
        );
        server.shutdown().await
    }

    #[tokio::test]
    async fn cors_preflight() -> Result<(), ApolloRouterError> {
        let expectations = MockRouterService::new();
        let (server, client) = init(expectations).await;

        let response = client
            .request(Method::OPTIONS, &format!("{}/", server.listen_address()))
            .header(ACCEPT, "text/html")
            .header(ORIGIN, "http://studio")
            .header(ACCESS_CONTROL_REQUEST_METHOD, "POST")
            .header(
                ACCESS_CONTROL_REQUEST_HEADERS,
                "Content-type, x-an-other-test-header, apollo-require-preflight",
            )
            .send()
            .await
            .unwrap();

        assert_header!(
            &response,
            ACCESS_CONTROL_ALLOW_ORIGIN,
            vec!["http://studio"],
            "Incorrect access control allow origin header"
        );
        let headers = response.headers().get_all(ACCESS_CONTROL_ALLOW_HEADERS);
        assert_header_contains!(
            &response,
            ACCESS_CONTROL_ALLOW_HEADERS,
            &["Content-type, x-an-other-test-header, apollo-require-preflight"],
            "Incorrect access control allow header header {headers:?}"
        );
        assert_header_contains!(
            &response,
            ACCESS_CONTROL_ALLOW_METHODS,
            &["GET", "POST", "OPTIONS"],
            "Incorrect access control allow methods header"
        );

        assert_eq!(response.status(), StatusCode::OK);

        server.shutdown().await
    }

    #[tokio::test]
    #[cfg(unix)]
    async fn listening_to_unix_socket() {
        let temp_dir = tempfile::tempdir().unwrap();
        let expected_response = graphql::Response::builder()
            .data(json!({"response": "yay"}))
            .build();
        let example_response = expected_response.clone();

        let mut expectations = MockRouterService::new();
        expectations
            .expect_service_call()
            .times(2)
            .returning(move |_| {
                let example_response = example_response.clone();

                Ok(http_ext::Response::from_response_to_stream(
                    http::Response::builder()
                        .status(200)
                        .body(example_response)
                        .unwrap(),
                ))
            });
        let server = init_unix(expectations, &temp_dir).await;

        let output = send_to_unix_socket(
            server.listen_address(),
            Method::POST,
            r#"{"query":"query"}"#,
        )
        .await;

        assert_eq!(
            serde_json::from_slice::<graphql::Response>(&output).unwrap(),
            expected_response,
        );

        // Get query
        let output =
            send_to_unix_socket(server.listen_address(), Method::GET, r#"query=query"#).await;

        assert_eq!(
            serde_json::from_slice::<graphql::Response>(&output).unwrap(),
            expected_response,
        );

        server.shutdown().await.unwrap();
    }

    #[cfg(unix)]
    async fn send_to_unix_socket(addr: &ListenAddr, method: Method, body: &str) -> Vec<u8> {
        use tokio::io::AsyncBufReadExt;
        use tokio::io::BufReader;
        use tokio::io::Interest;
        use tokio::net::UnixStream;

        let content = match method {
            Method::GET => {
                format!(
                    "{} /?{} HTTP/1.1\r
Host: localhost:4100\r
Content-Length: {}\r
Content-Type: application/json\r

\n",
                    method.as_str(),
                    body,
                    body.len(),
                )
            }
            Method::POST => {
                format!(
                    "{} / HTTP/1.1\r
Host: localhost:4100\r
Content-Length: {}\r
Content-Type: application/json\r

{}\n",
                    method.as_str(),
                    body.len(),
                    body
                )
            }
            _ => {
                unimplemented!()
            }
        };
        let mut stream = UnixStream::connect(addr.to_string()).await.unwrap();
        stream.ready(Interest::WRITABLE).await.unwrap();
        stream.write_all(content.as_bytes()).await.unwrap();
        stream.flush().await.unwrap();
        let stream = BufReader::new(stream);
        let mut lines = stream.lines();
        let header_first_line = lines
            .next_line()
            .await
            .unwrap()
            .expect("no header received");
        // skip the rest of the headers
        let mut headers = String::new();
        let mut stream = lines.into_inner();
        loop {
            if stream.read_line(&mut headers).await.unwrap() == 2 {
                break;
            }
        }
        // get rest of the buffer as body
        let body = stream.buffer().to_vec();
        assert!(header_first_line.contains(" 200 "), "");
        body
    }

    #[tokio::test]
    async fn test_health_check() {
        // TODO re-enable after the release
        // test_span::init();
        // let root_span = info_span!("root");
        // {
        // let _guard = root_span.enter();
        let expectations = MockRouterService::new();
        let (server, client) = init(expectations).await;
        let url = format!(
            "{}/.well-known/apollo/server-health",
            server.listen_address()
        );

        let response = client.get(url).send().await.unwrap();
        assert_eq!(response.status(), StatusCode::OK);
        // }
        // insta::assert_json_snapshot!(test_span::get_spans_for_root(
        //     &root_span.id().unwrap(),
        //     &test_span::Filter::new(Level::INFO)
        // ));
    }

    #[tokio::test]
    async fn test_custom_health_check() {
        let conf = Configuration::builder()
            .server(
                crate::configuration::Server::builder()
                    .listen(SocketAddr::from_str("127.0.0.1:0").unwrap())
                    .health_check_path("/health")
                    .build(),
            )
            .build();
        let expectations = MockRouterService::new();
        let (server, client) = init_with_config(expectations, conf, HashMap::new()).await;
        let url = format!("{}/health", server.listen_address());

        let response = client.get(url).send().await.unwrap();
        assert_eq!(response.status(), StatusCode::OK);
    }

    #[test(tokio::test)]
    async fn it_send_bad_content_type() -> Result<(), ApolloRouterError> {
        let query = "query";
        let operation_name = "operationName";

        let expectations = MockRouterService::new();
        let (server, client) = init(expectations).await;
        let url = format!("{}", server.listen_address());
        let response = client
            .post(url.as_str())
            .header(CONTENT_TYPE, "application/yaml")
            .body(json!({ "query": query, "operationName": operation_name }).to_string())
            .send()
            .await
            .unwrap();

        assert_eq!(response.status(), StatusCode::UNSUPPORTED_MEDIA_TYPE,);

        server.shutdown().await
    }

    #[test(tokio::test)]
    async fn it_doesnt_display_disabled_home_page() -> Result<(), ApolloRouterError> {
        let expectations = MockRouterService::new();
        let conf = Configuration::builder()
            .server(
                crate::configuration::Server::builder()
                    .listen(SocketAddr::from_str("127.0.0.1:0").unwrap())
                    .cors(
                        Cors::builder()
                            .origins(vec!["http://studio".to_string()])
                            .build(),
                    )
                    .landing_page(false)
                    .build(),
            )
            .build();
        let (server, client) = init_with_config(expectations, conf, HashMap::new()).await;
        let response = client
            .get(&format!("{}/", server.listen_address()))
            .header(ACCEPT, "text/html")
            .send()
            .await
            .unwrap();

        assert_eq!(response.status(), StatusCode::BAD_REQUEST);

        server.shutdown().await
    }

    #[test(tokio::test)]
    async fn it_answers_to_custom_endpoint() -> Result<(), ApolloRouterError> {
        let expectations = MockRouterService::new();
        let plugin_handler = Handler::new(
            service_fn(|req: http_ext::Request<Bytes>| async move {
                Ok::<_, BoxError>(http_ext::Response {
                    inner: http::Response::builder()
                        .status(StatusCode::OK)
                        .body(format!("{} + {}", req.method(), req.uri().path()).into())
                        .unwrap(),
                })
            })
            .boxed(),
        );
        let mut plugin_handlers = HashMap::new();
        plugin_handlers.insert(
            "apollo.test.custom_plugin_with_endpoint".to_string(),
            plugin_handler,
        );

        let conf = Configuration::builder()
            .server(
                crate::configuration::Server::builder()
                    .listen(SocketAddr::from_str("127.0.0.1:0").unwrap())
                    .cors(
                        Cors::builder()
                            .origins(vec!["http://studio".to_string()])
                            .build(),
                    )
                    .build(),
            )
            .build();
        let (server, client) = init_with_config(expectations, conf, plugin_handlers).await;

        for path in &["/", "/test"] {
            let response = client
                .get(&format!(
                    "{}/plugins/apollo.test.custom_plugin_with_endpoint{}",
                    server.listen_address(),
                    path
                ))
                .send()
                .await
                .unwrap();

            assert_eq!(response.status(), StatusCode::OK);
            assert_eq!(
                response.text().await.unwrap(),
                format!(
                    "GET + /plugins/apollo.test.custom_plugin_with_endpoint{}",
                    path
                )
            );
        }

        for path in &["/", "/test"] {
            let response = client
                .post(&format!(
                    "{}/plugins/apollo.test.custom_plugin_with_endpoint{}",
                    server.listen_address(),
                    path
                ))
                .send()
                .await
                .unwrap();

            assert_eq!(response.status(), StatusCode::OK);
            assert_eq!(
                response.text().await.unwrap(),
                format!(
                    "POST + /plugins/apollo.test.custom_plugin_with_endpoint{}",
                    path
                )
            );
        }
        server.shutdown().await
    }

    #[test(tokio::test)]
    async fn it_checks_the_shape_of_router_request() -> Result<(), ApolloRouterError> {
        let mut expectations = MockRouterService::new();
        expectations
            .expect_service_call()
            .times(2)
            .returning(move |req| {
                Ok(http_ext::Response::from_response_to_stream(
                    http::Response::builder()
                        .status(200)
                        .body(
                            graphql::Response::builder()
                                .data(json!(format!(
                                    "{} + {} + {:?}",
                                    req.method(),
                                    req.uri(),
                                    serde_json::to_string(req.body()).unwrap()
                                )))
                                .build(),
                        )
                        .unwrap(),
                ))
            });
        let (server, client) = init(expectations).await;
        let query = json!(
        {
          "query": "query",
        });
        let url = format!("{}/", server.listen_address());
        let response = client.get(&url).query(&query).send().await.unwrap();

        assert_eq!(response.status(), StatusCode::OK);
        assert_eq!(
            response.text().await.unwrap(),
            serde_json::to_string(&json!({
                "data":
                    format!(
                        "GET + {}?query=query + {:?}",
                        url,
                        serde_json::to_string(&query).unwrap()
                    )
            }))
            .unwrap()
        );
        let response = client
            .post(&url)
            .body(query.to_string())
            .send()
            .await
            .unwrap();

        assert_eq!(response.status(), StatusCode::OK);
        assert_eq!(
            response.text().await.unwrap(),
            serde_json::to_string(&json!({
                "data":
                    format!(
                        "POST + {} + {:?}",
                        url,
                        serde_json::to_string(&query).unwrap()
                    )
            }))
            .unwrap()
        );
        server.shutdown().await
    }
}<|MERGE_RESOLUTION|>--- conflicted
+++ resolved
@@ -1,18 +1,4 @@
 //! Axum http server factory. Axum provides routing capability on top of Hyper HTTP.
-<<<<<<< HEAD
-use crate::configuration::{Configuration, ListenAddr};
-use crate::graphql;
-use crate::http_ext;
-use crate::http_server_factory::{HttpServerFactory, HttpServerHandle, Listener, NetworkStream};
-use crate::plugin::Handler;
-use crate::router::ApolloRouterError;
-use crate::router_factory::RouterServiceFactory;
-use crate::ResponseBody;
-use async_compression::tokio::write::{BrotliDecoder, GzipDecoder, ZlibDecoder};
-use axum::extract::{Extension, Host, OriginalUri};
-use axum::http::{header::HeaderMap, StatusCode};
-use axum::middleware::{self, Next};
-=======
 use std::collections::HashMap;
 use std::pin::Pin;
 use std::str::FromStr;
@@ -30,7 +16,6 @@
 use axum::http::StatusCode;
 use axum::middleware::Next;
 use axum::middleware::{self};
->>>>>>> b98477ef
 use axum::response::*;
 use axum::routing::get;
 use axum::Router;
@@ -75,6 +60,7 @@
 use crate::layers::DEFAULT_BUFFER_SIZE;
 use crate::plugin::Handler;
 use crate::router::ApolloRouterError;
+use crate::router_factory::RouterServiceFactory;
 
 /// A basic http server using Axum.
 /// Uses streaming as primary method of response.
@@ -88,18 +74,6 @@
     }
 }
 
-<<<<<<< HEAD
-=======
-type BufferedService = Buffer<
-    BoxService<
-        http_ext::Request<graphql::Request>,
-        http_ext::Response<BoxStream<'static, graphql::Response>>,
-        BoxError,
-    >,
-    http_ext::Request<graphql::Request>,
->;
-
->>>>>>> b98477ef
 impl HttpServerFactory for AxumHttpServerFactory {
     type Future = Pin<Box<dyn Future<Output = Result<HttpServerHandle, ApolloRouterError>> + Send>>;
 
@@ -111,20 +85,7 @@
         plugin_handlers: HashMap<String, Handler>,
     ) -> Self::Future
     where
-<<<<<<< HEAD
         RF: RouterServiceFactory,
-=======
-        RS: Service<
-                http_ext::Request<graphql::Request>,
-                Response = http_ext::Response<BoxStream<'static, graphql::Response>>,
-                Error = BoxError,
-            > + Send
-            + Sync
-            + Clone
-            + 'static,
-
-        <RS as Service<http_ext::Request<graphql::Request>>>::Future: std::marker::Send,
->>>>>>> b98477ef
     {
         Box::pin(async move {
             let (shutdown_sender, shutdown_receiver) = oneshot::channel::<()>();
@@ -459,7 +420,7 @@
     Host(host): Host,
     service: BoxService<
         http_ext::Request<graphql::Request>,
-        http_ext::Response<BoxStream<'static, ResponseBody>>,
+        http_ext::Response<BoxStream<'static, graphql::Response>>,
         BoxError,
     >,
     http_request: Request<Body>,
@@ -497,7 +458,7 @@
     Json(request): Json<graphql::Request>,
     service: BoxService<
         http_ext::Request<graphql::Request>,
-        http_ext::Response<BoxStream<'static, ResponseBody>>,
+        http_ext::Response<BoxStream<'static, graphql::Response>>,
         BoxError,
     >,
     header_map: HeaderMap,
@@ -531,7 +492,7 @@
 where
     RS: Service<
             http_ext::Request<graphql::Request>,
-            Response = http_ext::Response<BoxStream<'static, ResponseBody>>,
+            Response = http_ext::Response<BoxStream<'static, graphql::Response>>,
             Error = BoxError,
         > + Send
         + 'static,
@@ -708,16 +669,9 @@
 
 #[cfg(test)]
 mod tests {
-<<<<<<< HEAD
-    use super::*;
-    use crate::configuration::Cors;
-    use crate::http_ext::Request;
-    use crate::new_service::NewService;
-=======
     use std::net::SocketAddr;
     use std::str::FromStr;
 
->>>>>>> b98477ef
     use async_compression::tokio::write::GzipEncoder;
     use http::header::ACCEPT_ENCODING;
     use http::header::CONTENT_TYPE;
@@ -741,6 +695,7 @@
     use super::*;
     use crate::configuration::Cors;
     use crate::http_ext::Request;
+    use crate::services::new_service::NewService;
 
     macro_rules! assert_header {
         ($response:expr, $header:expr, $expected:expr $(, $msg:expr)?) => {
@@ -792,14 +747,14 @@
     struct TestRouterServiceFactory {
         inner: tower_test::mock::Mock<
             http_ext::Request<graphql::Request>,
-            http_ext::Response<Pin<Box<dyn Stream<Item = ResponseBody> + Send>>>,
+            http_ext::Response<Pin<Box<dyn Stream<Item = graphql::Response> + Send>>>,
         >,
     }
 
     impl NewService<Request<graphql::Request>> for TestRouterServiceFactory {
         type Service = tower_test::mock::Mock<
             http_ext::Request<graphql::Request>,
-            http_ext::Response<Pin<Box<dyn Stream<Item = ResponseBody> + Send>>>,
+            http_ext::Response<Pin<Box<dyn Stream<Item = graphql::Response> + Send>>>,
         >;
 
         fn new_service(&self) -> Self::Service {
@@ -810,7 +765,7 @@
     impl RouterServiceFactory for TestRouterServiceFactory {
         type RouterService = tower_test::mock::Mock<
             http_ext::Request<graphql::Request>,
-            http_ext::Response<Pin<Box<dyn Stream<Item = ResponseBody> + Send>>>,
+            http_ext::Response<Pin<Box<dyn Stream<Item = graphql::Response> + Send>>>,
         >;
 
         type Future = <<TestRouterServiceFactory as NewService<
