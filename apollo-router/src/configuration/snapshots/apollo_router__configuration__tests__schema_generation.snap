---
source: apollo-router/src/configuration/tests.rs
expression: "&schema"
---
{
  "$schema": "https://json-schema.org/draft/2019-09/schema",
  "title": "Configuration",
  "description": "The configuration for the router.\n\nCan be created through `serde::Deserialize` from various formats, or inline in Rust code with `serde_json::json!` and `serde_json::from_value`.",
  "type": "object",
  "properties": {
    "apq": {
      "description": "Configures automatic persisted queries",
      "default": {
        "enabled": true,
        "router": {
          "cache": {
            "in_memory": {
              "limit": 512
            },
            "redis": null
          }
        },
        "subgraph": {
          "all": {
            "enabled": false
          },
          "subgraphs": {}
        }
      },
      "type": "object",
      "properties": {
        "enabled": {
          "description": "Activates Automatic Persisted Queries (enabled by default)",
          "default": true,
          "type": "boolean"
        },
        "router": {
          "description": "Router level (APQ) configuration",
          "default": {
            "cache": {
              "in_memory": {
                "limit": 512
              },
              "redis": null
            }
          },
          "type": "object",
          "properties": {
            "cache": {
              "description": "Cache configuration",
              "default": {
                "in_memory": {
                  "limit": 512
                },
                "redis": null
              },
              "type": "object",
              "properties": {
                "in_memory": {
                  "description": "Configures the in memory cache (always active)",
                  "default": {
                    "limit": 512
                  },
                  "type": "object",
                  "required": [
                    "limit"
                  ],
                  "properties": {
                    "limit": {
                      "description": "Number of entries in the Least Recently Used cache",
                      "type": "integer",
                      "format": "uint",
                      "minimum": 1.0
                    }
                  },
                  "additionalProperties": false
                },
                "redis": {
                  "description": "Configures and activates the Redis cache",
                  "default": null,
                  "type": "object",
                  "required": [
                    "urls"
                  ],
                  "properties": {
                    "namespace": {
                      "description": "namespace used to prefix Redis keys",
                      "type": "string",
                      "nullable": true
                    },
                    "password": {
                      "description": "Redis password if not provided in the URLs. This field takes precedence over the password in the URL",
                      "type": "string",
                      "nullable": true
                    },
                    "timeout": {
                      "description": "Redis request timeout (default: 2ms)",
                      "default": null,
                      "type": "string",
                      "nullable": true
                    },
                    "tls": {
                      "description": "TLS client configuration",
                      "default": null,
                      "type": "object",
                      "properties": {
                        "certificate_authorities": {
                          "description": "list of certificate authorities in PEM format",
                          "default": null,
                          "type": "string",
                          "nullable": true
                        },
                        "client_authentication": {
                          "description": "client certificate authentication",
                          "default": null,
                          "type": "object",
                          "required": [
                            "certificate_chain",
                            "key"
                          ],
                          "properties": {
                            "certificate_chain": {
                              "description": "list of certificates in PEM format",
                              "writeOnly": true,
                              "type": "string"
                            },
                            "key": {
                              "description": "key in PEM format",
                              "writeOnly": true,
                              "type": "string"
                            }
                          },
                          "additionalProperties": false,
                          "nullable": true
                        }
                      },
                      "additionalProperties": false,
                      "nullable": true
                    },
                    "ttl": {
                      "description": "TTL for entries",
                      "default": null,
                      "type": "string",
                      "nullable": true
                    },
                    "urls": {
                      "description": "List of URLs to the Redis cluster",
                      "type": "array",
                      "items": {
                        "type": "string",
                        "format": "uri"
                      }
                    },
                    "username": {
                      "description": "Redis username if not provided in the URLs. This field takes precedence over the username in the URL",
                      "type": "string",
                      "nullable": true
                    }
                  },
                  "additionalProperties": false,
                  "nullable": true
                }
              },
              "additionalProperties": false
            }
          },
          "additionalProperties": false
        },
        "subgraph": {
          "description": "Configuration options pertaining to the subgraph server component.",
          "default": {
            "all": {
              "enabled": false
            },
            "subgraphs": {}
          },
          "type": "object",
          "properties": {
            "all": {
              "description": "options applying to all subgraphs",
              "default": {
                "enabled": false
              },
              "type": "object",
              "properties": {
                "enabled": {
                  "description": "Enable",
                  "default": false,
                  "type": "boolean"
                }
              },
              "additionalProperties": false
            },
            "subgraphs": {
              "description": "per subgraph options",
              "default": {},
              "type": "object",
              "additionalProperties": {
                "description": "Subgraph level Automatic Persisted Queries (APQ) configuration",
                "type": "object",
                "properties": {
                  "enabled": {
                    "description": "Enable",
                    "default": false,
                    "type": "boolean"
                  }
                },
                "additionalProperties": false
              }
            }
          }
        }
      },
      "additionalProperties": false
    },
    "authentication": {
      "description": "Authentication",
      "type": "object",
      "properties": {
        "router": {
          "description": "Router configuration",
          "type": "object",
          "required": [
            "jwt"
          ],
          "properties": {
            "jwt": {
              "description": "The JWT configuration",
              "type": "object",
              "required": [
                "jwks"
              ],
              "properties": {
                "header_name": {
                  "description": "HTTP header expected to contain JWT",
                  "default": "authorization",
                  "type": "string"
                },
                "header_value_prefix": {
                  "description": "Header value prefix",
                  "default": "Bearer",
                  "type": "string"
                },
                "jwks": {
                  "description": "List of JWKS used to verify tokens",
                  "type": "array",
                  "items": {
                    "type": "object",
                    "required": [
                      "url"
                    ],
                    "properties": {
                      "algorithms": {
                        "description": "List of accepted algorithms. Possible values are `HS256`, `HS384`, `HS512`, `ES256`, `ES384`, `RS256`, `RS384`, `RS512`, `PS256`, `PS384`, `PS512`, `EdDSA`",
                        "default": null,
                        "type": "array",
                        "items": {
                          "type": "string"
                        },
                        "nullable": true
                      },
                      "issuer": {
                        "description": "Expected issuer for tokens verified by that JWKS",
                        "type": "string",
                        "nullable": true
                      },
                      "poll_interval": {
                        "description": "Polling interval for each JWKS endpoint in human-readable format; defaults to 60s",
                        "default": {
                          "secs": 60,
                          "nanos": 0
                        },
                        "type": "string"
                      },
                      "url": {
                        "description": "Retrieve the JWK Set",
                        "type": "string"
                      }
                    },
                    "additionalProperties": false
                  }
                }
              },
              "additionalProperties": false
            }
          },
          "additionalProperties": false,
          "nullable": true
        },
        "subgraph": {
          "description": "Subgraph configuration",
          "type": "object",
          "properties": {
            "all": {
              "description": "Configuration that will apply to all subgraphs.",
              "oneOf": [
                {
                  "type": "object",
                  "required": [
                    "aws_sig_v4"
                  ],
                  "properties": {
                    "aws_sig_v4": {
                      "description": "Configure AWS sigv4 auth.",
                      "oneOf": [
                        {
                          "type": "object",
                          "required": [
                            "hardcoded"
                          ],
                          "properties": {
                            "hardcoded": {
                              "description": "Hardcoded Config using access_key and secret. Prefer using DefaultChain instead.",
                              "type": "object",
                              "required": [
                                "access_key_id",
                                "region",
                                "secret_access_key",
                                "service_name"
                              ],
                              "properties": {
                                "access_key_id": {
                                  "description": "The ID for this access key.",
                                  "type": "string"
                                },
                                "assume_role": {
                                  "description": "Specify assumed role configuration.",
                                  "type": "object",
                                  "required": [
                                    "role_arn",
                                    "session_name"
                                  ],
                                  "properties": {
                                    "external_id": {
                                      "description": "Unique identifier that might be required when you assume a role in another account.",
                                      "type": "string",
                                      "nullable": true
                                    },
                                    "role_arn": {
                                      "description": "Amazon Resource Name (ARN) for the role assumed when making requests",
                                      "type": "string"
                                    },
                                    "session_name": {
                                      "description": "Uniquely identify a session when the same role is assumed by different principals or for different reasons.",
                                      "type": "string"
                                    }
                                  },
                                  "additionalProperties": false,
                                  "nullable": true
                                },
                                "region": {
                                  "description": "The AWS region this chain applies to.",
                                  "type": "string"
                                },
                                "secret_access_key": {
                                  "description": "The secret key used to sign requests.",
                                  "type": "string"
                                },
                                "service_name": {
                                  "description": "The service you're trying to access, eg: \"s3\", \"vpc-lattice-svcs\", etc.",
                                  "type": "string"
                                }
                              },
                              "additionalProperties": false
                            }
                          },
                          "additionalProperties": false
                        },
                        {
                          "type": "object",
                          "required": [
                            "default_chain"
                          ],
                          "properties": {
                            "default_chain": {
                              "description": "Configuration of the DefaultChainProvider",
                              "type": "object",
                              "required": [
                                "region",
                                "service_name"
                              ],
                              "properties": {
                                "assume_role": {
                                  "description": "Specify assumed role configuration.",
                                  "type": "object",
                                  "required": [
                                    "role_arn",
                                    "session_name"
                                  ],
                                  "properties": {
                                    "external_id": {
                                      "description": "Unique identifier that might be required when you assume a role in another account.",
                                      "type": "string",
                                      "nullable": true
                                    },
                                    "role_arn": {
                                      "description": "Amazon Resource Name (ARN) for the role assumed when making requests",
                                      "type": "string"
                                    },
                                    "session_name": {
                                      "description": "Uniquely identify a session when the same role is assumed by different principals or for different reasons.",
                                      "type": "string"
                                    }
                                  },
                                  "additionalProperties": false,
                                  "nullable": true
                                },
                                "profile_name": {
                                  "description": "The profile name used by this provider",
                                  "type": "string",
                                  "nullable": true
                                },
                                "region": {
                                  "description": "The AWS region this chain applies to.",
                                  "type": "string"
                                },
                                "service_name": {
                                  "description": "The service you're trying to access, eg: \"s3\", \"vpc-lattice-svcs\", etc.",
                                  "type": "string"
                                }
                              },
                              "additionalProperties": false
                            }
                          },
                          "additionalProperties": false
                        }
                      ]
                    }
                  },
                  "additionalProperties": false
                }
              ],
              "nullable": true
            },
            "subgraphs": {
              "description": "Create a configuration that will apply only to a specific subgraph.",
              "type": "object",
              "additionalProperties": {
                "oneOf": [
                  {
                    "type": "object",
                    "required": [
                      "aws_sig_v4"
                    ],
                    "properties": {
                      "aws_sig_v4": {
                        "description": "Configure AWS sigv4 auth.",
                        "oneOf": [
                          {
                            "type": "object",
                            "required": [
                              "hardcoded"
                            ],
                            "properties": {
                              "hardcoded": {
                                "description": "Hardcoded Config using access_key and secret. Prefer using DefaultChain instead.",
                                "type": "object",
                                "required": [
                                  "access_key_id",
                                  "region",
                                  "secret_access_key",
                                  "service_name"
                                ],
                                "properties": {
                                  "access_key_id": {
                                    "description": "The ID for this access key.",
                                    "type": "string"
                                  },
                                  "assume_role": {
                                    "description": "Specify assumed role configuration.",
                                    "type": "object",
                                    "required": [
                                      "role_arn",
                                      "session_name"
                                    ],
                                    "properties": {
                                      "external_id": {
                                        "description": "Unique identifier that might be required when you assume a role in another account.",
                                        "type": "string",
                                        "nullable": true
                                      },
                                      "role_arn": {
                                        "description": "Amazon Resource Name (ARN) for the role assumed when making requests",
                                        "type": "string"
                                      },
                                      "session_name": {
                                        "description": "Uniquely identify a session when the same role is assumed by different principals or for different reasons.",
                                        "type": "string"
                                      }
                                    },
                                    "additionalProperties": false,
                                    "nullable": true
                                  },
                                  "region": {
                                    "description": "The AWS region this chain applies to.",
                                    "type": "string"
                                  },
                                  "secret_access_key": {
                                    "description": "The secret key used to sign requests.",
                                    "type": "string"
                                  },
                                  "service_name": {
                                    "description": "The service you're trying to access, eg: \"s3\", \"vpc-lattice-svcs\", etc.",
                                    "type": "string"
                                  }
                                },
                                "additionalProperties": false
                              }
                            },
                            "additionalProperties": false
                          },
                          {
                            "type": "object",
                            "required": [
                              "default_chain"
                            ],
                            "properties": {
                              "default_chain": {
                                "description": "Configuration of the DefaultChainProvider",
                                "type": "object",
                                "required": [
                                  "region",
                                  "service_name"
                                ],
                                "properties": {
                                  "assume_role": {
                                    "description": "Specify assumed role configuration.",
                                    "type": "object",
                                    "required": [
                                      "role_arn",
                                      "session_name"
                                    ],
                                    "properties": {
                                      "external_id": {
                                        "description": "Unique identifier that might be required when you assume a role in another account.",
                                        "type": "string",
                                        "nullable": true
                                      },
                                      "role_arn": {
                                        "description": "Amazon Resource Name (ARN) for the role assumed when making requests",
                                        "type": "string"
                                      },
                                      "session_name": {
                                        "description": "Uniquely identify a session when the same role is assumed by different principals or for different reasons.",
                                        "type": "string"
                                      }
                                    },
                                    "additionalProperties": false,
                                    "nullable": true
                                  },
                                  "profile_name": {
                                    "description": "The profile name used by this provider",
                                    "type": "string",
                                    "nullable": true
                                  },
                                  "region": {
                                    "description": "The AWS region this chain applies to.",
                                    "type": "string"
                                  },
                                  "service_name": {
                                    "description": "The service you're trying to access, eg: \"s3\", \"vpc-lattice-svcs\", etc.",
                                    "type": "string"
                                  }
                                },
                                "additionalProperties": false
                              }
                            },
                            "additionalProperties": false
                          }
                        ]
                      }
                    },
                    "additionalProperties": false
                  }
                ]
              }
            }
          },
          "additionalProperties": false,
          "nullable": true
        }
      },
      "additionalProperties": false
    },
    "authorization": {
      "description": "Authorization plugin",
      "type": "object",
      "properties": {
        "directives": {
          "description": "`@authenticated`, `@requiresScopes` and `@policy` directives",
          "type": "object",
          "properties": {
            "dry_run": {
              "description": "generates the authorization error messages without modying the query",
              "default": false,
              "type": "boolean"
            },
            "enabled": {
              "description": "enables the `@authenticated` and `@requiresScopes` directives",
              "default": true,
              "type": "boolean"
            },
            "errors": {
              "description": "authorization errors behaviour",
              "default": {
                "log": true,
                "response": "errors"
              },
              "type": "object",
              "properties": {
                "log": {
                  "description": "log authorization errors",
                  "default": true,
                  "type": "boolean"
                },
                "response": {
                  "description": "location of authorization errors in the GraphQL response",
                  "default": "errors",
                  "oneOf": [
                    {
                      "description": "store authorization errors in the response errors",
                      "type": "string",
                      "enum": [
                        "errors"
                      ]
                    },
                    {
                      "description": "store authorization errors in the response extensions",
                      "type": "string",
                      "enum": [
                        "extensions"
                      ]
                    },
                    {
                      "description": "do not add the authorization errors to the GraphQL response",
                      "type": "string",
                      "enum": [
                        "disabled"
                      ]
                    }
                  ]
                }
              }
            },
            "reject_unauthorized": {
              "description": "refuse a query entirely if any part would be filtered",
              "default": false,
              "type": "boolean"
            }
          }
        },
        "require_authentication": {
          "description": "Reject unauthenticated requests",
          "default": false,
          "type": "boolean"
        }
      }
    },
    "coprocessor": {
      "description": "Configures the externalization plugin",
      "type": "object",
      "required": [
        "url"
      ],
      "properties": {
        "execution": {
          "description": "The execution stage request/response configuration",
          "default": {
            "request": {
              "headers": false,
              "context": false,
              "body": false,
              "sdl": false,
              "method": false,
              "query_plan": false
            },
            "response": {
              "headers": false,
              "context": false,
              "body": false,
              "sdl": false,
              "status_code": false
            }
          },
          "type": "object",
          "properties": {
            "request": {
              "description": "The request configuration",
              "default": {
                "headers": false,
                "context": false,
                "body": false,
                "sdl": false,
                "method": false,
                "query_plan": false
              },
              "type": "object",
              "properties": {
                "body": {
                  "description": "Send the body",
                  "default": false,
                  "type": "boolean"
                },
                "context": {
                  "description": "Send the context",
                  "default": false,
                  "type": "boolean"
                },
                "headers": {
                  "description": "Send the headers",
                  "default": false,
                  "type": "boolean"
                },
                "method": {
                  "description": "Send the method",
                  "default": false,
                  "type": "boolean"
                },
                "query_plan": {
                  "description": "Send the query plan",
                  "default": false,
                  "type": "boolean"
                },
                "sdl": {
                  "description": "Send the SDL",
                  "default": false,
                  "type": "boolean"
                }
              },
              "additionalProperties": false
            },
            "response": {
              "description": "What information is passed to a router request/response stage",
              "default": {
                "headers": false,
                "context": false,
                "body": false,
                "sdl": false,
                "status_code": false
              },
              "type": "object",
              "properties": {
                "body": {
                  "description": "Send the body",
                  "default": false,
                  "type": "boolean"
                },
                "context": {
                  "description": "Send the context",
                  "default": false,
                  "type": "boolean"
                },
                "headers": {
                  "description": "Send the headers",
                  "default": false,
                  "type": "boolean"
                },
                "sdl": {
                  "description": "Send the SDL",
                  "default": false,
                  "type": "boolean"
                },
                "status_code": {
                  "description": "Send the HTTP status",
                  "default": false,
                  "type": "boolean"
                }
              },
              "additionalProperties": false
            }
          }
        },
        "router": {
          "description": "The router stage request/response configuration",
          "default": {
            "request": {
              "headers": false,
              "context": false,
              "body": false,
              "sdl": false,
              "path": false,
              "method": false
            },
            "response": {
              "headers": false,
              "context": false,
              "body": false,
              "sdl": false,
              "status_code": false
            }
          },
          "type": "object",
          "properties": {
            "request": {
              "description": "The request configuration",
              "default": {
                "headers": false,
                "context": false,
                "body": false,
                "sdl": false,
                "path": false,
                "method": false
              },
              "type": "object",
              "properties": {
                "body": {
                  "description": "Send the body",
                  "default": false,
                  "type": "boolean"
                },
                "context": {
                  "description": "Send the context",
                  "default": false,
                  "type": "boolean"
                },
                "headers": {
                  "description": "Send the headers",
                  "default": false,
                  "type": "boolean"
                },
                "method": {
                  "description": "Send the method",
                  "default": false,
                  "type": "boolean"
                },
                "path": {
                  "description": "Send the path",
                  "default": false,
                  "type": "boolean"
                },
                "sdl": {
                  "description": "Send the SDL",
                  "default": false,
                  "type": "boolean"
                }
              },
              "additionalProperties": false
            },
            "response": {
              "description": "The response configuration",
              "default": {
                "headers": false,
                "context": false,
                "body": false,
                "sdl": false,
                "status_code": false
              },
              "type": "object",
              "properties": {
                "body": {
                  "description": "Send the body",
                  "default": false,
                  "type": "boolean"
                },
                "context": {
                  "description": "Send the context",
                  "default": false,
                  "type": "boolean"
                },
                "headers": {
                  "description": "Send the headers",
                  "default": false,
                  "type": "boolean"
                },
                "sdl": {
                  "description": "Send the SDL",
                  "default": false,
                  "type": "boolean"
                },
                "status_code": {
                  "description": "Send the HTTP status",
                  "default": false,
                  "type": "boolean"
                }
              },
              "additionalProperties": false
            }
          }
        },
        "subgraph": {
          "description": "The subgraph stage request/response configuration",
          "default": {
            "all": {
              "request": {
                "headers": false,
                "context": false,
                "body": false,
                "uri": false,
                "method": false,
                "service_name": false
              },
              "response": {
                "headers": false,
                "context": false,
                "body": false,
                "service_name": false,
                "status_code": false
              }
            }
          },
          "type": "object",
          "properties": {
            "all": {
              "description": "What information is passed to a subgraph request/response stage",
              "default": {
                "request": {
                  "headers": false,
                  "context": false,
                  "body": false,
                  "uri": false,
                  "method": false,
                  "service_name": false
                },
                "response": {
                  "headers": false,
                  "context": false,
                  "body": false,
                  "service_name": false,
                  "status_code": false
                }
              },
              "type": "object",
              "properties": {
                "request": {
                  "description": "What information is passed to a subgraph request/response stage",
                  "default": {
                    "headers": false,
                    "context": false,
                    "body": false,
                    "uri": false,
                    "method": false,
                    "service_name": false
                  },
                  "type": "object",
                  "properties": {
                    "body": {
                      "description": "Send the body",
                      "default": false,
                      "type": "boolean"
                    },
                    "context": {
                      "description": "Send the context",
                      "default": false,
                      "type": "boolean"
                    },
                    "headers": {
                      "description": "Send the headers",
                      "default": false,
                      "type": "boolean"
                    },
                    "method": {
                      "description": "Send the method URI",
                      "default": false,
                      "type": "boolean"
                    },
                    "service_name": {
                      "description": "Send the service name",
                      "default": false,
                      "type": "boolean"
                    },
                    "uri": {
                      "description": "Send the subgraph URI",
                      "default": false,
                      "type": "boolean"
                    }
                  },
                  "additionalProperties": false
                },
                "response": {
                  "description": "What information is passed to a subgraph request/response stage",
                  "default": {
                    "headers": false,
                    "context": false,
                    "body": false,
                    "service_name": false,
                    "status_code": false
                  },
                  "type": "object",
                  "properties": {
                    "body": {
                      "description": "Send the body",
                      "default": false,
                      "type": "boolean"
                    },
                    "context": {
                      "description": "Send the context",
                      "default": false,
                      "type": "boolean"
                    },
                    "headers": {
                      "description": "Send the headers",
                      "default": false,
                      "type": "boolean"
                    },
                    "service_name": {
                      "description": "Send the service name",
                      "default": false,
                      "type": "boolean"
                    },
                    "status_code": {
                      "description": "Send the http status",
                      "default": false,
                      "type": "boolean"
                    }
                  },
                  "additionalProperties": false
                }
              },
              "additionalProperties": false
            }
          },
          "additionalProperties": false
        },
        "supergraph": {
          "description": "The supergraph stage request/response configuration",
          "default": {
            "request": {
              "headers": false,
              "context": false,
              "body": false,
              "sdl": false,
              "method": false
            },
            "response": {
              "headers": false,
              "context": false,
              "body": false,
              "sdl": false,
              "status_code": false
            }
          },
          "type": "object",
          "properties": {
            "request": {
              "description": "The request configuration",
              "default": {
                "headers": false,
                "context": false,
                "body": false,
                "sdl": false,
                "method": false
              },
              "type": "object",
              "properties": {
                "body": {
                  "description": "Send the body",
                  "default": false,
                  "type": "boolean"
                },
                "context": {
                  "description": "Send the context",
                  "default": false,
                  "type": "boolean"
                },
                "headers": {
                  "description": "Send the headers",
                  "default": false,
                  "type": "boolean"
                },
                "method": {
                  "description": "Send the method",
                  "default": false,
                  "type": "boolean"
                },
                "sdl": {
                  "description": "Send the SDL",
                  "default": false,
                  "type": "boolean"
                }
              },
              "additionalProperties": false
            },
            "response": {
              "description": "What information is passed to a router request/response stage",
              "default": {
                "headers": false,
                "context": false,
                "body": false,
                "sdl": false,
                "status_code": false
              },
              "type": "object",
              "properties": {
                "body": {
                  "description": "Send the body",
                  "default": false,
                  "type": "boolean"
                },
                "context": {
                  "description": "Send the context",
                  "default": false,
                  "type": "boolean"
                },
                "headers": {
                  "description": "Send the headers",
                  "default": false,
                  "type": "boolean"
                },
                "sdl": {
                  "description": "Send the SDL",
                  "default": false,
                  "type": "boolean"
                },
                "status_code": {
                  "description": "Send the HTTP status",
                  "default": false,
                  "type": "boolean"
                }
              },
              "additionalProperties": false
            }
          }
        },
        "timeout": {
          "description": "The timeout for external requests",
          "default": {
            "secs": 1,
            "nanos": 0
          },
          "type": "string"
        },
        "url": {
          "description": "The url you'd like to offload processing to",
          "type": "string"
        }
      },
      "additionalProperties": false
    },
    "cors": {
      "description": "Cross origin request headers.",
      "default": {
        "allow_any_origin": false,
        "allow_credentials": false,
        "allow_headers": [],
        "expose_headers": null,
        "origins": [
          "https://studio.apollographql.com"
        ],
        "match_origins": null,
        "methods": [
          "GET",
          "POST",
          "OPTIONS"
        ],
        "max_age": null
      },
      "type": "object",
      "properties": {
        "allow_any_origin": {
          "description": "Set to true to allow any origin.\n\nDefaults to false Having this set to true is the only way to allow Origin: null.",
          "default": false,
          "type": "boolean"
        },
        "allow_credentials": {
          "description": "Set to true to add the `Access-Control-Allow-Credentials` header.",
          "default": false,
          "type": "boolean"
        },
        "allow_headers": {
          "description": "The headers to allow.\n\nIf this value is not set, the router will mirror client's `Access-Control-Request-Headers`.\n\nNote that if you set headers here, you also want to have a look at your `CSRF` plugins configuration, and make sure you either: - accept `x-apollo-operation-name` AND / OR `apollo-require-preflight` - defined `csrf` required headers in your yml configuration, as shown in the `examples/cors-and-csrf/custom-headers.router.yaml` files.",
          "default": [],
          "type": "array",
          "items": {
            "type": "string"
          }
        },
        "expose_headers": {
          "description": "Which response headers should be made available to scripts running in the browser, in response to a cross-origin request.",
          "default": null,
          "type": "array",
          "items": {
            "type": "string"
          },
          "nullable": true
        },
        "match_origins": {
          "description": "`Regex`es you want to match the origins against to determine if they're allowed. Defaults to an empty list. Note that `origins` will be evaluated before `match_origins`",
          "default": null,
          "type": "array",
          "items": {
            "type": "string"
          },
          "nullable": true
        },
        "max_age": {
          "description": "The `Access-Control-Max-Age` header value in time units",
          "default": null,
          "type": "string"
        },
        "methods": {
          "description": "Allowed request methods. Defaults to GET, POST, OPTIONS.",
          "default": [
            "GET",
            "POST",
            "OPTIONS"
          ],
          "type": "array",
          "items": {
            "type": "string"
          }
        },
        "origins": {
          "description": "The origin(s) to allow requests from. Defaults to `https://studio.apollographql.com/` for Apollo Studio.",
          "default": [
            "https://studio.apollographql.com"
          ],
          "type": "array",
          "items": {
            "type": "string"
          }
        }
      },
      "additionalProperties": false
    },
    "csrf": {
      "description": "CSRF Configuration.",
      "type": "object",
      "properties": {
        "required_headers": {
          "description": "Override the headers to check for by setting custom_headers Note that if you set required_headers here, you may also want to have a look at your `CORS` configuration, and make sure you either: - did not set any `allow_headers` list (so it defaults to `mirror_request`) - added your required headers to the allow_headers list, as shown in the `examples/cors-and-csrf/custom-headers.router.yaml` files.",
          "default": [
            "x-apollo-operation-name",
            "apollo-require-preflight"
          ],
          "type": "array",
          "items": {
            "type": "string"
          }
        },
        "unsafe_disabled": {
          "description": "The CSRF plugin is enabled by default; set unsafe_disabled = true to disable the plugin behavior Note that setting this to true is deemed unsafe. See <https://developer.mozilla.org/en-US/docs/Glossary/CSRF>.",
          "default": false,
          "type": "boolean"
        }
      },
      "additionalProperties": false
    },
    "experimental_api_schema_generation_mode": {
      "description": "Set the API schema generation implementation to use.",
      "default": "legacy",
      "oneOf": [
        {
          "description": "Use the new Rust-based implementation.",
          "type": "string",
          "enum": [
            "new"
          ]
        },
        {
          "description": "Use the old JavaScript-based implementation.",
          "type": "string",
          "enum": [
            "legacy"
          ]
        },
        {
          "description": "Use Rust-based and Javascript-based implementations side by side, logging warnings if the implementations disagree.",
          "type": "string",
          "enum": [
            "both"
          ]
        }
      ]
    },
    "experimental_batching": {
      "description": "Batching configuration.",
      "default": {
        "enabled": false,
        "mode": "batch_http_link"
      },
      "type": "object",
      "required": [
        "mode"
      ],
      "properties": {
        "enabled": {
          "description": "Activates Batching (disabled by default)",
          "default": false,
          "type": "boolean"
        },
        "mode": {
          "description": "Batching mode",
          "oneOf": [
            {
              "description": "batch_http_link",
              "type": "string",
              "enum": [
                "batch_http_link"
              ]
            }
          ]
        }
      },
      "additionalProperties": false
    },
    "experimental_chaos": {
      "description": "Configuration for chaos testing, trying to reproduce bugs that require uncommon conditions. You probably don’t want this in production!",
      "default": {
        "force_reload": null
      },
      "type": "object",
      "properties": {
        "force_reload": {
          "description": "Force a hot reload of the Router (as if the schema or configuration had changed) at a regular time interval.",
          "default": null,
          "type": "string",
          "nullable": true
        }
      },
      "additionalProperties": false
    },
    "experimental_graphql_validation_mode": {
      "description": "Set the GraphQL validation implementation to use.",
      "default": "both",
      "oneOf": [
        {
          "description": "Use the new Rust-based implementation.",
          "type": "string",
          "enum": [
            "new"
          ]
        },
        {
          "description": "Use the old JavaScript-based implementation.",
          "type": "string",
          "enum": [
            "legacy"
          ]
        },
        {
          "description": "Use Rust-based and Javascript-based implementations side by side, logging warnings if the implementations disagree.",
          "type": "string",
          "enum": [
            "both"
          ]
        }
      ]
    },
    "forbid_mutations": {
      "description": "Forbid mutations configuration",
      "type": "boolean"
    },
    "headers": {
      "description": "Configuration for header propagation",
      "type": "object",
      "properties": {
        "all": {
          "description": "Rules to apply to all subgraphs",
          "type": "object",
          "required": [
            "request"
          ],
          "properties": {
            "request": {
              "description": "Propagate/Insert/Remove headers from request",
              "type": "array",
              "items": {
                "oneOf": [
                  {
                    "type": "object",
                    "required": [
                      "insert"
                    ],
                    "properties": {
                      "insert": {
                        "description": "Insert header",
                        "anyOf": [
                          {
                            "description": "Insert static header",
                            "type": "object",
                            "required": [
                              "name",
                              "value"
                            ],
                            "properties": {
                              "name": {
                                "description": "The name of the header",
                                "type": "string"
                              },
                              "value": {
                                "description": "The value for the header",
                                "type": "string"
                              }
                            },
                            "additionalProperties": false
                          },
                          {
                            "description": "Insert header with a value coming from context key (works only for a string in the context)",
                            "type": "object",
                            "required": [
                              "from_context",
                              "name"
                            ],
                            "properties": {
                              "from_context": {
                                "description": "Specify context key to fetch value",
                                "type": "string"
                              },
                              "name": {
                                "description": "Specify header name",
                                "type": "string"
                              }
                            },
                            "additionalProperties": false
                          },
                          {
                            "description": "Insert header with a value coming from body",
                            "type": "object",
                            "required": [
                              "name",
                              "path"
                            ],
                            "properties": {
                              "default": {
                                "description": "The default if the path in the body did not resolve to an element",
                                "type": "string",
                                "nullable": true
                              },
                              "name": {
                                "description": "The target header name",
                                "type": "string"
                              },
                              "path": {
                                "description": "The path in the request body",
                                "type": "string"
                              }
                            },
                            "additionalProperties": false
                          }
                        ]
                      }
                    },
                    "additionalProperties": false
                  },
                  {
                    "type": "object",
                    "required": [
                      "remove"
                    ],
                    "properties": {
                      "remove": {
                        "description": "Remove header",
                        "oneOf": [
                          {
                            "description": "Remove a header given a header name",
                            "type": "object",
                            "required": [
                              "named"
                            ],
                            "properties": {
                              "named": {
                                "description": "Remove a header given a header name",
                                "type": "string"
                              }
                            },
                            "additionalProperties": false
                          },
                          {
                            "description": "Remove a header given a regex matching header name",
                            "type": "object",
                            "required": [
                              "matching"
                            ],
                            "properties": {
                              "matching": {
                                "description": "Remove a header given a regex matching against the header name",
                                "type": "string"
                              }
                            },
                            "additionalProperties": false
                          }
                        ]
                      }
                    },
                    "additionalProperties": false
                  },
                  {
                    "type": "object",
                    "required": [
                      "propagate"
                    ],
                    "properties": {
                      "propagate": {
                        "description": "Propagate header",
                        "anyOf": [
                          {
                            "description": "Propagate header given a header name",
                            "type": "object",
                            "required": [
                              "named"
                            ],
                            "properties": {
                              "default": {
                                "description": "Default value for the header.",
                                "type": "string",
                                "nullable": true
                              },
                              "named": {
                                "description": "The source header name",
                                "type": "string"
                              },
                              "rename": {
                                "description": "An optional target header name",
                                "type": "string",
                                "nullable": true
                              }
                            },
                            "additionalProperties": false
                          },
                          {
                            "description": "Propagate header given a regex to match header name",
                            "type": "object",
                            "required": [
                              "matching"
                            ],
                            "properties": {
                              "matching": {
                                "description": "The regex on header name",
                                "type": "string"
                              }
                            },
                            "additionalProperties": false
                          }
                        ]
                      }
                    },
                    "additionalProperties": false
                  }
                ]
              }
            }
          },
          "additionalProperties": false,
          "nullable": true
        },
        "subgraphs": {
          "description": "Rules to specific subgraphs",
          "type": "object",
          "additionalProperties": {
            "type": "object",
            "required": [
              "request"
            ],
            "properties": {
              "request": {
                "description": "Propagate/Insert/Remove headers from request",
                "type": "array",
                "items": {
                  "oneOf": [
                    {
                      "type": "object",
                      "required": [
                        "insert"
                      ],
                      "properties": {
                        "insert": {
                          "description": "Insert header",
                          "anyOf": [
                            {
                              "description": "Insert static header",
                              "type": "object",
                              "required": [
                                "name",
                                "value"
                              ],
                              "properties": {
                                "name": {
                                  "description": "The name of the header",
                                  "type": "string"
                                },
                                "value": {
                                  "description": "The value for the header",
                                  "type": "string"
                                }
                              },
                              "additionalProperties": false
                            },
                            {
                              "description": "Insert header with a value coming from context key (works only for a string in the context)",
                              "type": "object",
                              "required": [
                                "from_context",
                                "name"
                              ],
                              "properties": {
                                "from_context": {
                                  "description": "Specify context key to fetch value",
                                  "type": "string"
                                },
                                "name": {
                                  "description": "Specify header name",
                                  "type": "string"
                                }
                              },
                              "additionalProperties": false
                            },
                            {
                              "description": "Insert header with a value coming from body",
                              "type": "object",
                              "required": [
                                "name",
                                "path"
                              ],
                              "properties": {
                                "default": {
                                  "description": "The default if the path in the body did not resolve to an element",
                                  "type": "string",
                                  "nullable": true
                                },
                                "name": {
                                  "description": "The target header name",
                                  "type": "string"
                                },
                                "path": {
                                  "description": "The path in the request body",
                                  "type": "string"
                                }
                              },
                              "additionalProperties": false
                            }
                          ]
                        }
                      },
                      "additionalProperties": false
                    },
                    {
                      "type": "object",
                      "required": [
                        "remove"
                      ],
                      "properties": {
                        "remove": {
                          "description": "Remove header",
                          "oneOf": [
                            {
                              "description": "Remove a header given a header name",
                              "type": "object",
                              "required": [
                                "named"
                              ],
                              "properties": {
                                "named": {
                                  "description": "Remove a header given a header name",
                                  "type": "string"
                                }
                              },
                              "additionalProperties": false
                            },
                            {
                              "description": "Remove a header given a regex matching header name",
                              "type": "object",
                              "required": [
                                "matching"
                              ],
                              "properties": {
                                "matching": {
                                  "description": "Remove a header given a regex matching against the header name",
                                  "type": "string"
                                }
                              },
                              "additionalProperties": false
                            }
                          ]
                        }
                      },
                      "additionalProperties": false
                    },
                    {
                      "type": "object",
                      "required": [
                        "propagate"
                      ],
                      "properties": {
                        "propagate": {
                          "description": "Propagate header",
                          "anyOf": [
                            {
                              "description": "Propagate header given a header name",
                              "type": "object",
                              "required": [
                                "named"
                              ],
                              "properties": {
                                "default": {
                                  "description": "Default value for the header.",
                                  "type": "string",
                                  "nullable": true
                                },
                                "named": {
                                  "description": "The source header name",
                                  "type": "string"
                                },
                                "rename": {
                                  "description": "An optional target header name",
                                  "type": "string",
                                  "nullable": true
                                }
                              },
                              "additionalProperties": false
                            },
                            {
                              "description": "Propagate header given a regex to match header name",
                              "type": "object",
                              "required": [
                                "matching"
                              ],
                              "properties": {
                                "matching": {
                                  "description": "The regex on header name",
                                  "type": "string"
                                }
                              },
                              "additionalProperties": false
                            }
                          ]
                        }
                      },
                      "additionalProperties": false
                    }
                  ]
                }
              }
            },
            "additionalProperties": false
          }
        }
      },
      "additionalProperties": false
    },
    "health_check": {
      "description": "Health check configuration",
      "default": {
        "listen": "127.0.0.1:8088",
        "enabled": true,
        "path": "/health"
      },
      "type": "object",
      "properties": {
        "enabled": {
          "description": "Set to false to disable the health check",
          "default": true,
          "type": "boolean"
        },
        "listen": {
          "description": "The socket address and port to listen on Defaults to 127.0.0.1:8088",
          "default": "127.0.0.1:8088",
          "anyOf": [
            {
              "description": "Socket address.",
              "type": "string"
            },
            {
              "description": "Unix socket.",
              "type": "string"
            }
          ]
        },
        "path": {
          "description": "Optionally set a custom healthcheck path Defaults to /health",
          "default": "/health",
          "type": "string"
        }
      },
      "additionalProperties": false
    },
    "homepage": {
      "description": "Homepage configuration",
      "default": {
        "enabled": true,
        "graph_ref": null
      },
      "type": "object",
      "properties": {
        "enabled": {
          "description": "Set to false to disable the homepage",
          "default": true,
          "type": "boolean"
        },
        "graph_ref": {
          "description": "Graph reference This will allow you to redirect from the Apollo Router landing page back to Apollo Studio Explorer",
          "default": null,
          "type": "string",
          "nullable": true
        }
      },
      "additionalProperties": false
    },
    "include_subgraph_errors": {
      "description": "Configuration for exposing errors that originate from subgraphs",
      "type": "object",
      "properties": {
        "all": {
          "description": "Include errors from all subgraphs",
          "default": false,
          "type": "boolean"
        },
        "subgraphs": {
          "description": "Include errors from specific subgraphs",
          "default": {},
          "type": "object",
          "additionalProperties": {
            "type": "boolean"
          }
        }
      },
      "additionalProperties": false
    },
    "limits": {
      "description": "Configuration for operation limits, parser limits, HTTP limits, etc.",
      "default": {
        "max_depth": null,
        "max_height": null,
        "max_root_fields": null,
        "max_aliases": null,
        "warn_only": false,
        "parser_max_recursion": 500,
        "parser_max_tokens": 15000,
        "http_max_request_bytes": 2000000
      },
      "type": "object",
      "properties": {
        "http_max_request_bytes": {
          "description": "Limit the size of incoming HTTP requests read from the network, to protect against running out of memory. Default: 2000000 (2 MB)",
          "default": 2000000,
          "type": "integer",
          "format": "uint",
          "minimum": 0.0
        },
        "max_aliases": {
          "description": "If set, requests with operations with more aliases than this maximum are rejected with a HTTP 400 Bad Request response and GraphQL error with `\"extensions\": {\"code\": \"MAX_ALIASES_LIMIT\"}`",
          "default": null,
          "type": "integer",
          "format": "uint32",
          "minimum": 0.0,
          "nullable": true
        },
        "max_depth": {
          "description": "If set, requests with operations deeper than this maximum are rejected with a HTTP 400 Bad Request response and GraphQL error with `\"extensions\": {\"code\": \"MAX_DEPTH_LIMIT\"}`\n\nCounts depth of an operation, looking at its selection sets, including fields in fragments and inline fragments. The following example has a depth of 3.\n\n```graphql query getProduct { book { # 1 ...bookDetails } }\n\nfragment bookDetails on Book { details { # 2 ... on ProductDetailsBook { country # 3 } } } ```",
          "default": null,
          "type": "integer",
          "format": "uint32",
          "minimum": 0.0,
          "nullable": true
        },
        "max_height": {
          "description": "If set, requests with operations higher than this maximum are rejected with a HTTP 400 Bad Request response and GraphQL error with `\"extensions\": {\"code\": \"MAX_DEPTH_LIMIT\"}`\n\nHeight is based on simple merging of fields using the same name or alias, but only within the same selection set. For example `name` here is only counted once and the query has height 3, not 4:\n\n```graphql query { name { first } name { last } } ```\n\nThis may change in a future version of Apollo Router to do [full field merging across fragments][merging] instead.\n\n[merging]: https://spec.graphql.org/October2021/#sec-Field-Selection-Merging]",
          "default": null,
          "type": "integer",
          "format": "uint32",
          "minimum": 0.0,
          "nullable": true
        },
        "max_root_fields": {
          "description": "If set, requests with operations with more root fields than this maximum are rejected with a HTTP 400 Bad Request response and GraphQL error with `\"extensions\": {\"code\": \"MAX_ROOT_FIELDS_LIMIT\"}`\n\nThis limit counts only the top level fields in a selection set, including fragments and inline fragments.",
          "default": null,
          "type": "integer",
          "format": "uint32",
          "minimum": 0.0,
          "nullable": true
        },
        "parser_max_recursion": {
          "description": "Limit recursion in the GraphQL parser to protect against stack overflow. default: 500",
          "default": 500,
          "type": "integer",
          "format": "uint",
          "minimum": 0.0
        },
        "parser_max_tokens": {
          "description": "Limit the number of tokens the GraphQL parser processes before aborting.",
          "default": 15000,
          "type": "integer",
          "format": "uint",
          "minimum": 0.0
        },
        "warn_only": {
          "description": "If set to true (which is the default is dev mode), requests that exceed a `max_*` limit are *not* rejected. Instead they are executed normally, and a warning is logged.",
          "default": false,
          "type": "boolean"
        }
      },
      "additionalProperties": false
    },
    "override_subgraph_url": {
      "description": "Subgraph URL mappings",
      "anyOf": [
        {
          "description": "Subgraph URL mappings",
          "type": "object",
          "additionalProperties": {
            "type": "string",
            "format": "uri"
          }
        }
      ]
    },
    "persisted_queries": {
      "description": "Configures managed persisted queries",
      "default": {
        "enabled": false,
        "log_unknown": false,
        "safelist": {
          "enabled": false,
          "require_id": false
        }
      },
      "type": "object",
      "properties": {
        "enabled": {
          "description": "Activates Persisted Queries (disabled by default)",
          "default": false,
          "type": "boolean"
        },
        "log_unknown": {
          "description": "Enabling this field configures the router to log any freeform GraphQL request that is not in the persisted query list",
          "default": false,
          "type": "boolean"
        },
        "safelist": {
          "description": "Restricts execution of operations that are not found in the Persisted Query List",
          "default": {
            "enabled": false,
            "require_id": false
          },
          "type": "object",
          "properties": {
            "enabled": {
              "description": "Enables using the persisted query list as a safelist (disabled by default)",
              "default": false,
              "type": "boolean"
            },
            "require_id": {
              "description": "Enabling this field configures the router to reject any request that does not include the persisted query ID",
              "default": false,
              "type": "boolean"
            }
          },
          "additionalProperties": false
        }
      },
      "additionalProperties": false
    },
    "plugins": {
      "description": "Plugin configuration",
      "default": null,
      "properties": {
        "experimental.broken": {
          "description": "This is a broken plugin for testing purposes only.",
          "type": "object",
          "required": [
            "enabled"
          ],
          "properties": {
            "enabled": {
              "description": "Enable the broken plugin.",
              "type": "boolean"
            }
          }
        },
        "experimental.expose_query_plan": {
          "description": "Expose query plan",
          "type": "boolean"
        },
        "experimental.record": {
          "description": "Request recording configuration.",
          "type": "object",
          "required": [
            "enabled"
          ],
          "properties": {
            "enabled": {
              "description": "The recording plugin is disabled by default.",
              "type": "boolean"
            },
            "storage_path": {
              "description": "The path to the directory where recordings will be stored. Defaults to the current working directory.",
              "type": "string",
              "nullable": true
            }
          },
          "additionalProperties": false
        },
        "experimental.restricted": {
          "description": "Restricted plugin (for testing purposes only)",
          "type": "object",
          "required": [
            "enabled"
          ],
          "properties": {
            "enabled": {
              "description": "Enable the restricted plugin (for testing purposes only)",
              "type": "boolean"
            }
          }
        },
        "test.always_fails_to_start": {
          "description": "Configuration for the test plugin",
          "type": "object",
          "required": [
            "name"
          ],
          "properties": {
            "name": {
              "description": "The name of the test",
              "type": "string"
            }
          }
        },
        "test.always_starts_and_stops": {
          "description": "Configuration for the test plugin",
          "type": "object",
          "required": [
            "name"
          ],
          "properties": {
            "name": {
              "description": "The name of the test",
              "type": "string"
            }
          }
        }
      },
      "additionalProperties": false
    },
<<<<<<< HEAD
    "preview_connectors": {
      "description": "Connectors configuration",
      "default": {
        "subgraphs": {}
      },
      "type": "object",
      "properties": {
        "subgraphs": {
          "description": "Per subgraph configuration",
          "default": {},
          "type": "object",
          "additionalProperties": {
            "type": "object",
            "additionalProperties": {
              "description": "Configuration for a source API",
              "type": "object",
              "properties": {
                "override_url": {
                  "description": "Override the base URL for the API",
                  "default": null,
                  "type": "string",
                  "format": "uri",
                  "nullable": true
                }
              },
              "additionalProperties": false
            }
=======
    "preview_entity_cache": {
      "description": "Configuration for entity caching",
      "type": "object",
      "required": [
        "redis"
      ],
      "properties": {
        "enabled": {
          "description": "activates caching for all subgraphs, unless overriden in subgraph specific configuration",
          "default": null,
          "type": "boolean",
          "nullable": true
        },
        "metrics": {
          "description": "Entity caching evaluation metrics",
          "type": "object",
          "properties": {
            "enabled": {
              "description": "enables metrics evaluating the benefits of entity caching",
              "default": false,
              "type": "boolean"
            },
            "separate_per_type": {
              "description": "Adds the entity type name to attributes. This can greatly increase the cardinality",
              "default": false,
              "type": "boolean"
            },
            "ttl": {
              "description": "Metrics counter TTL",
              "type": "string",
              "nullable": true
            }
          },
          "additionalProperties": false
        },
        "redis": {
          "description": "Redis cache configuration",
          "type": "object",
          "required": [
            "urls"
          ],
          "properties": {
            "namespace": {
              "description": "namespace used to prefix Redis keys",
              "type": "string",
              "nullable": true
            },
            "password": {
              "description": "Redis password if not provided in the URLs. This field takes precedence over the password in the URL",
              "type": "string",
              "nullable": true
            },
            "timeout": {
              "description": "Redis request timeout (default: 2ms)",
              "default": null,
              "type": "string",
              "nullable": true
            },
            "tls": {
              "description": "TLS client configuration",
              "default": null,
              "type": "object",
              "properties": {
                "certificate_authorities": {
                  "description": "list of certificate authorities in PEM format",
                  "default": null,
                  "type": "string",
                  "nullable": true
                },
                "client_authentication": {
                  "description": "client certificate authentication",
                  "default": null,
                  "type": "object",
                  "required": [
                    "certificate_chain",
                    "key"
                  ],
                  "properties": {
                    "certificate_chain": {
                      "description": "list of certificates in PEM format",
                      "writeOnly": true,
                      "type": "string"
                    },
                    "key": {
                      "description": "key in PEM format",
                      "writeOnly": true,
                      "type": "string"
                    }
                  },
                  "additionalProperties": false,
                  "nullable": true
                }
              },
              "additionalProperties": false,
              "nullable": true
            },
            "ttl": {
              "description": "TTL for entries",
              "default": null,
              "type": "string",
              "nullable": true
            },
            "urls": {
              "description": "List of URLs to the Redis cluster",
              "type": "array",
              "items": {
                "type": "string",
                "format": "uri"
              }
            },
            "username": {
              "description": "Redis username if not provided in the URLs. This field takes precedence over the username in the URL",
              "type": "string",
              "nullable": true
            }
          },
          "additionalProperties": false
        },
        "subgraphs": {
          "description": "Per subgraph configuration",
          "type": "object",
          "additionalProperties": {
            "description": "Per subgraph configuration for entity caching",
            "type": "object",
            "properties": {
              "enabled": {
                "description": "activates caching for this subgraph, overrides the global configuration",
                "default": null,
                "type": "boolean",
                "nullable": true
              },
              "ttl": {
                "description": "expiration for all keys",
                "type": "string",
                "nullable": true
              }
            },
            "additionalProperties": false
>>>>>>> 3de98bd0
          }
        }
      },
      "additionalProperties": false
    },
<<<<<<< HEAD
=======
    "progressive_override": {
      "description": "Configuration for the progressive override plugin",
      "type": "object"
    },
>>>>>>> 3de98bd0
    "rhai": {
      "description": "Configuration for the Rhai Plugin",
      "type": "object",
      "properties": {
        "main": {
          "description": "The main entry point for Rhai script evaluation",
          "type": "string",
          "nullable": true
        },
        "scripts": {
          "description": "The directory where Rhai scripts can be found",
          "type": "string",
          "nullable": true
        }
      },
      "additionalProperties": false
    },
    "sandbox": {
      "description": "Sandbox configuration",
      "default": {
        "enabled": false
      },
      "type": "object",
      "properties": {
        "enabled": {
          "description": "Set to true to enable sandbox",
          "default": false,
          "type": "boolean"
        }
      },
      "additionalProperties": false
    },
    "subscription": {
      "description": "Subscriptions configuration",
      "type": "object",
      "properties": {
        "enable_deduplication": {
          "description": "Enable the deduplication of subscription (for example if we detect the exact same request to subgraph we won't open a new websocket to the subgraph in passthrough mode) (default: true)",
          "default": true,
          "type": "boolean"
        },
        "enabled": {
          "description": "Enable subscription",
          "default": true,
          "type": "boolean"
        },
        "max_opened_subscriptions": {
          "description": "This is a limit to only have maximum X opened subscriptions at the same time. By default if it's not set there is no limit.",
          "default": null,
          "type": "integer",
          "format": "uint",
          "minimum": 0.0,
          "nullable": true
        },
        "mode": {
          "description": "Select a subscription mode (callback or passthrough)",
          "default": {
            "callback": null,
            "passthrough": null
          },
          "type": "object",
          "properties": {
            "callback": {
              "description": "Enable callback mode for subgraph(s)",
              "type": "object",
              "required": [
                "public_url"
              ],
              "properties": {
                "heartbeat_interval": {
                  "description": "Heartbeat interval for callback mode (default: 5secs)",
                  "default": "5s",
                  "anyOf": [
                    {
                      "type": "string",
                      "enum": [
                        "disabled"
                      ]
                    },
                    {
                      "type": "string"
                    }
                  ]
                },
                "listen": {
                  "description": "Listen address on which the callback must listen (default: 127.0.0.1:4000)",
                  "writeOnly": true,
                  "anyOf": [
                    {
                      "description": "Socket address.",
                      "type": "string"
                    },
                    {
                      "description": "Unix socket.",
                      "type": "string"
                    }
                  ],
                  "nullable": true
                },
                "path": {
                  "description": "Specify on which path you want to listen for callbacks (default: /callback)",
                  "writeOnly": true,
                  "type": "string",
                  "nullable": true
                },
                "public_url": {
                  "description": "URL used to access this router instance, including the path configured on the Router",
                  "type": "string"
                },
                "subgraphs": {
                  "description": "Specify on which subgraph we enable the callback mode for subscription If empty it applies to all subgraphs (passthrough mode takes precedence)",
                  "default": [],
                  "type": "array",
                  "items": {
                    "type": "string"
                  },
                  "uniqueItems": true
                }
              },
              "additionalProperties": false,
              "nullable": true
            },
            "passthrough": {
              "description": "Enable passthrough mode for subgraph(s)",
              "type": "object",
              "properties": {
                "all": {
                  "description": "Configuration for all subgraphs",
                  "default": null,
                  "type": "object",
                  "properties": {
                    "path": {
                      "description": "Path on which WebSockets are listening",
                      "default": null,
                      "type": "string",
                      "nullable": true
                    },
                    "protocol": {
                      "description": "Which WebSocket GraphQL protocol to use for this subgraph possible values are: 'graphql_ws' | 'graphql_transport_ws' (default: graphql_ws)",
                      "default": "graphql_ws",
                      "type": "string",
                      "enum": [
                        "graphql_ws",
                        "graphql_transport_ws"
                      ]
                    }
                  },
                  "additionalProperties": false,
                  "nullable": true
                },
                "subgraphs": {
                  "description": "Configuration for specific subgraphs",
                  "default": {},
                  "type": "object",
                  "additionalProperties": {
                    "description": "WebSocket configuration for a specific subgraph",
                    "type": "object",
                    "properties": {
                      "path": {
                        "description": "Path on which WebSockets are listening",
                        "default": null,
                        "type": "string",
                        "nullable": true
                      },
                      "protocol": {
                        "description": "Which WebSocket GraphQL protocol to use for this subgraph possible values are: 'graphql_ws' | 'graphql_transport_ws' (default: graphql_ws)",
                        "default": "graphql_ws",
                        "type": "string",
                        "enum": [
                          "graphql_ws",
                          "graphql_transport_ws"
                        ]
                      }
                    },
                    "additionalProperties": false
                  }
                }
              },
              "additionalProperties": false,
              "nullable": true
            }
          },
          "additionalProperties": false
        },
        "queue_capacity": {
          "description": "It represent the capacity of the in memory queue to know how many events we can keep in a buffer",
          "default": null,
          "type": "integer",
          "format": "uint",
          "minimum": 0.0,
          "nullable": true
        }
      },
      "additionalProperties": false
    },
    "supergraph": {
      "description": "Configuration for the supergraph",
      "default": {
        "listen": "127.0.0.1:4000",
        "path": "/",
        "introspection": false,
        "experimental_reuse_query_fragments": null,
        "defer_support": true,
        "query_planning": {
          "cache": {
            "in_memory": {
              "limit": 512
            },
            "redis": null
          },
          "warmed_up_queries": null,
          "experimental_plans_limit": null,
          "experimental_paths_limit": null
        }
      },
      "type": "object",
      "properties": {
        "defer_support": {
          "description": "Set to false to disable defer support",
          "default": true,
          "type": "boolean"
        },
        "experimental_reuse_query_fragments": {
          "description": "Enable reuse of query fragments Default: depends on the federation version",
          "default": null,
          "type": "boolean",
          "nullable": true
        },
        "introspection": {
          "description": "Enable introspection Default: false",
          "default": false,
          "type": "boolean"
        },
        "listen": {
          "description": "The socket address and port to listen on Defaults to 127.0.0.1:4000",
          "default": "127.0.0.1:4000",
          "anyOf": [
            {
              "description": "Socket address.",
              "type": "string"
            },
            {
              "description": "Unix socket.",
              "type": "string"
            }
          ]
        },
        "path": {
          "description": "The HTTP path on which GraphQL requests will be served. default: \"/\"",
          "default": "/",
          "type": "string"
        },
        "query_planning": {
          "description": "Query planning options",
          "default": {
            "cache": {
              "in_memory": {
                "limit": 512
              },
              "redis": null
            },
            "warmed_up_queries": null,
            "experimental_plans_limit": null,
            "experimental_paths_limit": null
          },
          "type": "object",
          "properties": {
            "cache": {
              "description": "Cache configuration",
              "default": {
                "in_memory": {
                  "limit": 512
                },
                "redis": null
              },
              "type": "object",
              "properties": {
                "in_memory": {
                  "description": "Configures the in memory cache (always active)",
                  "default": {
                    "limit": 512
                  },
                  "type": "object",
                  "required": [
                    "limit"
                  ],
                  "properties": {
                    "limit": {
                      "description": "Number of entries in the Least Recently Used cache",
                      "type": "integer",
                      "format": "uint",
                      "minimum": 1.0
                    }
                  },
                  "additionalProperties": false
                },
                "redis": {
                  "description": "Configures and activates the Redis cache",
                  "default": null,
                  "type": "object",
                  "required": [
                    "urls"
                  ],
                  "properties": {
                    "namespace": {
                      "description": "namespace used to prefix Redis keys",
                      "type": "string",
                      "nullable": true
                    },
                    "password": {
                      "description": "Redis password if not provided in the URLs. This field takes precedence over the password in the URL",
                      "type": "string",
                      "nullable": true
                    },
                    "timeout": {
                      "description": "Redis request timeout (default: 2ms)",
                      "default": null,
                      "type": "string",
                      "nullable": true
                    },
                    "tls": {
                      "description": "TLS client configuration",
                      "default": null,
                      "type": "object",
                      "properties": {
                        "certificate_authorities": {
                          "description": "list of certificate authorities in PEM format",
                          "default": null,
                          "type": "string",
                          "nullable": true
                        },
                        "client_authentication": {
                          "description": "client certificate authentication",
                          "default": null,
                          "type": "object",
                          "required": [
                            "certificate_chain",
                            "key"
                          ],
                          "properties": {
                            "certificate_chain": {
                              "description": "list of certificates in PEM format",
                              "writeOnly": true,
                              "type": "string"
                            },
                            "key": {
                              "description": "key in PEM format",
                              "writeOnly": true,
                              "type": "string"
                            }
                          },
                          "additionalProperties": false,
                          "nullable": true
                        }
                      },
                      "additionalProperties": false,
                      "nullable": true
                    },
                    "ttl": {
                      "description": "TTL for entries",
                      "default": null,
                      "type": "string",
                      "nullable": true
                    },
                    "urls": {
                      "description": "List of URLs to the Redis cluster",
                      "type": "array",
                      "items": {
                        "type": "string",
                        "format": "uri"
                      }
                    },
                    "username": {
                      "description": "Redis username if not provided in the URLs. This field takes precedence over the username in the URL",
                      "type": "string",
                      "nullable": true
                    }
                  },
                  "additionalProperties": false,
                  "nullable": true
                }
              },
              "additionalProperties": false
            },
            "experimental_paths_limit": {
              "description": "Before creating query plans, for each path of fields in the query we compute all the possible options to traverse that path via the subgraphs. Multiple options can arise because fields in the path can be provided by multiple subgraphs, and abstract types (i.e. unions and interfaces) returned by fields sometimes require the query planner to traverse through each constituent object type. The number of options generated in this computation can grow large if the schema or query are sufficiently complex, and that will increase the time spent planning.\n\nThis config allows specifying a per-path limit to the number of options considered. If any path's options exceeds this limit, query planning will abort and the operation will fail.\n\nThe default value is None, which specifies no limit.",
              "default": null,
              "type": "integer",
              "format": "uint32",
              "minimum": 0.0,
              "nullable": true
            },
            "experimental_plans_limit": {
              "description": "Sets a limit to the number of generated query plans. The planning process generates many different query plans as it explores the graph, and the list can grow large. By using this limit, we prevent that growth and still get a valid query plan, but it may not be the optimal one.\n\nThe default limit is set to 10000, but it may change in the future",
              "default": null,
              "type": "integer",
              "format": "uint32",
              "minimum": 0.0,
              "nullable": true
            },
            "warmed_up_queries": {
              "description": "Warms up the cache on reloads by running the query plan over a list of the most used queries (from the in memory cache) Configures the number of queries warmed up. Defaults to 1/3 of the in memory cache",
              "default": null,
              "type": "integer",
              "format": "uint",
              "minimum": 0.0,
              "nullable": true
            }
          },
          "additionalProperties": false
        }
      },
      "additionalProperties": false
    },
    "telemetry": {
      "description": "Telemetry configuration",
      "type": "object",
      "properties": {
        "apollo": {
          "description": "Apollo reporting configuration",
          "type": "object",
          "properties": {
            "batch_processor": {
              "description": "Configuration for batch processing.",
              "type": "object",
              "properties": {
                "max_concurrent_exports": {
                  "description": "Maximum number of concurrent exports\n\nLimits the number of spawned tasks for exports and thus memory consumed by an exporter. A value of 1 will cause exports to be performed synchronously on the BatchSpanProcessor task. The default is 1.",
                  "default": 1,
                  "type": "integer",
                  "format": "uint",
                  "minimum": 0.0
                },
                "max_export_batch_size": {
                  "description": "The maximum number of spans to process in a single batch. If there are more than one batch worth of spans then it processes multiple batches of spans one batch after the other without any delay. The default value is 512.",
                  "default": 512,
                  "type": "integer",
                  "format": "uint",
                  "minimum": 0.0
                },
                "max_export_timeout": {
                  "description": "The maximum duration to export a batch of data. The default value is 30 seconds.",
                  "default": {
                    "secs": 30,
                    "nanos": 0
                  },
                  "type": "string"
                },
                "max_queue_size": {
                  "description": "The maximum queue size to buffer spans for delayed processing. If the queue gets full it drops the spans. The default value of is 2048.",
                  "default": 2048,
                  "type": "integer",
                  "format": "uint",
                  "minimum": 0.0
                },
                "scheduled_delay": {
                  "description": "The delay interval in milliseconds between two consecutive processing of batches. The default value is 5 seconds.",
                  "default": {
                    "secs": 5,
                    "nanos": 0
                  },
                  "type": "string"
                }
              }
            },
            "buffer_size": {
              "description": "The buffer size for sending traces to Apollo. Increase this if you are experiencing lost traces.",
              "default": 10000,
              "type": "integer",
              "format": "uint",
              "minimum": 1.0
            },
            "client_name_header": {
              "description": "The name of the header to extract from requests when populating 'client nane' for traces and metrics in Apollo Studio.",
              "default": "apollographql-client-name",
              "type": "string",
              "nullable": true
            },
            "client_version_header": {
              "description": "The name of the header to extract from requests when populating 'client version' for traces and metrics in Apollo Studio.",
              "default": "apollographql-client-version",
              "type": "string",
              "nullable": true
            },
            "endpoint": {
              "description": "The Apollo Studio endpoint for exporting traces and metrics.",
              "default": "https://usage-reporting.api.apollographql.com/api/ingress/traces",
              "type": "string"
            },
            "errors": {
              "description": "Configure the way errors are transmitted to Apollo Studio",
              "type": "object",
              "properties": {
                "subgraph": {
                  "description": "Handling of errors coming from subgraph",
                  "type": "object",
                  "properties": {
                    "all": {
                      "description": "Handling of errors coming from all subgraphs",
                      "type": "object",
                      "properties": {
                        "redact": {
                          "description": "Redact subgraph errors to Apollo Studio",
                          "default": true,
                          "type": "boolean"
                        },
                        "send": {
                          "description": "Send subgraph errors to Apollo Studio",
                          "default": true,
                          "type": "boolean"
                        }
                      },
                      "additionalProperties": false
                    },
                    "subgraphs": {
                      "description": "Handling of errors coming from specified subgraphs",
                      "type": "object",
                      "additionalProperties": {
                        "type": "object",
                        "properties": {
                          "redact": {
                            "description": "Redact subgraph errors to Apollo Studio",
                            "default": true,
                            "type": "boolean"
                          },
                          "send": {
                            "description": "Send subgraph errors to Apollo Studio",
                            "default": true,
                            "type": "boolean"
                          }
                        },
                        "additionalProperties": false
                      }
                    }
                  },
                  "additionalProperties": false
                }
              },
              "additionalProperties": false
            },
            "experimental_otlp_endpoint": {
              "description": "The Apollo Studio endpoint for exporting traces and metrics.",
              "default": "https://usage-reporting.api.apollographql.com/",
              "type": "string"
            },
            "field_level_instrumentation_sampler": {
              "description": "Field level instrumentation for subgraphs via ftv1. ftv1 tracing can cause performance issues as it is transmitted in band with subgraph responses.",
              "anyOf": [
                {
                  "description": "Sample a given fraction. Fractions >= 1 will always sample.",
                  "type": "number",
                  "format": "double"
                },
                {
                  "oneOf": [
                    {
                      "description": "Always sample",
                      "type": "string",
                      "enum": [
                        "always_on"
                      ]
                    },
                    {
                      "description": "Never sample",
                      "type": "string",
                      "enum": [
                        "always_off"
                      ]
                    }
                  ]
                }
              ]
            },
            "send_headers": {
              "description": "To configure which request header names and values are included in trace data that's sent to Apollo Studio.",
              "oneOf": [
                {
                  "description": "Don't send any headers",
                  "type": "string",
                  "enum": [
                    "none"
                  ]
                },
                {
                  "description": "Send all headers",
                  "type": "string",
                  "enum": [
                    "all"
                  ]
                },
                {
                  "description": "Send only the headers specified",
                  "type": "object",
                  "required": [
                    "only"
                  ],
                  "properties": {
                    "only": {
                      "description": "Send only the headers specified",
                      "type": "array",
                      "items": {
                        "type": "string"
                      }
                    }
                  },
                  "additionalProperties": false
                },
                {
                  "description": "Send all headers except those specified",
                  "type": "object",
                  "required": [
                    "except"
                  ],
                  "properties": {
                    "except": {
                      "description": "Send all headers except those specified",
                      "type": "array",
                      "items": {
                        "type": "string"
                      }
                    }
                  },
                  "additionalProperties": false
                }
              ]
            },
            "send_variable_values": {
              "description": "To configure which GraphQL variable values are included in trace data that's sent to Apollo Studio",
              "oneOf": [
                {
                  "description": "Dont send any variables",
                  "type": "string",
                  "enum": [
                    "none"
                  ]
                },
                {
                  "description": "Send all variables",
                  "type": "string",
                  "enum": [
                    "all"
                  ]
                },
                {
                  "description": "Send only the variables specified",
                  "type": "object",
                  "required": [
                    "only"
                  ],
                  "properties": {
                    "only": {
                      "description": "Send only the variables specified",
                      "type": "array",
                      "items": {
                        "type": "string"
                      }
                    }
                  },
                  "additionalProperties": false
                },
                {
                  "description": "Send all variables except those specified",
                  "type": "object",
                  "required": [
                    "except"
                  ],
                  "properties": {
                    "except": {
                      "description": "Send all variables except those specified",
                      "type": "array",
                      "items": {
                        "type": "string"
                      }
                    }
                  },
                  "additionalProperties": false
                }
              ]
            }
          },
          "additionalProperties": false
        },
        "exporters": {
          "description": "Instrumentation configuration",
          "type": "object",
          "properties": {
            "logging": {
              "description": "Logging configuration",
              "type": "object",
              "properties": {
                "common": {
                  "description": "Common configuration",
                  "type": "object",
                  "properties": {
                    "resource": {
                      "description": "The Open Telemetry resource",
                      "default": {},
                      "type": "object",
                      "additionalProperties": {
                        "anyOf": [
                          {
                            "description": "bool values",
                            "type": "boolean"
                          },
                          {
                            "description": "i64 values",
                            "type": "integer",
                            "format": "int64"
                          },
                          {
                            "description": "f64 values",
                            "type": "number",
                            "format": "double"
                          },
                          {
                            "description": "String values",
                            "type": "string"
                          },
                          {
                            "description": "Array of homogeneous values",
                            "anyOf": [
                              {
                                "description": "Array of bools",
                                "type": "array",
                                "items": {
                                  "type": "boolean"
                                }
                              },
                              {
                                "description": "Array of integers",
                                "type": "array",
                                "items": {
                                  "type": "integer",
                                  "format": "int64"
                                }
                              },
                              {
                                "description": "Array of floats",
                                "type": "array",
                                "items": {
                                  "type": "number",
                                  "format": "double"
                                }
                              },
                              {
                                "description": "Array of strings",
                                "type": "array",
                                "items": {
                                  "type": "string"
                                }
                              }
                            ]
                          }
                        ]
                      }
                    },
                    "service_name": {
                      "description": "Set a service.name resource in your metrics",
                      "default": null,
                      "type": "string",
                      "nullable": true
                    },
                    "service_namespace": {
                      "description": "Set a service.namespace attribute in your metrics",
                      "default": null,
                      "type": "string",
                      "nullable": true
                    }
                  },
                  "additionalProperties": false
                },
                "experimental_when_header": {
                  "description": "Log configuration to log request and response for subgraphs and supergraph Note that this will be removed when events are implemented.",
                  "type": "array",
                  "items": {
                    "anyOf": [
                      {
                        "description": "Match header value given a regex to display logs",
                        "type": "object",
                        "required": [
                          "match",
                          "name"
                        ],
                        "properties": {
                          "body": {
                            "description": "Display request/response body (default: false)",
                            "default": false,
                            "type": "boolean"
                          },
                          "headers": {
                            "description": "Display request/response headers (default: false)",
                            "default": false,
                            "type": "boolean"
                          },
                          "match": {
                            "description": "Regex to match the header value",
                            "type": "string"
                          },
                          "name": {
                            "description": "Header name",
                            "type": "string"
                          }
                        },
                        "additionalProperties": false
                      },
                      {
                        "description": "Match header value given a value to display logs",
                        "type": "object",
                        "required": [
                          "name",
                          "value"
                        ],
                        "properties": {
                          "body": {
                            "description": "Display request/response body (default: false)",
                            "default": false,
                            "type": "boolean"
                          },
                          "headers": {
                            "description": "Display request/response headers (default: false)",
                            "default": false,
                            "type": "boolean"
                          },
                          "name": {
                            "description": "Header name",
                            "type": "string"
                          },
                          "value": {
                            "description": "Header value",
                            "type": "string"
                          }
                        },
                        "additionalProperties": false
                      }
                    ]
                  }
                },
                "stdout": {
                  "description": "Settings for logging to stdout.",
                  "type": "object",
                  "properties": {
                    "enabled": {
                      "description": "Set to true to log to stdout.",
                      "default": true,
                      "type": "boolean"
                    },
                    "format": {
                      "description": "The format to log to stdout.",
                      "oneOf": [
                        {
                          "description": "Tracing subscriber https://docs.rs/tracing-subscriber/latest/tracing_subscriber/fmt/format/struct.Json.html",
                          "type": "object",
                          "required": [
                            "json"
                          ],
                          "properties": {
                            "json": {
                              "type": "object",
                              "properties": {
                                "display_current_span": {
                                  "description": "Include the current span in this log event.",
                                  "default": false,
                                  "type": "boolean"
                                },
                                "display_filename": {
                                  "description": "Include the filename with the log event.",
                                  "default": false,
                                  "type": "boolean"
                                },
                                "display_level": {
                                  "description": "Include the level with the log event. (default: true)",
                                  "default": true,
                                  "type": "boolean"
                                },
                                "display_line_number": {
                                  "description": "Include the line number with the log event.",
                                  "default": false,
                                  "type": "boolean"
                                },
                                "display_resource": {
                                  "description": "Include the resource with the log event. (default: true)",
                                  "default": true,
                                  "type": "boolean"
                                },
                                "display_span_list": {
                                  "description": "Include all of the containing span information with the log event. (default: true)",
                                  "default": true,
                                  "type": "boolean"
                                },
                                "display_target": {
                                  "description": "Include the target with the log event. (default: true)",
                                  "default": true,
                                  "type": "boolean"
                                },
                                "display_thread_id": {
                                  "description": "Include the thread_id with the log event.",
                                  "default": false,
                                  "type": "boolean"
                                },
                                "display_thread_name": {
                                  "description": "Include the thread_name with the log event.",
                                  "default": false,
                                  "type": "boolean"
                                },
                                "display_timestamp": {
                                  "description": "Include the timestamp with the log event. (default: true)",
                                  "default": true,
                                  "type": "boolean"
                                }
                              },
                              "additionalProperties": false
                            }
                          },
                          "additionalProperties": false
                        },
                        {
                          "description": "Tracing subscriber https://docs.rs/tracing-subscriber/latest/tracing_subscriber/fmt/format/struct.Json.html",
                          "type": "string",
                          "enum": [
                            "json"
                          ]
                        },
                        {
                          "description": "Tracing subscriber https://docs.rs/tracing-subscriber/latest/tracing_subscriber/fmt/format/struct.Full.html",
                          "type": "object",
                          "required": [
                            "text"
                          ],
                          "properties": {
                            "text": {
                              "type": "object",
                              "properties": {
                                "ansi_escape_codes": {
                                  "description": "Process ansi escapes (default: true)",
                                  "default": true,
                                  "type": "boolean"
                                },
                                "display_current_span": {
                                  "description": "Include the current span in this log event. (default: true)",
                                  "default": true,
                                  "type": "boolean"
                                },
                                "display_filename": {
                                  "description": "Include the filename with the log event.",
                                  "default": false,
                                  "type": "boolean"
                                },
                                "display_level": {
                                  "description": "Include the level with the log event. (default: true)",
                                  "default": true,
                                  "type": "boolean"
                                },
                                "display_line_number": {
                                  "description": "Include the line number with the log event.",
                                  "default": false,
                                  "type": "boolean"
                                },
                                "display_resource": {
                                  "description": "Include the resource with the log event.",
                                  "default": false,
                                  "type": "boolean"
                                },
                                "display_service_name": {
                                  "description": "Include the service name with the log event.",
                                  "default": false,
                                  "type": "boolean"
                                },
                                "display_service_namespace": {
                                  "description": "Include the service namespace with the log event.",
                                  "default": false,
                                  "type": "boolean"
                                },
                                "display_span_list": {
                                  "description": "Include all of the containing span information with the log event. (default: true)",
                                  "default": true,
                                  "type": "boolean"
                                },
                                "display_target": {
                                  "description": "Include the target with the log event.",
                                  "default": false,
                                  "type": "boolean"
                                },
                                "display_thread_id": {
                                  "description": "Include the thread_id with the log event.",
                                  "default": false,
                                  "type": "boolean"
                                },
                                "display_thread_name": {
                                  "description": "Include the thread_name with the log event.",
                                  "default": false,
                                  "type": "boolean"
                                },
                                "display_timestamp": {
                                  "description": "Include the timestamp with the log event. (default: true)",
                                  "default": true,
                                  "type": "boolean"
                                }
                              },
                              "additionalProperties": false
                            }
                          },
                          "additionalProperties": false
                        },
                        {
                          "description": "Tracing subscriber https://docs.rs/tracing-subscriber/latest/tracing_subscriber/fmt/format/struct.Full.html",
                          "type": "string",
                          "enum": [
                            "text"
                          ]
                        }
                      ]
                    },
                    "rate_limit": {
                      "description": "Log rate limiting. The limit is set per type of log message",
                      "type": "object",
                      "properties": {
                        "capacity": {
                          "description": "Number of log lines allowed in interval per message",
                          "default": 1,
                          "type": "integer",
                          "format": "uint32",
                          "minimum": 0.0
                        },
                        "enabled": {
                          "description": "Set to true to limit the rate of log messages",
                          "default": false,
                          "type": "boolean"
                        },
                        "interval": {
                          "description": "Interval for rate limiting",
                          "default": {
                            "secs": 1,
                            "nanos": 0
                          },
                          "type": "string"
                        }
                      },
                      "additionalProperties": false
                    },
                    "tty_format": {
                      "description": "The format to log to stdout when you're running on an interactive terminal. When configured it will automatically use this `tty_format`` instead of the original `format` when an interactive terminal is detected",
                      "oneOf": [
                        {
                          "description": "Tracing subscriber https://docs.rs/tracing-subscriber/latest/tracing_subscriber/fmt/format/struct.Json.html",
                          "type": "object",
                          "required": [
                            "json"
                          ],
                          "properties": {
                            "json": {
                              "type": "object",
                              "properties": {
                                "display_current_span": {
                                  "description": "Include the current span in this log event.",
                                  "default": false,
                                  "type": "boolean"
                                },
                                "display_filename": {
                                  "description": "Include the filename with the log event.",
                                  "default": false,
                                  "type": "boolean"
                                },
                                "display_level": {
                                  "description": "Include the level with the log event. (default: true)",
                                  "default": true,
                                  "type": "boolean"
                                },
                                "display_line_number": {
                                  "description": "Include the line number with the log event.",
                                  "default": false,
                                  "type": "boolean"
                                },
                                "display_resource": {
                                  "description": "Include the resource with the log event. (default: true)",
                                  "default": true,
                                  "type": "boolean"
                                },
                                "display_span_list": {
                                  "description": "Include all of the containing span information with the log event. (default: true)",
                                  "default": true,
                                  "type": "boolean"
                                },
                                "display_target": {
                                  "description": "Include the target with the log event. (default: true)",
                                  "default": true,
                                  "type": "boolean"
                                },
                                "display_thread_id": {
                                  "description": "Include the thread_id with the log event.",
                                  "default": false,
                                  "type": "boolean"
                                },
                                "display_thread_name": {
                                  "description": "Include the thread_name with the log event.",
                                  "default": false,
                                  "type": "boolean"
                                },
                                "display_timestamp": {
                                  "description": "Include the timestamp with the log event. (default: true)",
                                  "default": true,
                                  "type": "boolean"
                                }
                              },
                              "additionalProperties": false
                            }
                          },
                          "additionalProperties": false
                        },
                        {
                          "description": "Tracing subscriber https://docs.rs/tracing-subscriber/latest/tracing_subscriber/fmt/format/struct.Json.html",
                          "type": "string",
                          "enum": [
                            "json"
                          ]
                        },
                        {
                          "description": "Tracing subscriber https://docs.rs/tracing-subscriber/latest/tracing_subscriber/fmt/format/struct.Full.html",
                          "type": "object",
                          "required": [
                            "text"
                          ],
                          "properties": {
                            "text": {
                              "type": "object",
                              "properties": {
                                "ansi_escape_codes": {
                                  "description": "Process ansi escapes (default: true)",
                                  "default": true,
                                  "type": "boolean"
                                },
                                "display_current_span": {
                                  "description": "Include the current span in this log event. (default: true)",
                                  "default": true,
                                  "type": "boolean"
                                },
                                "display_filename": {
                                  "description": "Include the filename with the log event.",
                                  "default": false,
                                  "type": "boolean"
                                },
                                "display_level": {
                                  "description": "Include the level with the log event. (default: true)",
                                  "default": true,
                                  "type": "boolean"
                                },
                                "display_line_number": {
                                  "description": "Include the line number with the log event.",
                                  "default": false,
                                  "type": "boolean"
                                },
                                "display_resource": {
                                  "description": "Include the resource with the log event.",
                                  "default": false,
                                  "type": "boolean"
                                },
                                "display_service_name": {
                                  "description": "Include the service name with the log event.",
                                  "default": false,
                                  "type": "boolean"
                                },
                                "display_service_namespace": {
                                  "description": "Include the service namespace with the log event.",
                                  "default": false,
                                  "type": "boolean"
                                },
                                "display_span_list": {
                                  "description": "Include all of the containing span information with the log event. (default: true)",
                                  "default": true,
                                  "type": "boolean"
                                },
                                "display_target": {
                                  "description": "Include the target with the log event.",
                                  "default": false,
                                  "type": "boolean"
                                },
                                "display_thread_id": {
                                  "description": "Include the thread_id with the log event.",
                                  "default": false,
                                  "type": "boolean"
                                },
                                "display_thread_name": {
                                  "description": "Include the thread_name with the log event.",
                                  "default": false,
                                  "type": "boolean"
                                },
                                "display_timestamp": {
                                  "description": "Include the timestamp with the log event. (default: true)",
                                  "default": true,
                                  "type": "boolean"
                                }
                              },
                              "additionalProperties": false
                            }
                          },
                          "additionalProperties": false
                        },
                        {
                          "description": "Tracing subscriber https://docs.rs/tracing-subscriber/latest/tracing_subscriber/fmt/format/struct.Full.html",
                          "type": "string",
                          "enum": [
                            "text"
                          ]
                        }
                      ],
                      "nullable": true
                    }
                  },
                  "additionalProperties": false
                }
              },
              "additionalProperties": false
            },
            "metrics": {
              "description": "Metrics configuration",
              "type": "object",
              "properties": {
                "common": {
                  "description": "Common metrics configuration across all exporters",
                  "type": "object",
                  "properties": {
                    "attributes": {
                      "description": "Configuration to add custom labels/attributes to metrics",
                      "type": "object",
                      "properties": {
                        "subgraph": {
                          "description": "Configuration to forward header values or body values from subgraph request/response in metric attributes/labels",
                          "type": "object",
                          "properties": {
                            "all": {
                              "description": "Attributes for all subgraphs",
                              "type": "object",
                              "properties": {
                                "context": {
                                  "description": "Configuration to forward values from the context to custom attributes/labels in metrics",
                                  "type": "array",
                                  "items": {
                                    "description": "Configuration to forward context values in metric attributes/labels",
                                    "type": "object",
                                    "required": [
                                      "named"
                                    ],
                                    "properties": {
                                      "default": {
                                        "description": "The optional default value",
                                        "anyOf": [
                                          {
                                            "description": "bool values",
                                            "type": "boolean"
                                          },
                                          {
                                            "description": "i64 values",
                                            "type": "integer",
                                            "format": "int64"
                                          },
                                          {
                                            "description": "f64 values",
                                            "type": "number",
                                            "format": "double"
                                          },
                                          {
                                            "description": "String values",
                                            "type": "string"
                                          },
                                          {
                                            "description": "Array of homogeneous values",
                                            "anyOf": [
                                              {
                                                "description": "Array of bools",
                                                "type": "array",
                                                "items": {
                                                  "type": "boolean"
                                                }
                                              },
                                              {
                                                "description": "Array of integers",
                                                "type": "array",
                                                "items": {
                                                  "type": "integer",
                                                  "format": "int64"
                                                }
                                              },
                                              {
                                                "description": "Array of floats",
                                                "type": "array",
                                                "items": {
                                                  "type": "number",
                                                  "format": "double"
                                                }
                                              },
                                              {
                                                "description": "Array of strings",
                                                "type": "array",
                                                "items": {
                                                  "type": "string"
                                                }
                                              }
                                            ]
                                          }
                                        ],
                                        "nullable": true
                                      },
                                      "named": {
                                        "description": "The name of the value in the context",
                                        "type": "string"
                                      },
                                      "rename": {
                                        "description": "The optional output name",
                                        "type": "string",
                                        "nullable": true
                                      }
                                    },
                                    "additionalProperties": false
                                  }
                                },
                                "errors": {
                                  "description": "Configuration to forward values from the error to custom attributes/labels in metrics",
                                  "type": "object",
                                  "properties": {
                                    "extensions": {
                                      "description": "Forward extensions values as custom attributes/labels in metrics",
                                      "type": "array",
                                      "items": {
                                        "description": "Configuration to forward body values in metric attributes/labels",
                                        "type": "object",
                                        "required": [
                                          "name",
                                          "path"
                                        ],
                                        "properties": {
                                          "default": {
                                            "description": "The optional default value",
                                            "anyOf": [
                                              {
                                                "description": "bool values",
                                                "type": "boolean"
                                              },
                                              {
                                                "description": "i64 values",
                                                "type": "integer",
                                                "format": "int64"
                                              },
                                              {
                                                "description": "f64 values",
                                                "type": "number",
                                                "format": "double"
                                              },
                                              {
                                                "description": "String values",
                                                "type": "string"
                                              },
                                              {
                                                "description": "Array of homogeneous values",
                                                "anyOf": [
                                                  {
                                                    "description": "Array of bools",
                                                    "type": "array",
                                                    "items": {
                                                      "type": "boolean"
                                                    }
                                                  },
                                                  {
                                                    "description": "Array of integers",
                                                    "type": "array",
                                                    "items": {
                                                      "type": "integer",
                                                      "format": "int64"
                                                    }
                                                  },
                                                  {
                                                    "description": "Array of floats",
                                                    "type": "array",
                                                    "items": {
                                                      "type": "number",
                                                      "format": "double"
                                                    }
                                                  },
                                                  {
                                                    "description": "Array of strings",
                                                    "type": "array",
                                                    "items": {
                                                      "type": "string"
                                                    }
                                                  }
                                                ]
                                              }
                                            ],
                                            "nullable": true
                                          },
                                          "name": {
                                            "description": "The name of the attribute",
                                            "type": "string"
                                          },
                                          "path": {
                                            "description": "The path in the body",
                                            "type": "string"
                                          }
                                        },
                                        "additionalProperties": false
                                      }
                                    },
                                    "include_messages": {
                                      "description": "Will include the error message in a \"message\" attribute",
                                      "default": null,
                                      "type": "boolean",
                                      "nullable": true
                                    }
                                  },
                                  "additionalProperties": false
                                },
                                "request": {
                                  "description": "Configuration to forward headers or body values from the request to custom attributes/labels in metrics",
                                  "type": "object",
                                  "properties": {
                                    "body": {
                                      "description": "Forward body values as custom attributes/labels in metrics",
                                      "type": "array",
                                      "items": {
                                        "description": "Configuration to forward body values in metric attributes/labels",
                                        "type": "object",
                                        "required": [
                                          "name",
                                          "path"
                                        ],
                                        "properties": {
                                          "default": {
                                            "description": "The optional default value",
                                            "anyOf": [
                                              {
                                                "description": "bool values",
                                                "type": "boolean"
                                              },
                                              {
                                                "description": "i64 values",
                                                "type": "integer",
                                                "format": "int64"
                                              },
                                              {
                                                "description": "f64 values",
                                                "type": "number",
                                                "format": "double"
                                              },
                                              {
                                                "description": "String values",
                                                "type": "string"
                                              },
                                              {
                                                "description": "Array of homogeneous values",
                                                "anyOf": [
                                                  {
                                                    "description": "Array of bools",
                                                    "type": "array",
                                                    "items": {
                                                      "type": "boolean"
                                                    }
                                                  },
                                                  {
                                                    "description": "Array of integers",
                                                    "type": "array",
                                                    "items": {
                                                      "type": "integer",
                                                      "format": "int64"
                                                    }
                                                  },
                                                  {
                                                    "description": "Array of floats",
                                                    "type": "array",
                                                    "items": {
                                                      "type": "number",
                                                      "format": "double"
                                                    }
                                                  },
                                                  {
                                                    "description": "Array of strings",
                                                    "type": "array",
                                                    "items": {
                                                      "type": "string"
                                                    }
                                                  }
                                                ]
                                              }
                                            ],
                                            "nullable": true
                                          },
                                          "name": {
                                            "description": "The name of the attribute",
                                            "type": "string"
                                          },
                                          "path": {
                                            "description": "The path in the body",
                                            "type": "string"
                                          }
                                        },
                                        "additionalProperties": false
                                      }
                                    },
                                    "header": {
                                      "description": "Forward header values as custom attributes/labels in metrics",
                                      "type": "array",
                                      "items": {
                                        "description": "Configuration to forward header values in metric labels",
                                        "anyOf": [
                                          {
                                            "description": "Match via header name",
                                            "type": "object",
                                            "required": [
                                              "named"
                                            ],
                                            "properties": {
                                              "default": {
                                                "description": "The optional default value",
                                                "anyOf": [
                                                  {
                                                    "description": "bool values",
                                                    "type": "boolean"
                                                  },
                                                  {
                                                    "description": "i64 values",
                                                    "type": "integer",
                                                    "format": "int64"
                                                  },
                                                  {
                                                    "description": "f64 values",
                                                    "type": "number",
                                                    "format": "double"
                                                  },
                                                  {
                                                    "description": "String values",
                                                    "type": "string"
                                                  },
                                                  {
                                                    "description": "Array of homogeneous values",
                                                    "anyOf": [
                                                      {
                                                        "description": "Array of bools",
                                                        "type": "array",
                                                        "items": {
                                                          "type": "boolean"
                                                        }
                                                      },
                                                      {
                                                        "description": "Array of integers",
                                                        "type": "array",
                                                        "items": {
                                                          "type": "integer",
                                                          "format": "int64"
                                                        }
                                                      },
                                                      {
                                                        "description": "Array of floats",
                                                        "type": "array",
                                                        "items": {
                                                          "type": "number",
                                                          "format": "double"
                                                        }
                                                      },
                                                      {
                                                        "description": "Array of strings",
                                                        "type": "array",
                                                        "items": {
                                                          "type": "string"
                                                        }
                                                      }
                                                    ]
                                                  }
                                                ],
                                                "nullable": true
                                              },
                                              "named": {
                                                "description": "The name of the header",
                                                "type": "string"
                                              },
                                              "rename": {
                                                "description": "The optional output name",
                                                "type": "string",
                                                "nullable": true
                                              }
                                            },
                                            "additionalProperties": false
                                          },
                                          {
                                            "description": "Match via rgex",
                                            "type": "object",
                                            "required": [
                                              "matching"
                                            ],
                                            "properties": {
                                              "matching": {
                                                "description": "Using a regex on the header name",
                                                "type": "string"
                                              }
                                            },
                                            "additionalProperties": false
                                          }
                                        ]
                                      }
                                    }
                                  },
                                  "additionalProperties": false
                                },
                                "response": {
                                  "description": "Configuration to forward headers or body values from the response to custom attributes/labels in metrics",
                                  "type": "object",
                                  "properties": {
                                    "body": {
                                      "description": "Forward body values as custom attributes/labels in metrics",
                                      "type": "array",
                                      "items": {
                                        "description": "Configuration to forward body values in metric attributes/labels",
                                        "type": "object",
                                        "required": [
                                          "name",
                                          "path"
                                        ],
                                        "properties": {
                                          "default": {
                                            "description": "The optional default value",
                                            "anyOf": [
                                              {
                                                "description": "bool values",
                                                "type": "boolean"
                                              },
                                              {
                                                "description": "i64 values",
                                                "type": "integer",
                                                "format": "int64"
                                              },
                                              {
                                                "description": "f64 values",
                                                "type": "number",
                                                "format": "double"
                                              },
                                              {
                                                "description": "String values",
                                                "type": "string"
                                              },
                                              {
                                                "description": "Array of homogeneous values",
                                                "anyOf": [
                                                  {
                                                    "description": "Array of bools",
                                                    "type": "array",
                                                    "items": {
                                                      "type": "boolean"
                                                    }
                                                  },
                                                  {
                                                    "description": "Array of integers",
                                                    "type": "array",
                                                    "items": {
                                                      "type": "integer",
                                                      "format": "int64"
                                                    }
                                                  },
                                                  {
                                                    "description": "Array of floats",
                                                    "type": "array",
                                                    "items": {
                                                      "type": "number",
                                                      "format": "double"
                                                    }
                                                  },
                                                  {
                                                    "description": "Array of strings",
                                                    "type": "array",
                                                    "items": {
                                                      "type": "string"
                                                    }
                                                  }
                                                ]
                                              }
                                            ],
                                            "nullable": true
                                          },
                                          "name": {
                                            "description": "The name of the attribute",
                                            "type": "string"
                                          },
                                          "path": {
                                            "description": "The path in the body",
                                            "type": "string"
                                          }
                                        },
                                        "additionalProperties": false
                                      }
                                    },
                                    "header": {
                                      "description": "Forward header values as custom attributes/labels in metrics",
                                      "type": "array",
                                      "items": {
                                        "description": "Configuration to forward header values in metric labels",
                                        "anyOf": [
                                          {
                                            "description": "Match via header name",
                                            "type": "object",
                                            "required": [
                                              "named"
                                            ],
                                            "properties": {
                                              "default": {
                                                "description": "The optional default value",
                                                "anyOf": [
                                                  {
                                                    "description": "bool values",
                                                    "type": "boolean"
                                                  },
                                                  {
                                                    "description": "i64 values",
                                                    "type": "integer",
                                                    "format": "int64"
                                                  },
                                                  {
                                                    "description": "f64 values",
                                                    "type": "number",
                                                    "format": "double"
                                                  },
                                                  {
                                                    "description": "String values",
                                                    "type": "string"
                                                  },
                                                  {
                                                    "description": "Array of homogeneous values",
                                                    "anyOf": [
                                                      {
                                                        "description": "Array of bools",
                                                        "type": "array",
                                                        "items": {
                                                          "type": "boolean"
                                                        }
                                                      },
                                                      {
                                                        "description": "Array of integers",
                                                        "type": "array",
                                                        "items": {
                                                          "type": "integer",
                                                          "format": "int64"
                                                        }
                                                      },
                                                      {
                                                        "description": "Array of floats",
                                                        "type": "array",
                                                        "items": {
                                                          "type": "number",
                                                          "format": "double"
                                                        }
                                                      },
                                                      {
                                                        "description": "Array of strings",
                                                        "type": "array",
                                                        "items": {
                                                          "type": "string"
                                                        }
                                                      }
                                                    ]
                                                  }
                                                ],
                                                "nullable": true
                                              },
                                              "named": {
                                                "description": "The name of the header",
                                                "type": "string"
                                              },
                                              "rename": {
                                                "description": "The optional output name",
                                                "type": "string",
                                                "nullable": true
                                              }
                                            },
                                            "additionalProperties": false
                                          },
                                          {
                                            "description": "Match via rgex",
                                            "type": "object",
                                            "required": [
                                              "matching"
                                            ],
                                            "properties": {
                                              "matching": {
                                                "description": "Using a regex on the header name",
                                                "type": "string"
                                              }
                                            },
                                            "additionalProperties": false
                                          }
                                        ]
                                      }
                                    }
                                  },
                                  "additionalProperties": false
                                },
                                "static": {
                                  "description": "Configuration to insert custom attributes/labels in metrics",
                                  "type": "array",
                                  "items": {
                                    "description": "Configuration to insert custom attributes/labels in metrics",
                                    "type": "object",
                                    "required": [
                                      "name",
                                      "value"
                                    ],
                                    "properties": {
                                      "name": {
                                        "description": "The name of the attribute to insert",
                                        "type": "string"
                                      },
                                      "value": {
                                        "description": "The value of the attribute to insert",
                                        "anyOf": [
                                          {
                                            "description": "bool values",
                                            "type": "boolean"
                                          },
                                          {
                                            "description": "i64 values",
                                            "type": "integer",
                                            "format": "int64"
                                          },
                                          {
                                            "description": "f64 values",
                                            "type": "number",
                                            "format": "double"
                                          },
                                          {
                                            "description": "String values",
                                            "type": "string"
                                          },
                                          {
                                            "description": "Array of homogeneous values",
                                            "anyOf": [
                                              {
                                                "description": "Array of bools",
                                                "type": "array",
                                                "items": {
                                                  "type": "boolean"
                                                }
                                              },
                                              {
                                                "description": "Array of integers",
                                                "type": "array",
                                                "items": {
                                                  "type": "integer",
                                                  "format": "int64"
                                                }
                                              },
                                              {
                                                "description": "Array of floats",
                                                "type": "array",
                                                "items": {
                                                  "type": "number",
                                                  "format": "double"
                                                }
                                              },
                                              {
                                                "description": "Array of strings",
                                                "type": "array",
                                                "items": {
                                                  "type": "string"
                                                }
                                              }
                                            ]
                                          }
                                        ]
                                      }
                                    },
                                    "additionalProperties": false
                                  }
                                }
                              },
                              "additionalProperties": false
                            },
                            "subgraphs": {
                              "description": "Attributes per subgraph",
                              "type": "object",
                              "additionalProperties": {
                                "description": "Configuration to add custom attributes/labels on metrics to subgraphs",
                                "type": "object",
                                "properties": {
                                  "context": {
                                    "description": "Configuration to forward values from the context to custom attributes/labels in metrics",
                                    "type": "array",
                                    "items": {
                                      "description": "Configuration to forward context values in metric attributes/labels",
                                      "type": "object",
                                      "required": [
                                        "named"
                                      ],
                                      "properties": {
                                        "default": {
                                          "description": "The optional default value",
                                          "anyOf": [
                                            {
                                              "description": "bool values",
                                              "type": "boolean"
                                            },
                                            {
                                              "description": "i64 values",
                                              "type": "integer",
                                              "format": "int64"
                                            },
                                            {
                                              "description": "f64 values",
                                              "type": "number",
                                              "format": "double"
                                            },
                                            {
                                              "description": "String values",
                                              "type": "string"
                                            },
                                            {
                                              "description": "Array of homogeneous values",
                                              "anyOf": [
                                                {
                                                  "description": "Array of bools",
                                                  "type": "array",
                                                  "items": {
                                                    "type": "boolean"
                                                  }
                                                },
                                                {
                                                  "description": "Array of integers",
                                                  "type": "array",
                                                  "items": {
                                                    "type": "integer",
                                                    "format": "int64"
                                                  }
                                                },
                                                {
                                                  "description": "Array of floats",
                                                  "type": "array",
                                                  "items": {
                                                    "type": "number",
                                                    "format": "double"
                                                  }
                                                },
                                                {
                                                  "description": "Array of strings",
                                                  "type": "array",
                                                  "items": {
                                                    "type": "string"
                                                  }
                                                }
                                              ]
                                            }
                                          ],
                                          "nullable": true
                                        },
                                        "named": {
                                          "description": "The name of the value in the context",
                                          "type": "string"
                                        },
                                        "rename": {
                                          "description": "The optional output name",
                                          "type": "string",
                                          "nullable": true
                                        }
                                      },
                                      "additionalProperties": false
                                    }
                                  },
                                  "errors": {
                                    "description": "Configuration to forward values from the error to custom attributes/labels in metrics",
                                    "type": "object",
                                    "properties": {
                                      "extensions": {
                                        "description": "Forward extensions values as custom attributes/labels in metrics",
                                        "type": "array",
                                        "items": {
                                          "description": "Configuration to forward body values in metric attributes/labels",
                                          "type": "object",
                                          "required": [
                                            "name",
                                            "path"
                                          ],
                                          "properties": {
                                            "default": {
                                              "description": "The optional default value",
                                              "anyOf": [
                                                {
                                                  "description": "bool values",
                                                  "type": "boolean"
                                                },
                                                {
                                                  "description": "i64 values",
                                                  "type": "integer",
                                                  "format": "int64"
                                                },
                                                {
                                                  "description": "f64 values",
                                                  "type": "number",
                                                  "format": "double"
                                                },
                                                {
                                                  "description": "String values",
                                                  "type": "string"
                                                },
                                                {
                                                  "description": "Array of homogeneous values",
                                                  "anyOf": [
                                                    {
                                                      "description": "Array of bools",
                                                      "type": "array",
                                                      "items": {
                                                        "type": "boolean"
                                                      }
                                                    },
                                                    {
                                                      "description": "Array of integers",
                                                      "type": "array",
                                                      "items": {
                                                        "type": "integer",
                                                        "format": "int64"
                                                      }
                                                    },
                                                    {
                                                      "description": "Array of floats",
                                                      "type": "array",
                                                      "items": {
                                                        "type": "number",
                                                        "format": "double"
                                                      }
                                                    },
                                                    {
                                                      "description": "Array of strings",
                                                      "type": "array",
                                                      "items": {
                                                        "type": "string"
                                                      }
                                                    }
                                                  ]
                                                }
                                              ],
                                              "nullable": true
                                            },
                                            "name": {
                                              "description": "The name of the attribute",
                                              "type": "string"
                                            },
                                            "path": {
                                              "description": "The path in the body",
                                              "type": "string"
                                            }
                                          },
                                          "additionalProperties": false
                                        }
                                      },
                                      "include_messages": {
                                        "description": "Will include the error message in a \"message\" attribute",
                                        "default": null,
                                        "type": "boolean",
                                        "nullable": true
                                      }
                                    },
                                    "additionalProperties": false
                                  },
                                  "request": {
                                    "description": "Configuration to forward headers or body values from the request to custom attributes/labels in metrics",
                                    "type": "object",
                                    "properties": {
                                      "body": {
                                        "description": "Forward body values as custom attributes/labels in metrics",
                                        "type": "array",
                                        "items": {
                                          "description": "Configuration to forward body values in metric attributes/labels",
                                          "type": "object",
                                          "required": [
                                            "name",
                                            "path"
                                          ],
                                          "properties": {
                                            "default": {
                                              "description": "The optional default value",
                                              "anyOf": [
                                                {
                                                  "description": "bool values",
                                                  "type": "boolean"
                                                },
                                                {
                                                  "description": "i64 values",
                                                  "type": "integer",
                                                  "format": "int64"
                                                },
                                                {
                                                  "description": "f64 values",
                                                  "type": "number",
                                                  "format": "double"
                                                },
                                                {
                                                  "description": "String values",
                                                  "type": "string"
                                                },
                                                {
                                                  "description": "Array of homogeneous values",
                                                  "anyOf": [
                                                    {
                                                      "description": "Array of bools",
                                                      "type": "array",
                                                      "items": {
                                                        "type": "boolean"
                                                      }
                                                    },
                                                    {
                                                      "description": "Array of integers",
                                                      "type": "array",
                                                      "items": {
                                                        "type": "integer",
                                                        "format": "int64"
                                                      }
                                                    },
                                                    {
                                                      "description": "Array of floats",
                                                      "type": "array",
                                                      "items": {
                                                        "type": "number",
                                                        "format": "double"
                                                      }
                                                    },
                                                    {
                                                      "description": "Array of strings",
                                                      "type": "array",
                                                      "items": {
                                                        "type": "string"
                                                      }
                                                    }
                                                  ]
                                                }
                                              ],
                                              "nullable": true
                                            },
                                            "name": {
                                              "description": "The name of the attribute",
                                              "type": "string"
                                            },
                                            "path": {
                                              "description": "The path in the body",
                                              "type": "string"
                                            }
                                          },
                                          "additionalProperties": false
                                        }
                                      },
                                      "header": {
                                        "description": "Forward header values as custom attributes/labels in metrics",
                                        "type": "array",
                                        "items": {
                                          "description": "Configuration to forward header values in metric labels",
                                          "anyOf": [
                                            {
                                              "description": "Match via header name",
                                              "type": "object",
                                              "required": [
                                                "named"
                                              ],
                                              "properties": {
                                                "default": {
                                                  "description": "The optional default value",
                                                  "anyOf": [
                                                    {
                                                      "description": "bool values",
                                                      "type": "boolean"
                                                    },
                                                    {
                                                      "description": "i64 values",
                                                      "type": "integer",
                                                      "format": "int64"
                                                    },
                                                    {
                                                      "description": "f64 values",
                                                      "type": "number",
                                                      "format": "double"
                                                    },
                                                    {
                                                      "description": "String values",
                                                      "type": "string"
                                                    },
                                                    {
                                                      "description": "Array of homogeneous values",
                                                      "anyOf": [
                                                        {
                                                          "description": "Array of bools",
                                                          "type": "array",
                                                          "items": {
                                                            "type": "boolean"
                                                          }
                                                        },
                                                        {
                                                          "description": "Array of integers",
                                                          "type": "array",
                                                          "items": {
                                                            "type": "integer",
                                                            "format": "int64"
                                                          }
                                                        },
                                                        {
                                                          "description": "Array of floats",
                                                          "type": "array",
                                                          "items": {
                                                            "type": "number",
                                                            "format": "double"
                                                          }
                                                        },
                                                        {
                                                          "description": "Array of strings",
                                                          "type": "array",
                                                          "items": {
                                                            "type": "string"
                                                          }
                                                        }
                                                      ]
                                                    }
                                                  ],
                                                  "nullable": true
                                                },
                                                "named": {
                                                  "description": "The name of the header",
                                                  "type": "string"
                                                },
                                                "rename": {
                                                  "description": "The optional output name",
                                                  "type": "string",
                                                  "nullable": true
                                                }
                                              },
                                              "additionalProperties": false
                                            },
                                            {
                                              "description": "Match via rgex",
                                              "type": "object",
                                              "required": [
                                                "matching"
                                              ],
                                              "properties": {
                                                "matching": {
                                                  "description": "Using a regex on the header name",
                                                  "type": "string"
                                                }
                                              },
                                              "additionalProperties": false
                                            }
                                          ]
                                        }
                                      }
                                    },
                                    "additionalProperties": false
                                  },
                                  "response": {
                                    "description": "Configuration to forward headers or body values from the response to custom attributes/labels in metrics",
                                    "type": "object",
                                    "properties": {
                                      "body": {
                                        "description": "Forward body values as custom attributes/labels in metrics",
                                        "type": "array",
                                        "items": {
                                          "description": "Configuration to forward body values in metric attributes/labels",
                                          "type": "object",
                                          "required": [
                                            "name",
                                            "path"
                                          ],
                                          "properties": {
                                            "default": {
                                              "description": "The optional default value",
                                              "anyOf": [
                                                {
                                                  "description": "bool values",
                                                  "type": "boolean"
                                                },
                                                {
                                                  "description": "i64 values",
                                                  "type": "integer",
                                                  "format": "int64"
                                                },
                                                {
                                                  "description": "f64 values",
                                                  "type": "number",
                                                  "format": "double"
                                                },
                                                {
                                                  "description": "String values",
                                                  "type": "string"
                                                },
                                                {
                                                  "description": "Array of homogeneous values",
                                                  "anyOf": [
                                                    {
                                                      "description": "Array of bools",
                                                      "type": "array",
                                                      "items": {
                                                        "type": "boolean"
                                                      }
                                                    },
                                                    {
                                                      "description": "Array of integers",
                                                      "type": "array",
                                                      "items": {
                                                        "type": "integer",
                                                        "format": "int64"
                                                      }
                                                    },
                                                    {
                                                      "description": "Array of floats",
                                                      "type": "array",
                                                      "items": {
                                                        "type": "number",
                                                        "format": "double"
                                                      }
                                                    },
                                                    {
                                                      "description": "Array of strings",
                                                      "type": "array",
                                                      "items": {
                                                        "type": "string"
                                                      }
                                                    }
                                                  ]
                                                }
                                              ],
                                              "nullable": true
                                            },
                                            "name": {
                                              "description": "The name of the attribute",
                                              "type": "string"
                                            },
                                            "path": {
                                              "description": "The path in the body",
                                              "type": "string"
                                            }
                                          },
                                          "additionalProperties": false
                                        }
                                      },
                                      "header": {
                                        "description": "Forward header values as custom attributes/labels in metrics",
                                        "type": "array",
                                        "items": {
                                          "description": "Configuration to forward header values in metric labels",
                                          "anyOf": [
                                            {
                                              "description": "Match via header name",
                                              "type": "object",
                                              "required": [
                                                "named"
                                              ],
                                              "properties": {
                                                "default": {
                                                  "description": "The optional default value",
                                                  "anyOf": [
                                                    {
                                                      "description": "bool values",
                                                      "type": "boolean"
                                                    },
                                                    {
                                                      "description": "i64 values",
                                                      "type": "integer",
                                                      "format": "int64"
                                                    },
                                                    {
                                                      "description": "f64 values",
                                                      "type": "number",
                                                      "format": "double"
                                                    },
                                                    {
                                                      "description": "String values",
                                                      "type": "string"
                                                    },
                                                    {
                                                      "description": "Array of homogeneous values",
                                                      "anyOf": [
                                                        {
                                                          "description": "Array of bools",
                                                          "type": "array",
                                                          "items": {
                                                            "type": "boolean"
                                                          }
                                                        },
                                                        {
                                                          "description": "Array of integers",
                                                          "type": "array",
                                                          "items": {
                                                            "type": "integer",
                                                            "format": "int64"
                                                          }
                                                        },
                                                        {
                                                          "description": "Array of floats",
                                                          "type": "array",
                                                          "items": {
                                                            "type": "number",
                                                            "format": "double"
                                                          }
                                                        },
                                                        {
                                                          "description": "Array of strings",
                                                          "type": "array",
                                                          "items": {
                                                            "type": "string"
                                                          }
                                                        }
                                                      ]
                                                    }
                                                  ],
                                                  "nullable": true
                                                },
                                                "named": {
                                                  "description": "The name of the header",
                                                  "type": "string"
                                                },
                                                "rename": {
                                                  "description": "The optional output name",
                                                  "type": "string",
                                                  "nullable": true
                                                }
                                              },
                                              "additionalProperties": false
                                            },
                                            {
                                              "description": "Match via rgex",
                                              "type": "object",
                                              "required": [
                                                "matching"
                                              ],
                                              "properties": {
                                                "matching": {
                                                  "description": "Using a regex on the header name",
                                                  "type": "string"
                                                }
                                              },
                                              "additionalProperties": false
                                            }
                                          ]
                                        }
                                      }
                                    },
                                    "additionalProperties": false
                                  },
                                  "static": {
                                    "description": "Configuration to insert custom attributes/labels in metrics",
                                    "type": "array",
                                    "items": {
                                      "description": "Configuration to insert custom attributes/labels in metrics",
                                      "type": "object",
                                      "required": [
                                        "name",
                                        "value"
                                      ],
                                      "properties": {
                                        "name": {
                                          "description": "The name of the attribute to insert",
                                          "type": "string"
                                        },
                                        "value": {
                                          "description": "The value of the attribute to insert",
                                          "anyOf": [
                                            {
                                              "description": "bool values",
                                              "type": "boolean"
                                            },
                                            {
                                              "description": "i64 values",
                                              "type": "integer",
                                              "format": "int64"
                                            },
                                            {
                                              "description": "f64 values",
                                              "type": "number",
                                              "format": "double"
                                            },
                                            {
                                              "description": "String values",
                                              "type": "string"
                                            },
                                            {
                                              "description": "Array of homogeneous values",
                                              "anyOf": [
                                                {
                                                  "description": "Array of bools",
                                                  "type": "array",
                                                  "items": {
                                                    "type": "boolean"
                                                  }
                                                },
                                                {
                                                  "description": "Array of integers",
                                                  "type": "array",
                                                  "items": {
                                                    "type": "integer",
                                                    "format": "int64"
                                                  }
                                                },
                                                {
                                                  "description": "Array of floats",
                                                  "type": "array",
                                                  "items": {
                                                    "type": "number",
                                                    "format": "double"
                                                  }
                                                },
                                                {
                                                  "description": "Array of strings",
                                                  "type": "array",
                                                  "items": {
                                                    "type": "string"
                                                  }
                                                }
                                              ]
                                            }
                                          ]
                                        }
                                      },
                                      "additionalProperties": false
                                    }
                                  }
                                },
                                "additionalProperties": false
                              }
                            }
                          },
                          "additionalProperties": false
                        },
                        "supergraph": {
                          "description": "Configuration to forward header values or body values from router request/response in metric attributes/labels",
                          "type": "object",
                          "properties": {
                            "context": {
                              "description": "Configuration to forward values from the context to custom attributes/labels in metrics",
                              "type": "array",
                              "items": {
                                "description": "Configuration to forward context values in metric attributes/labels",
                                "type": "object",
                                "required": [
                                  "named"
                                ],
                                "properties": {
                                  "default": {
                                    "description": "The optional default value",
                                    "anyOf": [
                                      {
                                        "description": "bool values",
                                        "type": "boolean"
                                      },
                                      {
                                        "description": "i64 values",
                                        "type": "integer",
                                        "format": "int64"
                                      },
                                      {
                                        "description": "f64 values",
                                        "type": "number",
                                        "format": "double"
                                      },
                                      {
                                        "description": "String values",
                                        "type": "string"
                                      },
                                      {
                                        "description": "Array of homogeneous values",
                                        "anyOf": [
                                          {
                                            "description": "Array of bools",
                                            "type": "array",
                                            "items": {
                                              "type": "boolean"
                                            }
                                          },
                                          {
                                            "description": "Array of integers",
                                            "type": "array",
                                            "items": {
                                              "type": "integer",
                                              "format": "int64"
                                            }
                                          },
                                          {
                                            "description": "Array of floats",
                                            "type": "array",
                                            "items": {
                                              "type": "number",
                                              "format": "double"
                                            }
                                          },
                                          {
                                            "description": "Array of strings",
                                            "type": "array",
                                            "items": {
                                              "type": "string"
                                            }
                                          }
                                        ]
                                      }
                                    ],
                                    "nullable": true
                                  },
                                  "named": {
                                    "description": "The name of the value in the context",
                                    "type": "string"
                                  },
                                  "rename": {
                                    "description": "The optional output name",
                                    "type": "string",
                                    "nullable": true
                                  }
                                },
                                "additionalProperties": false
                              }
                            },
                            "errors": {
                              "description": "Configuration to forward values from the error to custom attributes/labels in metrics",
                              "type": "object",
                              "properties": {
                                "extensions": {
                                  "description": "Forward extensions values as custom attributes/labels in metrics",
                                  "type": "array",
                                  "items": {
                                    "description": "Configuration to forward body values in metric attributes/labels",
                                    "type": "object",
                                    "required": [
                                      "name",
                                      "path"
                                    ],
                                    "properties": {
                                      "default": {
                                        "description": "The optional default value",
                                        "anyOf": [
                                          {
                                            "description": "bool values",
                                            "type": "boolean"
                                          },
                                          {
                                            "description": "i64 values",
                                            "type": "integer",
                                            "format": "int64"
                                          },
                                          {
                                            "description": "f64 values",
                                            "type": "number",
                                            "format": "double"
                                          },
                                          {
                                            "description": "String values",
                                            "type": "string"
                                          },
                                          {
                                            "description": "Array of homogeneous values",
                                            "anyOf": [
                                              {
                                                "description": "Array of bools",
                                                "type": "array",
                                                "items": {
                                                  "type": "boolean"
                                                }
                                              },
                                              {
                                                "description": "Array of integers",
                                                "type": "array",
                                                "items": {
                                                  "type": "integer",
                                                  "format": "int64"
                                                }
                                              },
                                              {
                                                "description": "Array of floats",
                                                "type": "array",
                                                "items": {
                                                  "type": "number",
                                                  "format": "double"
                                                }
                                              },
                                              {
                                                "description": "Array of strings",
                                                "type": "array",
                                                "items": {
                                                  "type": "string"
                                                }
                                              }
                                            ]
                                          }
                                        ],
                                        "nullable": true
                                      },
                                      "name": {
                                        "description": "The name of the attribute",
                                        "type": "string"
                                      },
                                      "path": {
                                        "description": "The path in the body",
                                        "type": "string"
                                      }
                                    },
                                    "additionalProperties": false
                                  }
                                },
                                "include_messages": {
                                  "description": "Will include the error message in a \"message\" attribute",
                                  "default": null,
                                  "type": "boolean",
                                  "nullable": true
                                }
                              },
                              "additionalProperties": false
                            },
                            "request": {
                              "description": "Configuration to forward headers or body values from the request to custom attributes/labels in metrics",
                              "type": "object",
                              "properties": {
                                "body": {
                                  "description": "Forward body values as custom attributes/labels in metrics",
                                  "type": "array",
                                  "items": {
                                    "description": "Configuration to forward body values in metric attributes/labels",
                                    "type": "object",
                                    "required": [
                                      "name",
                                      "path"
                                    ],
                                    "properties": {
                                      "default": {
                                        "description": "The optional default value",
                                        "anyOf": [
                                          {
                                            "description": "bool values",
                                            "type": "boolean"
                                          },
                                          {
                                            "description": "i64 values",
                                            "type": "integer",
                                            "format": "int64"
                                          },
                                          {
                                            "description": "f64 values",
                                            "type": "number",
                                            "format": "double"
                                          },
                                          {
                                            "description": "String values",
                                            "type": "string"
                                          },
                                          {
                                            "description": "Array of homogeneous values",
                                            "anyOf": [
                                              {
                                                "description": "Array of bools",
                                                "type": "array",
                                                "items": {
                                                  "type": "boolean"
                                                }
                                              },
                                              {
                                                "description": "Array of integers",
                                                "type": "array",
                                                "items": {
                                                  "type": "integer",
                                                  "format": "int64"
                                                }
                                              },
                                              {
                                                "description": "Array of floats",
                                                "type": "array",
                                                "items": {
                                                  "type": "number",
                                                  "format": "double"
                                                }
                                              },
                                              {
                                                "description": "Array of strings",
                                                "type": "array",
                                                "items": {
                                                  "type": "string"
                                                }
                                              }
                                            ]
                                          }
                                        ],
                                        "nullable": true
                                      },
                                      "name": {
                                        "description": "The name of the attribute",
                                        "type": "string"
                                      },
                                      "path": {
                                        "description": "The path in the body",
                                        "type": "string"
                                      }
                                    },
                                    "additionalProperties": false
                                  }
                                },
                                "header": {
                                  "description": "Forward header values as custom attributes/labels in metrics",
                                  "type": "array",
                                  "items": {
                                    "description": "Configuration to forward header values in metric labels",
                                    "anyOf": [
                                      {
                                        "description": "Match via header name",
                                        "type": "object",
                                        "required": [
                                          "named"
                                        ],
                                        "properties": {
                                          "default": {
                                            "description": "The optional default value",
                                            "anyOf": [
                                              {
                                                "description": "bool values",
                                                "type": "boolean"
                                              },
                                              {
                                                "description": "i64 values",
                                                "type": "integer",
                                                "format": "int64"
                                              },
                                              {
                                                "description": "f64 values",
                                                "type": "number",
                                                "format": "double"
                                              },
                                              {
                                                "description": "String values",
                                                "type": "string"
                                              },
                                              {
                                                "description": "Array of homogeneous values",
                                                "anyOf": [
                                                  {
                                                    "description": "Array of bools",
                                                    "type": "array",
                                                    "items": {
                                                      "type": "boolean"
                                                    }
                                                  },
                                                  {
                                                    "description": "Array of integers",
                                                    "type": "array",
                                                    "items": {
                                                      "type": "integer",
                                                      "format": "int64"
                                                    }
                                                  },
                                                  {
                                                    "description": "Array of floats",
                                                    "type": "array",
                                                    "items": {
                                                      "type": "number",
                                                      "format": "double"
                                                    }
                                                  },
                                                  {
                                                    "description": "Array of strings",
                                                    "type": "array",
                                                    "items": {
                                                      "type": "string"
                                                    }
                                                  }
                                                ]
                                              }
                                            ],
                                            "nullable": true
                                          },
                                          "named": {
                                            "description": "The name of the header",
                                            "type": "string"
                                          },
                                          "rename": {
                                            "description": "The optional output name",
                                            "type": "string",
                                            "nullable": true
                                          }
                                        },
                                        "additionalProperties": false
                                      },
                                      {
                                        "description": "Match via rgex",
                                        "type": "object",
                                        "required": [
                                          "matching"
                                        ],
                                        "properties": {
                                          "matching": {
                                            "description": "Using a regex on the header name",
                                            "type": "string"
                                          }
                                        },
                                        "additionalProperties": false
                                      }
                                    ]
                                  }
                                }
                              },
                              "additionalProperties": false
                            },
                            "response": {
                              "description": "Configuration to forward headers or body values from the response to custom attributes/labels in metrics",
                              "type": "object",
                              "properties": {
                                "body": {
                                  "description": "Forward body values as custom attributes/labels in metrics",
                                  "type": "array",
                                  "items": {
                                    "description": "Configuration to forward body values in metric attributes/labels",
                                    "type": "object",
                                    "required": [
                                      "name",
                                      "path"
                                    ],
                                    "properties": {
                                      "default": {
                                        "description": "The optional default value",
                                        "anyOf": [
                                          {
                                            "description": "bool values",
                                            "type": "boolean"
                                          },
                                          {
                                            "description": "i64 values",
                                            "type": "integer",
                                            "format": "int64"
                                          },
                                          {
                                            "description": "f64 values",
                                            "type": "number",
                                            "format": "double"
                                          },
                                          {
                                            "description": "String values",
                                            "type": "string"
                                          },
                                          {
                                            "description": "Array of homogeneous values",
                                            "anyOf": [
                                              {
                                                "description": "Array of bools",
                                                "type": "array",
                                                "items": {
                                                  "type": "boolean"
                                                }
                                              },
                                              {
                                                "description": "Array of integers",
                                                "type": "array",
                                                "items": {
                                                  "type": "integer",
                                                  "format": "int64"
                                                }
                                              },
                                              {
                                                "description": "Array of floats",
                                                "type": "array",
                                                "items": {
                                                  "type": "number",
                                                  "format": "double"
                                                }
                                              },
                                              {
                                                "description": "Array of strings",
                                                "type": "array",
                                                "items": {
                                                  "type": "string"
                                                }
                                              }
                                            ]
                                          }
                                        ],
                                        "nullable": true
                                      },
                                      "name": {
                                        "description": "The name of the attribute",
                                        "type": "string"
                                      },
                                      "path": {
                                        "description": "The path in the body",
                                        "type": "string"
                                      }
                                    },
                                    "additionalProperties": false
                                  }
                                },
                                "header": {
                                  "description": "Forward header values as custom attributes/labels in metrics",
                                  "type": "array",
                                  "items": {
                                    "description": "Configuration to forward header values in metric labels",
                                    "anyOf": [
                                      {
                                        "description": "Match via header name",
                                        "type": "object",
                                        "required": [
                                          "named"
                                        ],
                                        "properties": {
                                          "default": {
                                            "description": "The optional default value",
                                            "anyOf": [
                                              {
                                                "description": "bool values",
                                                "type": "boolean"
                                              },
                                              {
                                                "description": "i64 values",
                                                "type": "integer",
                                                "format": "int64"
                                              },
                                              {
                                                "description": "f64 values",
                                                "type": "number",
                                                "format": "double"
                                              },
                                              {
                                                "description": "String values",
                                                "type": "string"
                                              },
                                              {
                                                "description": "Array of homogeneous values",
                                                "anyOf": [
                                                  {
                                                    "description": "Array of bools",
                                                    "type": "array",
                                                    "items": {
                                                      "type": "boolean"
                                                    }
                                                  },
                                                  {
                                                    "description": "Array of integers",
                                                    "type": "array",
                                                    "items": {
                                                      "type": "integer",
                                                      "format": "int64"
                                                    }
                                                  },
                                                  {
                                                    "description": "Array of floats",
                                                    "type": "array",
                                                    "items": {
                                                      "type": "number",
                                                      "format": "double"
                                                    }
                                                  },
                                                  {
                                                    "description": "Array of strings",
                                                    "type": "array",
                                                    "items": {
                                                      "type": "string"
                                                    }
                                                  }
                                                ]
                                              }
                                            ],
                                            "nullable": true
                                          },
                                          "named": {
                                            "description": "The name of the header",
                                            "type": "string"
                                          },
                                          "rename": {
                                            "description": "The optional output name",
                                            "type": "string",
                                            "nullable": true
                                          }
                                        },
                                        "additionalProperties": false
                                      },
                                      {
                                        "description": "Match via rgex",
                                        "type": "object",
                                        "required": [
                                          "matching"
                                        ],
                                        "properties": {
                                          "matching": {
                                            "description": "Using a regex on the header name",
                                            "type": "string"
                                          }
                                        },
                                        "additionalProperties": false
                                      }
                                    ]
                                  }
                                }
                              },
                              "additionalProperties": false
                            },
                            "static": {
                              "description": "Configuration to insert custom attributes/labels in metrics",
                              "type": "array",
                              "items": {
                                "description": "Configuration to insert custom attributes/labels in metrics",
                                "type": "object",
                                "required": [
                                  "name",
                                  "value"
                                ],
                                "properties": {
                                  "name": {
                                    "description": "The name of the attribute to insert",
                                    "type": "string"
                                  },
                                  "value": {
                                    "description": "The value of the attribute to insert",
                                    "anyOf": [
                                      {
                                        "description": "bool values",
                                        "type": "boolean"
                                      },
                                      {
                                        "description": "i64 values",
                                        "type": "integer",
                                        "format": "int64"
                                      },
                                      {
                                        "description": "f64 values",
                                        "type": "number",
                                        "format": "double"
                                      },
                                      {
                                        "description": "String values",
                                        "type": "string"
                                      },
                                      {
                                        "description": "Array of homogeneous values",
                                        "anyOf": [
                                          {
                                            "description": "Array of bools",
                                            "type": "array",
                                            "items": {
                                              "type": "boolean"
                                            }
                                          },
                                          {
                                            "description": "Array of integers",
                                            "type": "array",
                                            "items": {
                                              "type": "integer",
                                              "format": "int64"
                                            }
                                          },
                                          {
                                            "description": "Array of floats",
                                            "type": "array",
                                            "items": {
                                              "type": "number",
                                              "format": "double"
                                            }
                                          },
                                          {
                                            "description": "Array of strings",
                                            "type": "array",
                                            "items": {
                                              "type": "string"
                                            }
                                          }
                                        ]
                                      }
                                    ]
                                  }
                                },
                                "additionalProperties": false
                              }
                            }
                          },
                          "additionalProperties": false
                        }
                      },
                      "additionalProperties": false
                    },
                    "buckets": {
                      "description": "Custom buckets for histograms",
                      "default": [
                        0.001,
                        0.005,
                        0.015,
                        0.05,
                        0.1,
                        0.2,
                        0.3,
                        0.4,
                        0.5,
                        1.0,
                        5.0,
                        10.0
                      ],
                      "type": "array",
                      "items": {
                        "type": "number",
                        "format": "double"
                      }
                    },
                    "resource": {
                      "description": "The Open Telemetry resource",
                      "default": {},
                      "type": "object",
                      "additionalProperties": {
                        "anyOf": [
                          {
                            "description": "bool values",
                            "type": "boolean"
                          },
                          {
                            "description": "i64 values",
                            "type": "integer",
                            "format": "int64"
                          },
                          {
                            "description": "f64 values",
                            "type": "number",
                            "format": "double"
                          },
                          {
                            "description": "String values",
                            "type": "string"
                          },
                          {
                            "description": "Array of homogeneous values",
                            "anyOf": [
                              {
                                "description": "Array of bools",
                                "type": "array",
                                "items": {
                                  "type": "boolean"
                                }
                              },
                              {
                                "description": "Array of integers",
                                "type": "array",
                                "items": {
                                  "type": "integer",
                                  "format": "int64"
                                }
                              },
                              {
                                "description": "Array of floats",
                                "type": "array",
                                "items": {
                                  "type": "number",
                                  "format": "double"
                                }
                              },
                              {
                                "description": "Array of strings",
                                "type": "array",
                                "items": {
                                  "type": "string"
                                }
                              }
                            ]
                          }
                        ]
                      }
                    },
                    "service_name": {
                      "description": "Set a service.name resource in your metrics",
                      "default": null,
                      "type": "string",
                      "nullable": true
                    },
                    "service_namespace": {
                      "description": "Set a service.namespace attribute in your metrics",
                      "default": null,
                      "type": "string",
                      "nullable": true
                    }
                  },
                  "additionalProperties": false
                },
                "otlp": {
                  "description": "Open Telemetry native exporter configuration",
                  "type": "object",
                  "required": [
                    "enabled"
                  ],
                  "properties": {
                    "batch_processor": {
                      "description": "Batch processor settings",
                      "type": "object",
                      "properties": {
                        "max_concurrent_exports": {
                          "description": "Maximum number of concurrent exports\n\nLimits the number of spawned tasks for exports and thus memory consumed by an exporter. A value of 1 will cause exports to be performed synchronously on the BatchSpanProcessor task. The default is 1.",
                          "default": 1,
                          "type": "integer",
                          "format": "uint",
                          "minimum": 0.0
                        },
                        "max_export_batch_size": {
                          "description": "The maximum number of spans to process in a single batch. If there are more than one batch worth of spans then it processes multiple batches of spans one batch after the other without any delay. The default value is 512.",
                          "default": 512,
                          "type": "integer",
                          "format": "uint",
                          "minimum": 0.0
                        },
                        "max_export_timeout": {
                          "description": "The maximum duration to export a batch of data. The default value is 30 seconds.",
                          "default": {
                            "secs": 30,
                            "nanos": 0
                          },
                          "type": "string"
                        },
                        "max_queue_size": {
                          "description": "The maximum queue size to buffer spans for delayed processing. If the queue gets full it drops the spans. The default value of is 2048.",
                          "default": 2048,
                          "type": "integer",
                          "format": "uint",
                          "minimum": 0.0
                        },
                        "scheduled_delay": {
                          "description": "The delay interval in milliseconds between two consecutive processing of batches. The default value is 5 seconds.",
                          "default": {
                            "secs": 5,
                            "nanos": 0
                          },
                          "type": "string"
                        }
                      }
                    },
                    "enabled": {
                      "description": "Enable otlp",
                      "type": "boolean"
                    },
                    "endpoint": {
                      "description": "The endpoint to send data to",
                      "type": "string"
                    },
                    "grpc": {
                      "description": "gRPC configuration settings",
                      "default": {
                        "domain_name": null,
                        "ca": null,
                        "cert": null,
                        "key": null,
                        "metadata": {}
                      },
                      "type": "object",
                      "properties": {
                        "ca": {
                          "description": "The optional certificate authority (CA) certificate to be used in TLS configuration.",
                          "default": null,
                          "type": "string",
                          "nullable": true
                        },
                        "cert": {
                          "description": "The optional cert for tls config",
                          "default": null,
                          "type": "string",
                          "nullable": true
                        },
                        "domain_name": {
                          "description": "The optional domain name for tls config. Note that domain name is will be defaulted to match the endpoint is not explicitly set.",
                          "default": null,
                          "type": "string",
                          "nullable": true
                        },
                        "key": {
                          "description": "The optional private key file for TLS configuration.",
                          "default": null,
                          "type": "string",
                          "nullable": true
                        },
                        "metadata": {
                          "description": "gRPC metadata",
                          "default": {},
                          "type": "object",
                          "additionalProperties": true
                        }
                      },
                      "additionalProperties": false
                    },
                    "http": {
                      "description": "HTTP configuration settings",
                      "default": {
                        "headers": {}
                      },
                      "type": "object",
                      "properties": {
                        "headers": {
                          "description": "Headers to send on report requests",
                          "default": {},
                          "type": "object",
                          "additionalProperties": {
                            "type": "string"
                          }
                        }
                      },
                      "additionalProperties": false
                    },
                    "protocol": {
                      "description": "The protocol to use when sending data",
                      "default": "grpc",
                      "type": "string",
                      "enum": [
                        "grpc",
                        "http"
                      ]
                    },
                    "temporality": {
                      "description": "Temporality for export (default: `Cumulative`). Note that when exporting to Datadog agent use `Delta`.",
                      "default": "cumulative",
                      "oneOf": [
                        {
                          "description": "Export cumulative metrics.",
                          "type": "string",
                          "enum": [
                            "cumulative"
                          ]
                        },
                        {
                          "description": "Export delta metrics. `Delta` should be used when exporting to DataDog Agent.",
                          "type": "string",
                          "enum": [
                            "delta"
                          ]
                        }
                      ]
                    }
                  },
                  "additionalProperties": false
                },
                "prometheus": {
                  "description": "Prometheus exporter configuration",
                  "type": "object",
                  "properties": {
                    "enabled": {
                      "description": "Set to true to enable",
                      "default": false,
                      "type": "boolean"
                    },
                    "listen": {
                      "description": "The listen address",
                      "default": "127.0.0.1:9090",
                      "anyOf": [
                        {
                          "description": "Socket address.",
                          "type": "string"
                        },
                        {
                          "description": "Unix socket.",
                          "type": "string"
                        }
                      ]
                    },
                    "path": {
                      "description": "The path where prometheus will be exposed",
                      "default": "/metrics",
                      "type": "string"
                    }
                  },
                  "additionalProperties": false
                }
              },
              "additionalProperties": false
            },
            "tracing": {
              "description": "Tracing configuration",
              "type": "object",
              "properties": {
                "common": {
                  "description": "Common configuration",
                  "type": "object",
                  "properties": {
                    "max_attributes_per_event": {
                      "description": "The maximum attributes per event before discarding",
                      "default": 128,
                      "type": "integer",
                      "format": "uint32",
                      "minimum": 0.0
                    },
                    "max_attributes_per_link": {
                      "description": "The maximum attributes per link before discarding",
                      "default": 128,
                      "type": "integer",
                      "format": "uint32",
                      "minimum": 0.0
                    },
                    "max_attributes_per_span": {
                      "description": "The maximum attributes per span before discarding",
                      "default": 128,
                      "type": "integer",
                      "format": "uint32",
                      "minimum": 0.0
                    },
                    "max_events_per_span": {
                      "description": "The maximum events per span before discarding",
                      "default": 128,
                      "type": "integer",
                      "format": "uint32",
                      "minimum": 0.0
                    },
                    "max_links_per_span": {
                      "description": "The maximum links per span before discarding",
                      "default": 128,
                      "type": "integer",
                      "format": "uint32",
                      "minimum": 0.0
                    },
                    "parent_based_sampler": {
                      "description": "Whether to use parent based sampling",
                      "default": true,
                      "type": "boolean"
                    },
                    "resource": {
                      "description": "The Open Telemetry resource",
                      "default": {},
                      "type": "object",
                      "additionalProperties": {
                        "anyOf": [
                          {
                            "description": "bool values",
                            "type": "boolean"
                          },
                          {
                            "description": "i64 values",
                            "type": "integer",
                            "format": "int64"
                          },
                          {
                            "description": "f64 values",
                            "type": "number",
                            "format": "double"
                          },
                          {
                            "description": "String values",
                            "type": "string"
                          },
                          {
                            "description": "Array of homogeneous values",
                            "anyOf": [
                              {
                                "description": "Array of bools",
                                "type": "array",
                                "items": {
                                  "type": "boolean"
                                }
                              },
                              {
                                "description": "Array of integers",
                                "type": "array",
                                "items": {
                                  "type": "integer",
                                  "format": "int64"
                                }
                              },
                              {
                                "description": "Array of floats",
                                "type": "array",
                                "items": {
                                  "type": "number",
                                  "format": "double"
                                }
                              },
                              {
                                "description": "Array of strings",
                                "type": "array",
                                "items": {
                                  "type": "string"
                                }
                              }
                            ]
                          }
                        ]
                      }
                    },
                    "sampler": {
                      "description": "The sampler, always_on, always_off or a decimal between 0.0 and 1.0",
                      "anyOf": [
                        {
                          "description": "Sample a given fraction. Fractions >= 1 will always sample.",
                          "type": "number",
                          "format": "double"
                        },
                        {
                          "oneOf": [
                            {
                              "description": "Always sample",
                              "type": "string",
                              "enum": [
                                "always_on"
                              ]
                            },
                            {
                              "description": "Never sample",
                              "type": "string",
                              "enum": [
                                "always_off"
                              ]
                            }
                          ]
                        }
                      ]
                    },
                    "service_name": {
                      "description": "The trace service name",
                      "default": null,
                      "type": "string",
                      "nullable": true
                    },
                    "service_namespace": {
                      "description": "The trace service namespace",
                      "default": null,
                      "type": "string",
                      "nullable": true
                    }
                  },
                  "additionalProperties": false
                },
                "datadog": {
                  "description": "Datadog exporter configuration",
                  "type": "object",
                  "required": [
                    "enabled"
                  ],
                  "properties": {
                    "batch_processor": {
                      "description": "batch processor configuration",
                      "type": "object",
                      "properties": {
                        "max_concurrent_exports": {
                          "description": "Maximum number of concurrent exports\n\nLimits the number of spawned tasks for exports and thus memory consumed by an exporter. A value of 1 will cause exports to be performed synchronously on the BatchSpanProcessor task. The default is 1.",
                          "default": 1,
                          "type": "integer",
                          "format": "uint",
                          "minimum": 0.0
                        },
                        "max_export_batch_size": {
                          "description": "The maximum number of spans to process in a single batch. If there are more than one batch worth of spans then it processes multiple batches of spans one batch after the other without any delay. The default value is 512.",
                          "default": 512,
                          "type": "integer",
                          "format": "uint",
                          "minimum": 0.0
                        },
                        "max_export_timeout": {
                          "description": "The maximum duration to export a batch of data. The default value is 30 seconds.",
                          "default": {
                            "secs": 30,
                            "nanos": 0
                          },
                          "type": "string"
                        },
                        "max_queue_size": {
                          "description": "The maximum queue size to buffer spans for delayed processing. If the queue gets full it drops the spans. The default value of is 2048.",
                          "default": 2048,
                          "type": "integer",
                          "format": "uint",
                          "minimum": 0.0
                        },
                        "scheduled_delay": {
                          "description": "The delay interval in milliseconds between two consecutive processing of batches. The default value is 5 seconds.",
                          "default": {
                            "secs": 5,
                            "nanos": 0
                          },
                          "type": "string"
                        }
                      }
                    },
                    "enable_span_mapping": {
                      "description": "Enable datadog span mapping for span name and resource name.",
                      "default": false,
                      "type": "boolean"
                    },
                    "enabled": {
                      "description": "Enable datadog",
                      "type": "boolean"
                    },
                    "endpoint": {
                      "description": "The endpoint to send to",
                      "type": "string"
                    }
                  },
                  "additionalProperties": false
                },
                "experimental_response_trace_id": {
                  "description": "A way to expose trace id in response headers",
                  "type": "object",
                  "properties": {
                    "enabled": {
                      "description": "Expose the trace_id in response headers",
                      "default": false,
                      "type": "boolean"
                    },
                    "format": {
                      "description": "Format of the trace ID in response headers",
                      "oneOf": [
                        {
                          "description": "Format the Trace ID as a hexadecimal number\n\n(e.g. Trace ID 16 -> 00000000000000000000000000000010)",
                          "type": "string",
                          "enum": [
                            "hexadecimal"
                          ]
                        },
                        {
                          "description": "Format the Trace ID as a decimal number\n\n(e.g. Trace ID 16 -> 16)",
                          "type": "string",
                          "enum": [
                            "decimal"
                          ]
                        }
                      ]
                    },
                    "header_name": {
                      "description": "Choose the header name to expose trace_id (default: apollo-trace-id)",
                      "type": "string",
                      "nullable": true
                    }
                  },
                  "additionalProperties": false
                },
                "jaeger": {
                  "description": "Jaeger exporter configuration",
                  "anyOf": [
                    {
                      "type": "object",
                      "required": [
                        "enabled"
                      ],
                      "properties": {
                        "agent": {
                          "description": "Agent configuration",
                          "type": "object",
                          "properties": {
                            "endpoint": {
                              "description": "The endpoint to send to",
                              "type": "string"
                            }
                          },
                          "additionalProperties": false
                        },
                        "batch_processor": {
                          "description": "Batch processor configuration",
                          "type": "object",
                          "properties": {
                            "max_concurrent_exports": {
                              "description": "Maximum number of concurrent exports\n\nLimits the number of spawned tasks for exports and thus memory consumed by an exporter. A value of 1 will cause exports to be performed synchronously on the BatchSpanProcessor task. The default is 1.",
                              "default": 1,
                              "type": "integer",
                              "format": "uint",
                              "minimum": 0.0
                            },
                            "max_export_batch_size": {
                              "description": "The maximum number of spans to process in a single batch. If there are more than one batch worth of spans then it processes multiple batches of spans one batch after the other without any delay. The default value is 512.",
                              "default": 512,
                              "type": "integer",
                              "format": "uint",
                              "minimum": 0.0
                            },
                            "max_export_timeout": {
                              "description": "The maximum duration to export a batch of data. The default value is 30 seconds.",
                              "default": {
                                "secs": 30,
                                "nanos": 0
                              },
                              "type": "string"
                            },
                            "max_queue_size": {
                              "description": "The maximum queue size to buffer spans for delayed processing. If the queue gets full it drops the spans. The default value of is 2048.",
                              "default": 2048,
                              "type": "integer",
                              "format": "uint",
                              "minimum": 0.0
                            },
                            "scheduled_delay": {
                              "description": "The delay interval in milliseconds between two consecutive processing of batches. The default value is 5 seconds.",
                              "default": {
                                "secs": 5,
                                "nanos": 0
                              },
                              "type": "string"
                            }
                          }
                        },
                        "enabled": {
                          "description": "Enable Jaeger",
                          "type": "boolean"
                        }
                      },
                      "additionalProperties": false
                    },
                    {
                      "type": "object",
                      "required": [
                        "enabled"
                      ],
                      "properties": {
                        "batch_processor": {
                          "description": "Batch processor configuration",
                          "type": "object",
                          "properties": {
                            "max_concurrent_exports": {
                              "description": "Maximum number of concurrent exports\n\nLimits the number of spawned tasks for exports and thus memory consumed by an exporter. A value of 1 will cause exports to be performed synchronously on the BatchSpanProcessor task. The default is 1.",
                              "default": 1,
                              "type": "integer",
                              "format": "uint",
                              "minimum": 0.0
                            },
                            "max_export_batch_size": {
                              "description": "The maximum number of spans to process in a single batch. If there are more than one batch worth of spans then it processes multiple batches of spans one batch after the other without any delay. The default value is 512.",
                              "default": 512,
                              "type": "integer",
                              "format": "uint",
                              "minimum": 0.0
                            },
                            "max_export_timeout": {
                              "description": "The maximum duration to export a batch of data. The default value is 30 seconds.",
                              "default": {
                                "secs": 30,
                                "nanos": 0
                              },
                              "type": "string"
                            },
                            "max_queue_size": {
                              "description": "The maximum queue size to buffer spans for delayed processing. If the queue gets full it drops the spans. The default value of is 2048.",
                              "default": 2048,
                              "type": "integer",
                              "format": "uint",
                              "minimum": 0.0
                            },
                            "scheduled_delay": {
                              "description": "The delay interval in milliseconds between two consecutive processing of batches. The default value is 5 seconds.",
                              "default": {
                                "secs": 5,
                                "nanos": 0
                              },
                              "type": "string"
                            }
                          }
                        },
                        "collector": {
                          "description": "Collector configuration",
                          "type": "object",
                          "properties": {
                            "endpoint": {
                              "description": "The endpoint to send reports to",
                              "type": "string"
                            },
                            "password": {
                              "description": "The optional password",
                              "default": null,
                              "type": "string",
                              "nullable": true
                            },
                            "username": {
                              "description": "The optional username",
                              "default": null,
                              "type": "string",
                              "nullable": true
                            }
                          },
                          "additionalProperties": false
                        },
                        "enabled": {
                          "description": "Enable Jaeger",
                          "type": "boolean"
                        }
                      },
                      "additionalProperties": false
                    }
                  ]
                },
                "otlp": {
                  "description": "OpenTelemetry native exporter configuration",
                  "type": "object",
                  "required": [
                    "enabled"
                  ],
                  "properties": {
                    "batch_processor": {
                      "description": "Batch processor settings",
                      "type": "object",
                      "properties": {
                        "max_concurrent_exports": {
                          "description": "Maximum number of concurrent exports\n\nLimits the number of spawned tasks for exports and thus memory consumed by an exporter. A value of 1 will cause exports to be performed synchronously on the BatchSpanProcessor task. The default is 1.",
                          "default": 1,
                          "type": "integer",
                          "format": "uint",
                          "minimum": 0.0
                        },
                        "max_export_batch_size": {
                          "description": "The maximum number of spans to process in a single batch. If there are more than one batch worth of spans then it processes multiple batches of spans one batch after the other without any delay. The default value is 512.",
                          "default": 512,
                          "type": "integer",
                          "format": "uint",
                          "minimum": 0.0
                        },
                        "max_export_timeout": {
                          "description": "The maximum duration to export a batch of data. The default value is 30 seconds.",
                          "default": {
                            "secs": 30,
                            "nanos": 0
                          },
                          "type": "string"
                        },
                        "max_queue_size": {
                          "description": "The maximum queue size to buffer spans for delayed processing. If the queue gets full it drops the spans. The default value of is 2048.",
                          "default": 2048,
                          "type": "integer",
                          "format": "uint",
                          "minimum": 0.0
                        },
                        "scheduled_delay": {
                          "description": "The delay interval in milliseconds between two consecutive processing of batches. The default value is 5 seconds.",
                          "default": {
                            "secs": 5,
                            "nanos": 0
                          },
                          "type": "string"
                        }
                      }
                    },
                    "enabled": {
                      "description": "Enable otlp",
                      "type": "boolean"
                    },
                    "endpoint": {
                      "description": "The endpoint to send data to",
                      "type": "string"
                    },
                    "grpc": {
                      "description": "gRPC configuration settings",
                      "default": {
                        "domain_name": null,
                        "ca": null,
                        "cert": null,
                        "key": null,
                        "metadata": {}
                      },
                      "type": "object",
                      "properties": {
                        "ca": {
                          "description": "The optional certificate authority (CA) certificate to be used in TLS configuration.",
                          "default": null,
                          "type": "string",
                          "nullable": true
                        },
                        "cert": {
                          "description": "The optional cert for tls config",
                          "default": null,
                          "type": "string",
                          "nullable": true
                        },
                        "domain_name": {
                          "description": "The optional domain name for tls config. Note that domain name is will be defaulted to match the endpoint is not explicitly set.",
                          "default": null,
                          "type": "string",
                          "nullable": true
                        },
                        "key": {
                          "description": "The optional private key file for TLS configuration.",
                          "default": null,
                          "type": "string",
                          "nullable": true
                        },
                        "metadata": {
                          "description": "gRPC metadata",
                          "default": {},
                          "type": "object",
                          "additionalProperties": true
                        }
                      },
                      "additionalProperties": false
                    },
                    "http": {
                      "description": "HTTP configuration settings",
                      "default": {
                        "headers": {}
                      },
                      "type": "object",
                      "properties": {
                        "headers": {
                          "description": "Headers to send on report requests",
                          "default": {},
                          "type": "object",
                          "additionalProperties": {
                            "type": "string"
                          }
                        }
                      },
                      "additionalProperties": false
                    },
                    "protocol": {
                      "description": "The protocol to use when sending data",
                      "default": "grpc",
                      "type": "string",
                      "enum": [
                        "grpc",
                        "http"
                      ]
                    },
                    "temporality": {
                      "description": "Temporality for export (default: `Cumulative`). Note that when exporting to Datadog agent use `Delta`.",
                      "default": "cumulative",
                      "oneOf": [
                        {
                          "description": "Export cumulative metrics.",
                          "type": "string",
                          "enum": [
                            "cumulative"
                          ]
                        },
                        {
                          "description": "Export delta metrics. `Delta` should be used when exporting to DataDog Agent.",
                          "type": "string",
                          "enum": [
                            "delta"
                          ]
                        }
                      ]
                    }
                  },
                  "additionalProperties": false
                },
                "propagation": {
                  "description": "Propagation configuration",
                  "type": "object",
                  "properties": {
                    "aws_xray": {
                      "description": "Propagate AWS X-Ray",
                      "default": false,
                      "type": "boolean"
                    },
                    "baggage": {
                      "description": "Propagate baggage https://www.w3.org/TR/baggage/",
                      "default": false,
                      "type": "boolean"
                    },
                    "datadog": {
                      "description": "Propagate Datadog",
                      "default": false,
                      "type": "boolean"
                    },
                    "jaeger": {
                      "description": "Propagate Jaeger",
                      "default": false,
                      "type": "boolean"
                    },
                    "request": {
                      "description": "Select a custom request header to set your own trace_id (header value must be convertible from hexadecimal to set a correct trace_id)",
                      "type": "object",
                      "required": [
                        "header_name"
                      ],
                      "properties": {
                        "header_name": {
                          "description": "Choose the header name to expose trace_id (default: apollo-trace-id)",
                          "type": "string"
                        }
                      },
                      "additionalProperties": false
                    },
                    "trace_context": {
                      "description": "Propagate trace context https://www.w3.org/TR/trace-context/",
                      "default": false,
                      "type": "boolean"
                    },
                    "zipkin": {
                      "description": "Propagate Zipkin",
                      "default": false,
                      "type": "boolean"
                    }
                  },
                  "additionalProperties": false
                },
                "zipkin": {
                  "description": "Zipkin exporter configuration",
                  "type": "object",
                  "required": [
                    "enabled"
                  ],
                  "properties": {
                    "batch_processor": {
                      "description": "Batch processor configuration",
                      "type": "object",
                      "properties": {
                        "max_concurrent_exports": {
                          "description": "Maximum number of concurrent exports\n\nLimits the number of spawned tasks for exports and thus memory consumed by an exporter. A value of 1 will cause exports to be performed synchronously on the BatchSpanProcessor task. The default is 1.",
                          "default": 1,
                          "type": "integer",
                          "format": "uint",
                          "minimum": 0.0
                        },
                        "max_export_batch_size": {
                          "description": "The maximum number of spans to process in a single batch. If there are more than one batch worth of spans then it processes multiple batches of spans one batch after the other without any delay. The default value is 512.",
                          "default": 512,
                          "type": "integer",
                          "format": "uint",
                          "minimum": 0.0
                        },
                        "max_export_timeout": {
                          "description": "The maximum duration to export a batch of data. The default value is 30 seconds.",
                          "default": {
                            "secs": 30,
                            "nanos": 0
                          },
                          "type": "string"
                        },
                        "max_queue_size": {
                          "description": "The maximum queue size to buffer spans for delayed processing. If the queue gets full it drops the spans. The default value of is 2048.",
                          "default": 2048,
                          "type": "integer",
                          "format": "uint",
                          "minimum": 0.0
                        },
                        "scheduled_delay": {
                          "description": "The delay interval in milliseconds between two consecutive processing of batches. The default value is 5 seconds.",
                          "default": {
                            "secs": 5,
                            "nanos": 0
                          },
                          "type": "string"
                        }
                      }
                    },
                    "enabled": {
                      "description": "Enable zipkin",
                      "type": "boolean"
                    },
                    "endpoint": {
                      "description": "The endpoint to send to",
                      "type": "string"
                    }
                  },
                  "additionalProperties": false
                }
              },
              "additionalProperties": false
            }
          },
          "additionalProperties": false
        },
        "instrumentation": {
          "description": "Instrumentation configuration",
          "type": "object",
          "properties": {
            "spans": {
              "description": "Span configuration",
              "type": "object",
              "properties": {
                "default_attribute_requirement_level": {
                  "description": "The attributes to include by default in spans based on their level as specified in the otel semantic conventions and Apollo documentation.",
                  "oneOf": [
                    {
                      "description": "No default attributes set on spans, you have to set it one by one in the configuration to enable some attributes",
                      "type": "string",
                      "enum": [
                        "none"
                      ]
                    },
                    {
                      "description": "Attributes that are marked as required in otel semantic conventions and apollo documentation will be included (default)",
                      "type": "string",
                      "enum": [
                        "required"
                      ]
                    },
                    {
                      "description": "Attributes that are marked as required or recommended in otel semantic conventions and apollo documentation will be included",
                      "type": "string",
                      "enum": [
                        "recommended"
                      ]
                    }
                  ]
                },
                "mode": {
                  "description": "Use new OpenTelemetry spec compliant span attributes or preserve existing. This will be defaulted in future to `spec_compliant`, eventually removed in future.",
                  "oneOf": [
                    {
                      "description": "Keep the request span as root span and deprecated attributes. This option will eventually removed.",
                      "type": "string",
                      "enum": [
                        "deprecated"
                      ]
                    },
                    {
                      "description": "Use new OpenTelemetry spec compliant span attributes or preserve existing. This will be the default in future.",
                      "type": "string",
                      "enum": [
                        "spec_compliant"
                      ]
                    }
                  ]
                },
                "router": {
                  "description": "Configuration of router spans. Log events inherit attributes from the containing span, so attributes configured here will be included on log events for a request. Router spans contain http request and response information and therefore contain http specific attributes.",
                  "type": "object",
                  "properties": {
                    "attributes": {
                      "description": "Custom attributes that are attached to the router span.",
                      "type": "object",
                      "properties": {
                        "baggage": {
                          "description": "All key values from trace baggage.",
                          "default": null,
                          "type": "boolean",
                          "nullable": true
                        },
                        "dd.trace_id": {
                          "description": "The datadog trace ID. This can be output in logs and used to correlate traces in Datadog.",
                          "default": null,
                          "type": "boolean",
                          "nullable": true
                        },
                        "error.type": {
                          "description": "Describes a class of error the operation ended with. Examples: * timeout * name_resolution_error * 500 Requirement level: Conditionally Required: If request has ended with an error.",
                          "default": null,
                          "type": "boolean",
                          "nullable": true
                        },
                        "http.request.body.size": {
                          "description": "The size of the request payload body in bytes. This is the number of bytes transferred excluding headers and is often, but not always, present as the Content-Length header. For requests using transport encoding, this should be the compressed size. Examples: * 3495 Requirement level: Recommended",
                          "default": null,
                          "type": "boolean",
                          "nullable": true
                        },
                        "http.request.method": {
                          "description": "HTTP request method. Examples: * GET * POST * HEAD Requirement level: Required",
                          "default": null,
                          "type": "boolean",
                          "nullable": true
                        },
                        "http.response.body.size": {
                          "description": "The size of the response payload body in bytes. This is the number of bytes transferred excluding headers and is often, but not always, present as the Content-Length header. For requests using transport encoding, this should be the compressed size. Examples: * 3495 Requirement level: Recommended",
                          "default": null,
                          "type": "boolean",
                          "nullable": true
                        },
                        "http.response.status_code": {
                          "description": "HTTP response status code. Examples: * 200 Requirement level: Conditionally Required: If and only if one was received/sent.",
                          "default": null,
                          "type": "boolean",
                          "nullable": true
                        },
                        "http.route": {
                          "description": "The matched route (path template in the format used by the respective server framework). Examples: * /graphql Requirement level: Conditionally Required: If and only if it’s available",
                          "default": null,
                          "type": "boolean",
                          "nullable": true
                        },
                        "network.local.address": {
                          "description": "Local socket address. Useful in case of a multi-IP host. Examples: * 10.1.2.80 * /tmp/my.sock Requirement level: Opt-In",
                          "default": null,
                          "type": "boolean",
                          "nullable": true
                        },
                        "network.local.port": {
                          "description": "Local socket port. Useful in case of a multi-port host. Examples: * 65123 Requirement level: Opt-In",
                          "default": null,
                          "type": "boolean",
                          "nullable": true
                        },
                        "network.peer.address": {
                          "description": "Peer address of the network connection - IP address or Unix domain socket name. Examples: * 10.1.2.80 * /tmp/my.sock Requirement level: Recommended",
                          "default": null,
                          "type": "boolean",
                          "nullable": true
                        },
                        "network.peer.port": {
                          "description": "Peer port number of the network connection. Examples: * 65123 Requirement level: Recommended",
                          "default": null,
                          "type": "boolean",
                          "nullable": true
                        },
                        "network.protocol.name": {
                          "description": "OSI application layer or non-OSI equivalent. Examples: * http * spdy Requirement level: Recommended: if not default (http).",
                          "default": null,
                          "type": "boolean",
                          "nullable": true
                        },
                        "network.protocol.version": {
                          "description": "Version of the protocol specified in network.protocol.name. Examples: * 1.0 * 1.1 * 2 * 3 Requirement level: Recommended",
                          "default": null,
                          "type": "boolean",
                          "nullable": true
                        },
                        "network.transport": {
                          "description": "OSI transport layer. Examples: * tcp * udp Requirement level: Conditionally Required",
                          "default": null,
                          "type": "boolean",
                          "nullable": true
                        },
                        "network.type": {
                          "description": "OSI network layer or non-OSI equivalent. Examples: * ipv4 * ipv6 Requirement level: Recommended",
                          "default": null,
                          "type": "boolean",
                          "nullable": true
                        },
                        "server.address": {
                          "description": "Name of the local HTTP server that received the request. Examples: * example.com * 10.1.2.80 * /tmp/my.sock Requirement level: Recommended",
                          "default": null,
                          "type": "boolean",
                          "nullable": true
                        },
                        "server.port": {
                          "description": "Port of the local HTTP server that received the request. Examples: * 80 * 8080 * 443 Requirement level: Recommended",
                          "default": null,
                          "type": "boolean",
                          "nullable": true
                        },
                        "trace_id": {
                          "description": "The OpenTelemetry trace ID. This can be output in logs.",
                          "default": null,
                          "type": "boolean",
                          "nullable": true
                        },
                        "url.path": {
                          "description": "The URI path component Examples: * /search Requirement level: Required",
                          "default": null,
                          "type": "boolean",
                          "nullable": true
                        },
                        "url.query": {
                          "description": "The URI query component Examples: * q=OpenTelemetry Requirement level: Conditionally Required: If and only if one was received/sent.",
                          "default": null,
                          "type": "boolean",
                          "nullable": true
                        },
                        "url.scheme": {
                          "description": "The URI scheme component identifying the used protocol. Examples: * http * https Requirement level: Required",
                          "default": null,
                          "type": "boolean",
                          "nullable": true
                        },
                        "user_agent.original": {
                          "description": "Value of the HTTP User-Agent header sent by the client. Examples: * CERN-LineMode/2.15 * libwww/2.17b3 Requirement level: Recommended",
                          "default": null,
                          "type": "boolean",
                          "nullable": true
                        }
                      },
                      "additionalProperties": {
                        "anyOf": [
                          {
                            "description": "A header from the request",
                            "type": "object",
                            "required": [
                              "request_header"
                            ],
                            "properties": {
                              "default": {
                                "description": "Optional default value.",
                                "anyOf": [
                                  {
                                    "description": "bool values",
                                    "type": "boolean"
                                  },
                                  {
                                    "description": "i64 values",
                                    "type": "integer",
                                    "format": "int64"
                                  },
                                  {
                                    "description": "f64 values",
                                    "type": "number",
                                    "format": "double"
                                  },
                                  {
                                    "description": "String values",
                                    "type": "string"
                                  },
                                  {
                                    "description": "Array of homogeneous values",
                                    "anyOf": [
                                      {
                                        "description": "Array of bools",
                                        "type": "array",
                                        "items": {
                                          "type": "boolean"
                                        }
                                      },
                                      {
                                        "description": "Array of integers",
                                        "type": "array",
                                        "items": {
                                          "type": "integer",
                                          "format": "int64"
                                        }
                                      },
                                      {
                                        "description": "Array of floats",
                                        "type": "array",
                                        "items": {
                                          "type": "number",
                                          "format": "double"
                                        }
                                      },
                                      {
                                        "description": "Array of strings",
                                        "type": "array",
                                        "items": {
                                          "type": "string"
                                        }
                                      }
                                    ]
                                  }
                                ],
                                "nullable": true
                              },
                              "request_header": {
                                "description": "The name of the request header.",
                                "type": "string"
                              }
                            },
                            "additionalProperties": false
                          },
                          {
                            "description": "A header from the response",
                            "type": "object",
                            "required": [
                              "response_header"
                            ],
                            "properties": {
                              "default": {
                                "description": "Optional default value.",
                                "anyOf": [
                                  {
                                    "description": "bool values",
                                    "type": "boolean"
                                  },
                                  {
                                    "description": "i64 values",
                                    "type": "integer",
                                    "format": "int64"
                                  },
                                  {
                                    "description": "f64 values",
                                    "type": "number",
                                    "format": "double"
                                  },
                                  {
                                    "description": "String values",
                                    "type": "string"
                                  },
                                  {
                                    "description": "Array of homogeneous values",
                                    "anyOf": [
                                      {
                                        "description": "Array of bools",
                                        "type": "array",
                                        "items": {
                                          "type": "boolean"
                                        }
                                      },
                                      {
                                        "description": "Array of integers",
                                        "type": "array",
                                        "items": {
                                          "type": "integer",
                                          "format": "int64"
                                        }
                                      },
                                      {
                                        "description": "Array of floats",
                                        "type": "array",
                                        "items": {
                                          "type": "number",
                                          "format": "double"
                                        }
                                      },
                                      {
                                        "description": "Array of strings",
                                        "type": "array",
                                        "items": {
                                          "type": "string"
                                        }
                                      }
                                    ]
                                  }
                                ],
                                "nullable": true
                              },
                              "response_header": {
                                "description": "The name of the request header.",
                                "type": "string"
                              }
                            },
                            "additionalProperties": false
                          },
                          {
                            "description": "A header from the response",
                            "type": "object",
                            "required": [
                              "response_status"
                            ],
                            "properties": {
                              "response_status": {
                                "description": "The http response status code.",
                                "oneOf": [
                                  {
                                    "description": "The http status code.",
                                    "type": "string",
                                    "enum": [
                                      "code"
                                    ]
                                  },
                                  {
                                    "description": "The http status reason.",
                                    "type": "string",
                                    "enum": [
                                      "reason"
                                    ]
                                  }
                                ]
                              }
                            },
                            "additionalProperties": false
                          },
                          {
                            "description": "The trace ID of the request.",
                            "type": "object",
                            "required": [
                              "trace_id"
                            ],
                            "properties": {
                              "trace_id": {
                                "description": "The format of the trace ID.",
                                "oneOf": [
                                  {
                                    "description": "Open Telemetry trace ID, a hex string.",
                                    "type": "string",
                                    "enum": [
                                      "open_telemetry"
                                    ]
                                  },
                                  {
                                    "description": "Datadog trace ID, a u64.",
                                    "type": "string",
                                    "enum": [
                                      "datadog"
                                    ]
                                  }
                                ]
                              }
                            },
                            "additionalProperties": false
                          },
                          {
                            "description": "A value from context.",
                            "type": "object",
                            "required": [
                              "response_context"
                            ],
                            "properties": {
                              "default": {
                                "description": "Optional default value.",
                                "anyOf": [
                                  {
                                    "description": "bool values",
                                    "type": "boolean"
                                  },
                                  {
                                    "description": "i64 values",
                                    "type": "integer",
                                    "format": "int64"
                                  },
                                  {
                                    "description": "f64 values",
                                    "type": "number",
                                    "format": "double"
                                  },
                                  {
                                    "description": "String values",
                                    "type": "string"
                                  },
                                  {
                                    "description": "Array of homogeneous values",
                                    "anyOf": [
                                      {
                                        "description": "Array of bools",
                                        "type": "array",
                                        "items": {
                                          "type": "boolean"
                                        }
                                      },
                                      {
                                        "description": "Array of integers",
                                        "type": "array",
                                        "items": {
                                          "type": "integer",
                                          "format": "int64"
                                        }
                                      },
                                      {
                                        "description": "Array of floats",
                                        "type": "array",
                                        "items": {
                                          "type": "number",
                                          "format": "double"
                                        }
                                      },
                                      {
                                        "description": "Array of strings",
                                        "type": "array",
                                        "items": {
                                          "type": "string"
                                        }
                                      }
                                    ]
                                  }
                                ],
                                "nullable": true
                              },
                              "response_context": {
                                "description": "The response context key.",
                                "type": "string"
                              }
                            },
                            "additionalProperties": false
                          },
                          {
                            "description": "A value from baggage.",
                            "type": "object",
                            "required": [
                              "baggage"
                            ],
                            "properties": {
                              "baggage": {
                                "description": "The name of the baggage item.",
                                "type": "string"
                              },
                              "default": {
                                "description": "Optional default value.",
                                "anyOf": [
                                  {
                                    "description": "bool values",
                                    "type": "boolean"
                                  },
                                  {
                                    "description": "i64 values",
                                    "type": "integer",
                                    "format": "int64"
                                  },
                                  {
                                    "description": "f64 values",
                                    "type": "number",
                                    "format": "double"
                                  },
                                  {
                                    "description": "String values",
                                    "type": "string"
                                  },
                                  {
                                    "description": "Array of homogeneous values",
                                    "anyOf": [
                                      {
                                        "description": "Array of bools",
                                        "type": "array",
                                        "items": {
                                          "type": "boolean"
                                        }
                                      },
                                      {
                                        "description": "Array of integers",
                                        "type": "array",
                                        "items": {
                                          "type": "integer",
                                          "format": "int64"
                                        }
                                      },
                                      {
                                        "description": "Array of floats",
                                        "type": "array",
                                        "items": {
                                          "type": "number",
                                          "format": "double"
                                        }
                                      },
                                      {
                                        "description": "Array of strings",
                                        "type": "array",
                                        "items": {
                                          "type": "string"
                                        }
                                      }
                                    ]
                                  }
                                ],
                                "nullable": true
                              }
                            },
                            "additionalProperties": false
                          },
                          {
                            "description": "A value from an environment variable.",
                            "type": "object",
                            "required": [
                              "env"
                            ],
                            "properties": {
                              "default": {
                                "description": "Optional default value.",
                                "type": "string",
                                "nullable": true
                              },
                              "env": {
                                "description": "The name of the environment variable",
                                "type": "string"
                              }
                            },
                            "additionalProperties": false
                          },
                          {
                            "type": "string"
                          }
                        ]
                      }
                    }
                  },
                  "additionalProperties": false
                },
                "subgraph": {
                  "description": "Attributes to include on the subgraph span. Subgraph spans contain information about the subgraph request and response and therefore contain subgraph specific attributes.",
                  "type": "object",
                  "properties": {
                    "attributes": {
                      "description": "Custom attributes that are attached to the subgraph span.",
                      "type": "object",
                      "properties": {
                        "subgraph.graphql.document": {
                          "description": "The GraphQL document being executed. Examples: * query findBookById { bookById(id: ?) { name } } Requirement level: Recommended",
                          "default": null,
                          "type": "boolean",
                          "nullable": true
                        },
                        "subgraph.graphql.operation.name": {
                          "description": "The name of the operation being executed. Examples: * findBookById Requirement level: Recommended",
                          "default": null,
                          "type": "boolean",
                          "nullable": true
                        },
                        "subgraph.graphql.operation.type": {
                          "description": "The type of the operation being executed. Examples: * query * subscription * mutation Requirement level: Recommended",
                          "default": null,
                          "type": "boolean",
                          "nullable": true
                        },
                        "subgraph.name": {
                          "description": "The name of the subgraph Examples: * products Requirement level: Required",
                          "default": null,
                          "type": "boolean",
                          "nullable": true
                        }
                      },
                      "additionalProperties": {
                        "anyOf": [
                          {
                            "type": "object",
                            "required": [
                              "subgraph_operation_name"
                            ],
                            "properties": {
                              "default": {
                                "description": "Optional default value.",
                                "type": "string",
                                "nullable": true
                              },
                              "subgraph_operation_name": {
                                "description": "The operation name from the subgraph query.",
                                "oneOf": [
                                  {
                                    "description": "The raw operation name.",
                                    "type": "string",
                                    "enum": [
                                      "string"
                                    ]
                                  },
                                  {
                                    "description": "A hash of the operation name.",
                                    "type": "string",
                                    "enum": [
                                      "hash"
                                    ]
                                  }
                                ]
                              }
                            },
                            "additionalProperties": false
                          },
                          {
                            "type": "object",
                            "required": [
                              "subgraph_operation_kind"
                            ],
                            "properties": {
                              "subgraph_operation_kind": {
                                "description": "The kind of the subgraph operation (query|mutation|subscription).",
                                "oneOf": [
                                  {
                                    "description": "The raw operation kind.",
                                    "type": "string",
                                    "enum": [
                                      "string"
                                    ]
                                  }
                                ]
                              }
                            },
                            "additionalProperties": false
                          },
                          {
                            "type": "object",
                            "required": [
                              "subgraph_query"
                            ],
                            "properties": {
                              "default": {
                                "description": "Optional default value.",
                                "type": "string",
                                "nullable": true
                              },
                              "subgraph_query": {
                                "description": "The graphql query to the subgraph.",
                                "oneOf": [
                                  {
                                    "description": "The raw query kind.",
                                    "type": "string",
                                    "enum": [
                                      "string"
                                    ]
                                  }
                                ]
                              }
                            },
                            "additionalProperties": false
                          },
                          {
                            "type": "object",
                            "required": [
                              "subgraph_query_variable"
                            ],
                            "properties": {
                              "default": {
                                "description": "Optional default value.",
                                "anyOf": [
                                  {
                                    "description": "bool values",
                                    "type": "boolean"
                                  },
                                  {
                                    "description": "i64 values",
                                    "type": "integer",
                                    "format": "int64"
                                  },
                                  {
                                    "description": "f64 values",
                                    "type": "number",
                                    "format": "double"
                                  },
                                  {
                                    "description": "String values",
                                    "type": "string"
                                  },
                                  {
                                    "description": "Array of homogeneous values",
                                    "anyOf": [
                                      {
                                        "description": "Array of bools",
                                        "type": "array",
                                        "items": {
                                          "type": "boolean"
                                        }
                                      },
                                      {
                                        "description": "Array of integers",
                                        "type": "array",
                                        "items": {
                                          "type": "integer",
                                          "format": "int64"
                                        }
                                      },
                                      {
                                        "description": "Array of floats",
                                        "type": "array",
                                        "items": {
                                          "type": "number",
                                          "format": "double"
                                        }
                                      },
                                      {
                                        "description": "Array of strings",
                                        "type": "array",
                                        "items": {
                                          "type": "string"
                                        }
                                      }
                                    ]
                                  }
                                ],
                                "nullable": true
                              },
                              "subgraph_query_variable": {
                                "description": "The name of a subgraph query variable.",
                                "type": "string"
                              }
                            },
                            "additionalProperties": false
                          },
                          {
                            "description": "Deprecated, use SubgraphResponseData and SubgraphResponseError instead",
                            "type": "object",
                            "required": [
                              "subgraph_response_body"
                            ],
                            "properties": {
                              "default": {
                                "description": "Optional default value.",
                                "anyOf": [
                                  {
                                    "description": "bool values",
                                    "type": "boolean"
                                  },
                                  {
                                    "description": "i64 values",
                                    "type": "integer",
                                    "format": "int64"
                                  },
                                  {
                                    "description": "f64 values",
                                    "type": "number",
                                    "format": "double"
                                  },
                                  {
                                    "description": "String values",
                                    "type": "string"
                                  },
                                  {
                                    "description": "Array of homogeneous values",
                                    "anyOf": [
                                      {
                                        "description": "Array of bools",
                                        "type": "array",
                                        "items": {
                                          "type": "boolean"
                                        }
                                      },
                                      {
                                        "description": "Array of integers",
                                        "type": "array",
                                        "items": {
                                          "type": "integer",
                                          "format": "int64"
                                        }
                                      },
                                      {
                                        "description": "Array of floats",
                                        "type": "array",
                                        "items": {
                                          "type": "number",
                                          "format": "double"
                                        }
                                      },
                                      {
                                        "description": "Array of strings",
                                        "type": "array",
                                        "items": {
                                          "type": "string"
                                        }
                                      }
                                    ]
                                  }
                                ],
                                "nullable": true
                              },
                              "subgraph_response_body": {
                                "description": "The subgraph response body json path.",
                                "type": "string"
                              }
                            },
                            "additionalProperties": false
                          },
                          {
                            "type": "object",
                            "required": [
                              "subgraph_response_data"
                            ],
                            "properties": {
                              "default": {
                                "description": "Optional default value.",
                                "anyOf": [
                                  {
                                    "description": "bool values",
                                    "type": "boolean"
                                  },
                                  {
                                    "description": "i64 values",
                                    "type": "integer",
                                    "format": "int64"
                                  },
                                  {
                                    "description": "f64 values",
                                    "type": "number",
                                    "format": "double"
                                  },
                                  {
                                    "description": "String values",
                                    "type": "string"
                                  },
                                  {
                                    "description": "Array of homogeneous values",
                                    "anyOf": [
                                      {
                                        "description": "Array of bools",
                                        "type": "array",
                                        "items": {
                                          "type": "boolean"
                                        }
                                      },
                                      {
                                        "description": "Array of integers",
                                        "type": "array",
                                        "items": {
                                          "type": "integer",
                                          "format": "int64"
                                        }
                                      },
                                      {
                                        "description": "Array of floats",
                                        "type": "array",
                                        "items": {
                                          "type": "number",
                                          "format": "double"
                                        }
                                      },
                                      {
                                        "description": "Array of strings",
                                        "type": "array",
                                        "items": {
                                          "type": "string"
                                        }
                                      }
                                    ]
                                  }
                                ],
                                "nullable": true
                              },
                              "subgraph_response_data": {
                                "description": "The subgraph response body json path.",
                                "type": "string"
                              }
                            },
                            "additionalProperties": false
                          },
                          {
                            "type": "object",
                            "required": [
                              "subgraph_response_errors"
                            ],
                            "properties": {
                              "default": {
                                "description": "Optional default value.",
                                "anyOf": [
                                  {
                                    "description": "bool values",
                                    "type": "boolean"
                                  },
                                  {
                                    "description": "i64 values",
                                    "type": "integer",
                                    "format": "int64"
                                  },
                                  {
                                    "description": "f64 values",
                                    "type": "number",
                                    "format": "double"
                                  },
                                  {
                                    "description": "String values",
                                    "type": "string"
                                  },
                                  {
                                    "description": "Array of homogeneous values",
                                    "anyOf": [
                                      {
                                        "description": "Array of bools",
                                        "type": "array",
                                        "items": {
                                          "type": "boolean"
                                        }
                                      },
                                      {
                                        "description": "Array of integers",
                                        "type": "array",
                                        "items": {
                                          "type": "integer",
                                          "format": "int64"
                                        }
                                      },
                                      {
                                        "description": "Array of floats",
                                        "type": "array",
                                        "items": {
                                          "type": "number",
                                          "format": "double"
                                        }
                                      },
                                      {
                                        "description": "Array of strings",
                                        "type": "array",
                                        "items": {
                                          "type": "string"
                                        }
                                      }
                                    ]
                                  }
                                ],
                                "nullable": true
                              },
                              "subgraph_response_errors": {
                                "description": "The subgraph response body json path.",
                                "type": "string"
                              }
                            },
                            "additionalProperties": false
                          },
                          {
                            "type": "object",
                            "required": [
                              "subgraph_request_header"
                            ],
                            "properties": {
                              "default": {
                                "description": "Optional default value.",
                                "type": "string",
                                "nullable": true
                              },
                              "subgraph_request_header": {
                                "description": "The name of a subgraph request header.",
                                "type": "string"
                              }
                            },
                            "additionalProperties": false
                          },
                          {
                            "type": "object",
                            "required": [
                              "subgraph_response_header"
                            ],
                            "properties": {
                              "default": {
                                "description": "Optional default value.",
                                "type": "string",
                                "nullable": true
                              },
                              "subgraph_response_header": {
                                "description": "The name of a subgraph response header.",
                                "type": "string"
                              }
                            },
                            "additionalProperties": false
                          },
                          {
                            "type": "object",
                            "required": [
                              "subgraph_response_status"
                            ],
                            "properties": {
                              "subgraph_response_status": {
                                "description": "The subgraph http response status code.",
                                "oneOf": [
                                  {
                                    "description": "The http status code.",
                                    "type": "string",
                                    "enum": [
                                      "code"
                                    ]
                                  },
                                  {
                                    "description": "The http status reason.",
                                    "type": "string",
                                    "enum": [
                                      "reason"
                                    ]
                                  }
                                ]
                              }
                            },
                            "additionalProperties": false
                          },
                          {
                            "type": "object",
                            "required": [
                              "supergraph_operation_name"
                            ],
                            "properties": {
                              "default": {
                                "description": "Optional default value.",
                                "type": "string",
                                "nullable": true
                              },
                              "supergraph_operation_name": {
                                "description": "The supergraph query operation name.",
                                "oneOf": [
                                  {
                                    "description": "The raw operation name.",
                                    "type": "string",
                                    "enum": [
                                      "string"
                                    ]
                                  },
                                  {
                                    "description": "A hash of the operation name.",
                                    "type": "string",
                                    "enum": [
                                      "hash"
                                    ]
                                  }
                                ]
                              }
                            },
                            "additionalProperties": false
                          },
                          {
                            "type": "object",
                            "required": [
                              "supergraph_operation_kind"
                            ],
                            "properties": {
                              "supergraph_operation_kind": {
                                "description": "The supergraph query operation kind (query|mutation|subscription).",
                                "oneOf": [
                                  {
                                    "description": "The raw operation kind.",
                                    "type": "string",
                                    "enum": [
                                      "string"
                                    ]
                                  }
                                ]
                              }
                            },
                            "additionalProperties": false
                          },
                          {
                            "type": "object",
                            "required": [
                              "supergraph_query"
                            ],
                            "properties": {
                              "default": {
                                "description": "Optional default value.",
                                "type": "string",
                                "nullable": true
                              },
                              "supergraph_query": {
                                "description": "The supergraph query to the subgraph.",
                                "oneOf": [
                                  {
                                    "description": "The raw query kind.",
                                    "type": "string",
                                    "enum": [
                                      "string"
                                    ]
                                  }
                                ]
                              }
                            },
                            "additionalProperties": false
                          },
                          {
                            "type": "object",
                            "required": [
                              "supergraph_query_variable"
                            ],
                            "properties": {
                              "default": {
                                "description": "Optional default value.",
                                "anyOf": [
                                  {
                                    "description": "bool values",
                                    "type": "boolean"
                                  },
                                  {
                                    "description": "i64 values",
                                    "type": "integer",
                                    "format": "int64"
                                  },
                                  {
                                    "description": "f64 values",
                                    "type": "number",
                                    "format": "double"
                                  },
                                  {
                                    "description": "String values",
                                    "type": "string"
                                  },
                                  {
                                    "description": "Array of homogeneous values",
                                    "anyOf": [
                                      {
                                        "description": "Array of bools",
                                        "type": "array",
                                        "items": {
                                          "type": "boolean"
                                        }
                                      },
                                      {
                                        "description": "Array of integers",
                                        "type": "array",
                                        "items": {
                                          "type": "integer",
                                          "format": "int64"
                                        }
                                      },
                                      {
                                        "description": "Array of floats",
                                        "type": "array",
                                        "items": {
                                          "type": "number",
                                          "format": "double"
                                        }
                                      },
                                      {
                                        "description": "Array of strings",
                                        "type": "array",
                                        "items": {
                                          "type": "string"
                                        }
                                      }
                                    ]
                                  }
                                ],
                                "nullable": true
                              },
                              "supergraph_query_variable": {
                                "description": "The supergraph query variable name.",
                                "type": "string"
                              }
                            },
                            "additionalProperties": false
                          },
                          {
                            "type": "object",
                            "required": [
                              "supergraph_request_header"
                            ],
                            "properties": {
                              "default": {
                                "description": "Optional default value.",
                                "type": "string",
                                "nullable": true
                              },
                              "supergraph_request_header": {
                                "description": "The supergraph request header name.",
                                "type": "string"
                              }
                            },
                            "additionalProperties": false
                          },
                          {
                            "type": "object",
                            "required": [
                              "request_context"
                            ],
                            "properties": {
                              "default": {
                                "description": "Optional default value.",
                                "anyOf": [
                                  {
                                    "description": "bool values",
                                    "type": "boolean"
                                  },
                                  {
                                    "description": "i64 values",
                                    "type": "integer",
                                    "format": "int64"
                                  },
                                  {
                                    "description": "f64 values",
                                    "type": "number",
                                    "format": "double"
                                  },
                                  {
                                    "description": "String values",
                                    "type": "string"
                                  },
                                  {
                                    "description": "Array of homogeneous values",
                                    "anyOf": [
                                      {
                                        "description": "Array of bools",
                                        "type": "array",
                                        "items": {
                                          "type": "boolean"
                                        }
                                      },
                                      {
                                        "description": "Array of integers",
                                        "type": "array",
                                        "items": {
                                          "type": "integer",
                                          "format": "int64"
                                        }
                                      },
                                      {
                                        "description": "Array of floats",
                                        "type": "array",
                                        "items": {
                                          "type": "number",
                                          "format": "double"
                                        }
                                      },
                                      {
                                        "description": "Array of strings",
                                        "type": "array",
                                        "items": {
                                          "type": "string"
                                        }
                                      }
                                    ]
                                  }
                                ],
                                "nullable": true
                              },
                              "request_context": {
                                "description": "The request context key.",
                                "type": "string"
                              }
                            },
                            "additionalProperties": false
                          },
                          {
                            "type": "object",
                            "required": [
                              "response_context"
                            ],
                            "properties": {
                              "default": {
                                "description": "Optional default value.",
                                "anyOf": [
                                  {
                                    "description": "bool values",
                                    "type": "boolean"
                                  },
                                  {
                                    "description": "i64 values",
                                    "type": "integer",
                                    "format": "int64"
                                  },
                                  {
                                    "description": "f64 values",
                                    "type": "number",
                                    "format": "double"
                                  },
                                  {
                                    "description": "String values",
                                    "type": "string"
                                  },
                                  {
                                    "description": "Array of homogeneous values",
                                    "anyOf": [
                                      {
                                        "description": "Array of bools",
                                        "type": "array",
                                        "items": {
                                          "type": "boolean"
                                        }
                                      },
                                      {
                                        "description": "Array of integers",
                                        "type": "array",
                                        "items": {
                                          "type": "integer",
                                          "format": "int64"
                                        }
                                      },
                                      {
                                        "description": "Array of floats",
                                        "type": "array",
                                        "items": {
                                          "type": "number",
                                          "format": "double"
                                        }
                                      },
                                      {
                                        "description": "Array of strings",
                                        "type": "array",
                                        "items": {
                                          "type": "string"
                                        }
                                      }
                                    ]
                                  }
                                ],
                                "nullable": true
                              },
                              "response_context": {
                                "description": "The response context key.",
                                "type": "string"
                              }
                            },
                            "additionalProperties": false
                          },
                          {
                            "type": "object",
                            "required": [
                              "baggage"
                            ],
                            "properties": {
                              "baggage": {
                                "description": "The name of the baggage item.",
                                "type": "string"
                              },
                              "default": {
                                "description": "Optional default value.",
                                "anyOf": [
                                  {
                                    "description": "bool values",
                                    "type": "boolean"
                                  },
                                  {
                                    "description": "i64 values",
                                    "type": "integer",
                                    "format": "int64"
                                  },
                                  {
                                    "description": "f64 values",
                                    "type": "number",
                                    "format": "double"
                                  },
                                  {
                                    "description": "String values",
                                    "type": "string"
                                  },
                                  {
                                    "description": "Array of homogeneous values",
                                    "anyOf": [
                                      {
                                        "description": "Array of bools",
                                        "type": "array",
                                        "items": {
                                          "type": "boolean"
                                        }
                                      },
                                      {
                                        "description": "Array of integers",
                                        "type": "array",
                                        "items": {
                                          "type": "integer",
                                          "format": "int64"
                                        }
                                      },
                                      {
                                        "description": "Array of floats",
                                        "type": "array",
                                        "items": {
                                          "type": "number",
                                          "format": "double"
                                        }
                                      },
                                      {
                                        "description": "Array of strings",
                                        "type": "array",
                                        "items": {
                                          "type": "string"
                                        }
                                      }
                                    ]
                                  }
                                ],
                                "nullable": true
                              }
                            },
                            "additionalProperties": false
                          },
                          {
                            "type": "object",
                            "required": [
                              "env"
                            ],
                            "properties": {
                              "default": {
                                "description": "Optional default value.",
                                "type": "string",
                                "nullable": true
                              },
                              "env": {
                                "description": "The name of the environment variable",
                                "type": "string"
                              }
                            },
                            "additionalProperties": false
                          },
                          {
                            "type": "string"
                          }
                        ]
                      }
                    }
                  },
                  "additionalProperties": false
                },
                "supergraph": {
                  "description": "Configuration of supergraph spans. Supergraph spans contain information about the graphql request and response and therefore contain graphql specific attributes.",
                  "type": "object",
                  "properties": {
                    "attributes": {
                      "description": "Custom attributes that are attached to the supergraph span.",
                      "default": {
                        "attributes": {
                          "graphql.document": null,
                          "graphql.operation.name": null,
                          "graphql.operation.type": null
                        },
                        "custom": {}
                      },
                      "type": "object",
                      "properties": {
                        "graphql.document": {
                          "description": "The GraphQL document being executed. Examples: * query findBookById { bookById(id: ?) { name } } Requirement level: Recommended",
                          "default": null,
                          "type": "boolean",
                          "nullable": true
                        },
                        "graphql.operation.name": {
                          "description": "The name of the operation being executed. Examples: * findBookById Requirement level: Recommended",
                          "default": null,
                          "type": "boolean",
                          "nullable": true
                        },
                        "graphql.operation.type": {
                          "description": "The type of the operation being executed. Examples: * query * subscription * mutation Requirement level: Recommended",
                          "default": null,
                          "type": "boolean",
                          "nullable": true
                        }
                      },
                      "additionalProperties": {
                        "anyOf": [
                          {
                            "type": "object",
                            "required": [
                              "operation_name"
                            ],
                            "properties": {
                              "default": {
                                "description": "Optional default value.",
                                "type": "string",
                                "nullable": true
                              },
                              "operation_name": {
                                "description": "The operation name from the query.",
                                "oneOf": [
                                  {
                                    "description": "The raw operation name.",
                                    "type": "string",
                                    "enum": [
                                      "string"
                                    ]
                                  },
                                  {
                                    "description": "A hash of the operation name.",
                                    "type": "string",
                                    "enum": [
                                      "hash"
                                    ]
                                  }
                                ]
                              }
                            },
                            "additionalProperties": false
                          },
                          {
                            "type": "object",
                            "required": [
                              "operation_kind"
                            ],
                            "properties": {
                              "operation_kind": {
                                "description": "The operation kind from the query (query|mutation|subscription).",
                                "oneOf": [
                                  {
                                    "description": "The raw operation kind.",
                                    "type": "string",
                                    "enum": [
                                      "string"
                                    ]
                                  }
                                ]
                              }
                            },
                            "additionalProperties": false
                          },
                          {
                            "type": "object",
                            "required": [
                              "query"
                            ],
                            "properties": {
                              "default": {
                                "description": "Optional default value.",
                                "type": "string",
                                "nullable": true
                              },
                              "query": {
                                "description": "The graphql query.",
                                "oneOf": [
                                  {
                                    "description": "The raw query kind.",
                                    "type": "string",
                                    "enum": [
                                      "string"
                                    ]
                                  }
                                ]
                              }
                            },
                            "additionalProperties": false
                          },
                          {
                            "type": "object",
                            "required": [
                              "query_variable"
                            ],
                            "properties": {
                              "default": {
                                "description": "Optional default value.",
                                "anyOf": [
                                  {
                                    "description": "bool values",
                                    "type": "boolean"
                                  },
                                  {
                                    "description": "i64 values",
                                    "type": "integer",
                                    "format": "int64"
                                  },
                                  {
                                    "description": "f64 values",
                                    "type": "number",
                                    "format": "double"
                                  },
                                  {
                                    "description": "String values",
                                    "type": "string"
                                  },
                                  {
                                    "description": "Array of homogeneous values",
                                    "anyOf": [
                                      {
                                        "description": "Array of bools",
                                        "type": "array",
                                        "items": {
                                          "type": "boolean"
                                        }
                                      },
                                      {
                                        "description": "Array of integers",
                                        "type": "array",
                                        "items": {
                                          "type": "integer",
                                          "format": "int64"
                                        }
                                      },
                                      {
                                        "description": "Array of floats",
                                        "type": "array",
                                        "items": {
                                          "type": "number",
                                          "format": "double"
                                        }
                                      },
                                      {
                                        "description": "Array of strings",
                                        "type": "array",
                                        "items": {
                                          "type": "string"
                                        }
                                      }
                                    ]
                                  }
                                ],
                                "nullable": true
                              },
                              "query_variable": {
                                "description": "The name of a graphql query variable.",
                                "type": "string"
                              }
                            },
                            "additionalProperties": false
                          },
                          {
                            "type": "object",
                            "required": [
                              "request_header"
                            ],
                            "properties": {
                              "default": {
                                "description": "Optional default value.",
                                "type": "string",
                                "nullable": true
                              },
                              "request_header": {
                                "description": "The name of the request header.",
                                "type": "string"
                              }
                            },
                            "additionalProperties": false
                          },
                          {
                            "type": "object",
                            "required": [
                              "response_header"
                            ],
                            "properties": {
                              "default": {
                                "description": "Optional default value.",
                                "type": "string",
                                "nullable": true
                              },
                              "response_header": {
                                "description": "The name of the response header.",
                                "type": "string"
                              }
                            },
                            "additionalProperties": false
                          },
                          {
                            "type": "object",
                            "required": [
                              "request_context"
                            ],
                            "properties": {
                              "default": {
                                "description": "Optional default value.",
                                "anyOf": [
                                  {
                                    "description": "bool values",
                                    "type": "boolean"
                                  },
                                  {
                                    "description": "i64 values",
                                    "type": "integer",
                                    "format": "int64"
                                  },
                                  {
                                    "description": "f64 values",
                                    "type": "number",
                                    "format": "double"
                                  },
                                  {
                                    "description": "String values",
                                    "type": "string"
                                  },
                                  {
                                    "description": "Array of homogeneous values",
                                    "anyOf": [
                                      {
                                        "description": "Array of bools",
                                        "type": "array",
                                        "items": {
                                          "type": "boolean"
                                        }
                                      },
                                      {
                                        "description": "Array of integers",
                                        "type": "array",
                                        "items": {
                                          "type": "integer",
                                          "format": "int64"
                                        }
                                      },
                                      {
                                        "description": "Array of floats",
                                        "type": "array",
                                        "items": {
                                          "type": "number",
                                          "format": "double"
                                        }
                                      },
                                      {
                                        "description": "Array of strings",
                                        "type": "array",
                                        "items": {
                                          "type": "string"
                                        }
                                      }
                                    ]
                                  }
                                ],
                                "nullable": true
                              },
                              "request_context": {
                                "description": "The request context key.",
                                "type": "string"
                              }
                            },
                            "additionalProperties": false
                          },
                          {
                            "type": "object",
                            "required": [
                              "response_context"
                            ],
                            "properties": {
                              "default": {
                                "description": "Optional default value.",
                                "anyOf": [
                                  {
                                    "description": "bool values",
                                    "type": "boolean"
                                  },
                                  {
                                    "description": "i64 values",
                                    "type": "integer",
                                    "format": "int64"
                                  },
                                  {
                                    "description": "f64 values",
                                    "type": "number",
                                    "format": "double"
                                  },
                                  {
                                    "description": "String values",
                                    "type": "string"
                                  },
                                  {
                                    "description": "Array of homogeneous values",
                                    "anyOf": [
                                      {
                                        "description": "Array of bools",
                                        "type": "array",
                                        "items": {
                                          "type": "boolean"
                                        }
                                      },
                                      {
                                        "description": "Array of integers",
                                        "type": "array",
                                        "items": {
                                          "type": "integer",
                                          "format": "int64"
                                        }
                                      },
                                      {
                                        "description": "Array of floats",
                                        "type": "array",
                                        "items": {
                                          "type": "number",
                                          "format": "double"
                                        }
                                      },
                                      {
                                        "description": "Array of strings",
                                        "type": "array",
                                        "items": {
                                          "type": "string"
                                        }
                                      }
                                    ]
                                  }
                                ],
                                "nullable": true
                              },
                              "response_context": {
                                "description": "The response context key.",
                                "type": "string"
                              }
                            },
                            "additionalProperties": false
                          },
                          {
                            "type": "object",
                            "required": [
                              "baggage"
                            ],
                            "properties": {
                              "baggage": {
                                "description": "The name of the baggage item.",
                                "type": "string"
                              },
                              "default": {
                                "description": "Optional default value.",
                                "anyOf": [
                                  {
                                    "description": "bool values",
                                    "type": "boolean"
                                  },
                                  {
                                    "description": "i64 values",
                                    "type": "integer",
                                    "format": "int64"
                                  },
                                  {
                                    "description": "f64 values",
                                    "type": "number",
                                    "format": "double"
                                  },
                                  {
                                    "description": "String values",
                                    "type": "string"
                                  },
                                  {
                                    "description": "Array of homogeneous values",
                                    "anyOf": [
                                      {
                                        "description": "Array of bools",
                                        "type": "array",
                                        "items": {
                                          "type": "boolean"
                                        }
                                      },
                                      {
                                        "description": "Array of integers",
                                        "type": "array",
                                        "items": {
                                          "type": "integer",
                                          "format": "int64"
                                        }
                                      },
                                      {
                                        "description": "Array of floats",
                                        "type": "array",
                                        "items": {
                                          "type": "number",
                                          "format": "double"
                                        }
                                      },
                                      {
                                        "description": "Array of strings",
                                        "type": "array",
                                        "items": {
                                          "type": "string"
                                        }
                                      }
                                    ]
                                  }
                                ],
                                "nullable": true
                              }
                            },
                            "additionalProperties": false
                          },
                          {
                            "type": "object",
                            "required": [
                              "env"
                            ],
                            "properties": {
                              "default": {
                                "description": "Optional default value.",
                                "type": "string",
                                "nullable": true
                              },
                              "env": {
                                "description": "The name of the environment variable",
                                "type": "string"
                              }
                            },
                            "additionalProperties": false
                          },
                          {
                            "type": "string"
                          }
                        ]
                      }
                    }
                  },
                  "additionalProperties": false
                }
              },
              "additionalProperties": false
            }
          },
          "additionalProperties": false
        }
      },
      "additionalProperties": false
    },
    "tls": {
      "description": "TLS related configuration options.",
      "default": {
        "supergraph": null,
        "subgraph": {
          "all": {
            "certificate_authorities": null,
            "client_authentication": null
          },
          "subgraphs": {}
        }
      },
      "type": "object",
      "properties": {
        "subgraph": {
          "description": "Configuration options pertaining to the subgraph server component.",
          "default": {
            "all": {
              "certificate_authorities": null,
              "client_authentication": null
            },
            "subgraphs": {}
          },
          "type": "object",
          "properties": {
            "all": {
              "description": "options applying to all subgraphs",
              "default": {
                "certificate_authorities": null,
                "client_authentication": null
              },
              "type": "object",
              "properties": {
                "certificate_authorities": {
                  "description": "list of certificate authorities in PEM format",
                  "default": null,
                  "type": "string",
                  "nullable": true
                },
                "client_authentication": {
                  "description": "client certificate authentication",
                  "default": null,
                  "type": "object",
                  "required": [
                    "certificate_chain",
                    "key"
                  ],
                  "properties": {
                    "certificate_chain": {
                      "description": "list of certificates in PEM format",
                      "writeOnly": true,
                      "type": "string"
                    },
                    "key": {
                      "description": "key in PEM format",
                      "writeOnly": true,
                      "type": "string"
                    }
                  },
                  "additionalProperties": false,
                  "nullable": true
                }
              },
              "additionalProperties": false
            },
            "subgraphs": {
              "description": "per subgraph options",
              "default": {},
              "type": "object",
              "additionalProperties": {
                "description": "Configuration options pertaining to the subgraph server component.",
                "type": "object",
                "properties": {
                  "certificate_authorities": {
                    "description": "list of certificate authorities in PEM format",
                    "default": null,
                    "type": "string",
                    "nullable": true
                  },
                  "client_authentication": {
                    "description": "client certificate authentication",
                    "default": null,
                    "type": "object",
                    "required": [
                      "certificate_chain",
                      "key"
                    ],
                    "properties": {
                      "certificate_chain": {
                        "description": "list of certificates in PEM format",
                        "writeOnly": true,
                        "type": "string"
                      },
                      "key": {
                        "description": "key in PEM format",
                        "writeOnly": true,
                        "type": "string"
                      }
                    },
                    "additionalProperties": false,
                    "nullable": true
                  }
                },
                "additionalProperties": false
              }
            }
          }
        },
        "supergraph": {
          "description": "TLS server configuration\n\nthis will affect the GraphQL endpoint and any other endpoint targeting the same listen address",
          "default": null,
          "type": "object",
          "required": [
            "certificate",
            "certificate_chain",
            "key"
          ],
          "properties": {
            "certificate": {
              "description": "server certificate in PEM format",
              "writeOnly": true,
              "type": "string"
            },
            "certificate_chain": {
              "description": "list of certificate authorities in PEM format",
              "writeOnly": true,
              "type": "string"
            },
            "key": {
              "description": "server key in PEM format",
              "writeOnly": true,
              "type": "string"
            }
          },
          "additionalProperties": false,
          "nullable": true
        }
      },
      "additionalProperties": false
    },
    "traffic_shaping": {
      "description": "Configuration for the experimental traffic shaping plugin",
      "type": "object",
      "properties": {
        "all": {
          "description": "Applied on all subgraphs",
          "type": "object",
          "properties": {
            "compression": {
              "description": "Enable compression for subgraphs (available compressions are deflate, br, gzip)",
              "oneOf": [
                {
                  "description": "gzip",
                  "type": "string",
                  "enum": [
                    "gzip"
                  ]
                },
                {
                  "description": "deflate",
                  "type": "string",
                  "enum": [
                    "deflate"
                  ]
                },
                {
                  "description": "brotli",
                  "type": "string",
                  "enum": [
                    "br"
                  ]
                },
                {
                  "description": "identity",
                  "type": "string",
                  "enum": [
                    "identity"
                  ]
                }
              ],
              "nullable": true
            },
            "deduplicate_query": {
              "description": "Enable query deduplication",
              "type": "boolean",
              "nullable": true
            },
            "experimental_http2": {
              "description": "Enable HTTP2 for subgraphs",
              "oneOf": [
                {
                  "description": "Enable HTTP2 for subgraphs",
                  "type": "string",
                  "enum": [
                    "enable"
                  ]
                },
                {
                  "description": "Disable HTTP2 for subgraphs",
                  "type": "string",
                  "enum": [
                    "disable"
                  ]
                },
                {
                  "description": "Only HTTP2 is active",
                  "type": "string",
                  "enum": [
                    "http2only"
                  ]
                }
              ],
              "nullable": true
            },
            "experimental_retry": {
              "description": "Retry configuration",
              "type": "object",
              "properties": {
                "min_per_sec": {
                  "description": "minimum rate of retries allowed to accomodate clients that have just started issuing requests, or clients that do not issue many requests per window. The default value is 10",
                  "type": "integer",
                  "format": "uint32",
                  "minimum": 0.0,
                  "nullable": true
                },
                "retry_mutations": {
                  "description": "allows request retries on mutations. This should only be activated if mutations are idempotent. Disabled by default",
                  "type": "boolean",
                  "nullable": true
                },
                "retry_percent": {
                  "description": "percentage of calls to deposit that can be retried. This is in addition to any retries allowed for via min_per_sec. Must be between 0 and 1000, default value is 0.2",
                  "type": "number",
                  "format": "float",
                  "nullable": true
                },
                "ttl": {
                  "description": "how long a single deposit should be considered. Must be between 1 and 60 seconds, default value is 10 seconds",
                  "default": null,
                  "type": "string"
                }
              },
              "additionalProperties": false,
              "nullable": true
            },
            "global_rate_limit": {
              "description": "Enable global rate limiting",
              "type": "object",
              "required": [
                "capacity",
                "interval"
              ],
              "properties": {
                "capacity": {
                  "description": "Number of requests allowed",
                  "type": "integer",
                  "format": "uint64",
                  "minimum": 1.0
                },
                "interval": {
                  "description": "Per interval",
                  "type": "string"
                }
              },
              "additionalProperties": false,
              "nullable": true
            },
            "timeout": {
              "description": "Enable timeout for incoming requests",
              "default": null,
              "type": "string"
            }
          },
          "additionalProperties": false,
          "nullable": true
        },
        "deduplicate_variables": {
          "description": "DEPRECATED, now always enabled: Enable variable deduplication optimization when sending requests to subgraphs (https://github.com/apollographql/router/issues/87)",
          "default": null,
          "type": "boolean",
          "nullable": true
        },
        "router": {
          "description": "Applied at the router level",
          "type": "object",
          "properties": {
            "global_rate_limit": {
              "description": "Enable global rate limiting",
              "type": "object",
              "required": [
                "capacity",
                "interval"
              ],
              "properties": {
                "capacity": {
                  "description": "Number of requests allowed",
                  "type": "integer",
                  "format": "uint64",
                  "minimum": 1.0
                },
                "interval": {
                  "description": "Per interval",
                  "type": "string"
                }
              },
              "additionalProperties": false,
              "nullable": true
            },
            "timeout": {
              "description": "Enable timeout for incoming requests",
              "default": null,
              "type": "string"
            }
          },
          "additionalProperties": false,
          "nullable": true
        },
        "subgraphs": {
          "description": "Applied on specific subgraphs",
          "type": "object",
          "additionalProperties": {
            "description": "Traffic shaping options",
            "type": "object",
            "properties": {
              "compression": {
                "description": "Enable compression for subgraphs (available compressions are deflate, br, gzip)",
                "oneOf": [
                  {
                    "description": "gzip",
                    "type": "string",
                    "enum": [
                      "gzip"
                    ]
                  },
                  {
                    "description": "deflate",
                    "type": "string",
                    "enum": [
                      "deflate"
                    ]
                  },
                  {
                    "description": "brotli",
                    "type": "string",
                    "enum": [
                      "br"
                    ]
                  },
                  {
                    "description": "identity",
                    "type": "string",
                    "enum": [
                      "identity"
                    ]
                  }
                ],
                "nullable": true
              },
              "deduplicate_query": {
                "description": "Enable query deduplication",
                "type": "boolean",
                "nullable": true
              },
              "experimental_http2": {
                "description": "Enable HTTP2 for subgraphs",
                "oneOf": [
                  {
                    "description": "Enable HTTP2 for subgraphs",
                    "type": "string",
                    "enum": [
                      "enable"
                    ]
                  },
                  {
                    "description": "Disable HTTP2 for subgraphs",
                    "type": "string",
                    "enum": [
                      "disable"
                    ]
                  },
                  {
                    "description": "Only HTTP2 is active",
                    "type": "string",
                    "enum": [
                      "http2only"
                    ]
                  }
                ],
                "nullable": true
              },
              "experimental_retry": {
                "description": "Retry configuration",
                "type": "object",
                "properties": {
                  "min_per_sec": {
                    "description": "minimum rate of retries allowed to accomodate clients that have just started issuing requests, or clients that do not issue many requests per window. The default value is 10",
                    "type": "integer",
                    "format": "uint32",
                    "minimum": 0.0,
                    "nullable": true
                  },
                  "retry_mutations": {
                    "description": "allows request retries on mutations. This should only be activated if mutations are idempotent. Disabled by default",
                    "type": "boolean",
                    "nullable": true
                  },
                  "retry_percent": {
                    "description": "percentage of calls to deposit that can be retried. This is in addition to any retries allowed for via min_per_sec. Must be between 0 and 1000, default value is 0.2",
                    "type": "number",
                    "format": "float",
                    "nullable": true
                  },
                  "ttl": {
                    "description": "how long a single deposit should be considered. Must be between 1 and 60 seconds, default value is 10 seconds",
                    "default": null,
                    "type": "string"
                  }
                },
                "additionalProperties": false,
                "nullable": true
              },
              "global_rate_limit": {
                "description": "Enable global rate limiting",
                "type": "object",
                "required": [
                  "capacity",
                  "interval"
                ],
                "properties": {
                  "capacity": {
                    "description": "Number of requests allowed",
                    "type": "integer",
                    "format": "uint64",
                    "minimum": 1.0
                  },
                  "interval": {
                    "description": "Per interval",
                    "type": "string"
                  }
                },
                "additionalProperties": false,
                "nullable": true
              },
              "timeout": {
                "description": "Enable timeout for incoming requests",
                "default": null,
                "type": "string"
              }
            },
            "additionalProperties": false
          }
        }
      },
      "additionalProperties": false
    }
  }
}<|MERGE_RESOLUTION|>--- conflicted
+++ resolved
@@ -2021,7 +2021,6 @@
       },
       "additionalProperties": false
     },
-<<<<<<< HEAD
     "preview_connectors": {
       "description": "Connectors configuration",
       "default": {
@@ -2049,7 +2048,11 @@
               },
               "additionalProperties": false
             }
-=======
+          }
+        }
+      },
+      "additionalProperties": false
+    },
     "preview_entity_cache": {
       "description": "Configuration for entity caching",
       "type": "object",
@@ -2188,19 +2191,15 @@
               }
             },
             "additionalProperties": false
->>>>>>> 3de98bd0
           }
         }
       },
       "additionalProperties": false
     },
-<<<<<<< HEAD
-=======
     "progressive_override": {
       "description": "Configuration for the progressive override plugin",
       "type": "object"
     },
->>>>>>> 3de98bd0
     "rhai": {
       "description": "Configuration for the Rhai Plugin",
       "type": "object",
