--- conflicted
+++ resolved
@@ -162,15 +162,10 @@
 #[cfg(test)]
 mod checkpoint_tests {
     use super::*;
-<<<<<<< HEAD
-    use crate::layers::ServiceBuilderExt;
-    use crate::{plugin::utils::test::MockExecutionService, ExecutionRequest, ExecutionResponse};
-=======
     use crate::{
-        plugin::utils::test::MockExecutionService, ExecutionRequest, ExecutionResponse,
-        ServiceBuilderExt,
+        layers::ServiceBuilderExt, plugin::utils::test::MockExecutionService, ExecutionRequest,
+        ExecutionResponse,
     };
->>>>>>> 0331d0cf
     use tower::{BoxError, Layer, ServiceBuilder, ServiceExt};
 
     #[tokio::test]
