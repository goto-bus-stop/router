--- conflicted
+++ resolved
@@ -22,13 +22,8 @@
     /// Internal name used to construct "subgraphs" in the inner supergraph
     pub(super) name: Arc<String>,
     /// The api name, as defined in the `sourceAPI` directive
-<<<<<<< HEAD
-    api: String,
+    pub(super) api: String,
     pub(crate) origin_subgraph: Arc<String>,
-=======
-    pub(super) api: String,
-    pub(crate) origin_subgraph: String,
->>>>>>> 008a2178
     pub(super) kind: ConnectorKind,
     pub(super) transport: ConnectorTransport,
     pub(super) output_selection: Vec<GraphQLSelection>,
