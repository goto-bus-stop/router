use std::collections::HashMap;
use std::collections::HashSet;
use std::sync::Arc;

<<<<<<< HEAD
use anyhow::anyhow;
use anyhow::bail;
use apollo_compiler::ast;
use apollo_compiler::ast::Selection;
use apollo_compiler::schema::ExtendedType;
use apollo_compiler::schema::FieldDefinition;
use apollo_compiler::schema::InputValueDefinition;
use apollo_compiler::schema::Name;
use apollo_compiler::validation::Valid;
use apollo_compiler::Node;
=======
use apollo_compiler::ast::Selection as GraphQLSelection;
use apollo_compiler::schema::Name;
use apollo_compiler::validation::Valid;
>>>>>>> 8230c315
use apollo_compiler::Schema;
use tower::BoxError;

use super::directives::SourceAPI;
use super::directives::SourceField;
use super::directives::SourceType;
<<<<<<< HEAD
use super::join_spec_helpers::add_entities_field;
use super::join_spec_helpers::add_input_join_field_directive;
use super::join_spec_helpers::add_join_field_directive;
use super::join_spec_helpers::add_join_type_directive;
use super::join_spec_helpers::make_any_scalar;
use super::join_spec_helpers::parameters_to_selection_set;
use super::join_spec_helpers::selection_set_to_string;
use super::join_spec_helpers::Key;
use super::request_response::handle_responses;
use super::request_response::make_requests;
use super::request_response::ResponseParams;
use super::selection_parser::Selection as JSONSelection;
use super::url_path_parser::URLPathTemplate;
=======
use super::http_json_transport::HttpJsonTransport;
use super::join_spec_helpers::Key;
use super::request_response::handle_responses;
use super::request_response::make_requests;
use super::request_response::HackEntityResponseKey;
use super::request_response::ResponseParams;
>>>>>>> 8230c315
use crate::services::SubgraphRequest;
use crate::services::SubgraphResponse;
use crate::Context;

/// A connector wraps the API and type/field connector metadata and has
/// a unique name used to construct a "subgraph" in the inner supergraph
#[derive(Clone, Debug)]
pub(crate) struct Connector {
    /// Internal name used to construct "subgraphs" in the inner supergraph
    pub(super) name: String,
    pub(super) origin_subgraph: String,
    pub(super) kind: ConnectorKind,
    pub(super) transport: ConnectorTransport,
    pub(super) output_selection: Vec<GraphQLSelection>,
    pub(super) input_selection: Vec<GraphQLSelection>,
}

#[derive(Clone, Debug)]
pub(super) enum ConnectorKind {
    RootField {
        parent_type_name: Name,
        field_name: Name,
        output_type_name: Name,
    },
    Entity {
        type_name: Name,
        key: Key,
    },
    EntityField {
        type_name: Name,
        field_name: Name,
        output_type_name: Name,
        key: Key,
    },
}

#[derive(Clone, Debug)]
pub(super) enum ConnectorTransport {
    HttpJson(HttpJsonTransport),
}

/// The list of the subgraph names that should use the inner query planner
/// instead of making a normal subgraph request.
pub(crate) fn connector_subgraph_names(connectors: &HashMap<String, Connector>) -> HashSet<String> {
    connectors
        .values()
        .map(|c| c.origin_subgraph.clone())
        .collect()
}

impl Connector {
    pub(super) fn new_from_source_type(
        name: String,
        api: SourceAPI,
        directive: SourceType,
    ) -> Result<Self, BoxError> {
        let (input_selection, key_string, transport) = if let Some(ref http) = directive.http {
            let (input_selection, key_string) =
                HttpJsonTransport::input_selection_from_http_source(http);

            let transport = ConnectorTransport::HttpJson(HttpJsonTransport::from_source_type(
                &api, &directive,
            )?);

            (input_selection, key_string, transport)
        } else {
            return Err("Only HTTP sources are supported".into());
        };

        let output_selection = directive.selection.clone().into();

        let kind = ConnectorKind::Entity {
            type_name: directive.type_name.clone(),
            key: Key::Resolvable(key_string),
        };

        Ok(Connector {
            name,
            origin_subgraph: directive.graph.clone(),
            kind,
            transport,
            output_selection,
            input_selection,
        })
    }

    pub(super) fn new_from_source_field(
        name: String,
        api: SourceAPI,
        directive: SourceField,
    ) -> Result<Self, BoxError> {
        let (input_selection, key_string, transport) = if let Some(ref http) = directive.http {
            let (input_selection, key_string) =
                HttpJsonTransport::input_selection_from_http_source(http);

            let transport = ConnectorTransport::HttpJson(HttpJsonTransport::from_source_field(
                &api, &directive,
            )?);

            (input_selection, key_string, transport)
        } else {
            return Err("Only HTTP sources are supported".into());
        };

        let output_selection = directive.selection.clone().into();

        let kind =
            if directive.parent_type_name == "Query" || directive.parent_type_name == "Mutation" {
                ConnectorKind::RootField {
                    parent_type_name: directive.parent_type_name.clone(),
                    field_name: directive.field_name.clone(),
                    output_type_name: directive.output_type_name.clone(),
                }
            } else {
                ConnectorKind::EntityField {
                    type_name: directive.parent_type_name.clone(),
                    field_name: directive.field_name.clone(),
                    output_type_name: directive.output_type_name.clone(),
                    key: Key::Resolvable(key_string),
                }
            };

        Ok(Connector {
            name,
            origin_subgraph: directive.graph.clone(),
            kind,
            transport,
            output_selection,
            input_selection,
        })
    }

    /// Generate a map of connectors with unique names
    pub(crate) fn from_schema(schema: &Schema) -> Result<HashMap<String, Self>, BoxError> {
        let apis = SourceAPI::from_schema(schema)?;
        let types = SourceType::from_schema(schema)?;
        let fields = SourceField::from_schema(schema)?;

        if apis.is_empty() || (types.is_empty() && fields.is_empty()) {
            return Ok(Default::default());
        }

        let default_api = apis
            .values()
            .find(|api| api.is_default())
            .unwrap_or(apis.values().next().ok_or("No APIs defined")?);

        let mut connectors = HashMap::new();

        for (i, directive) in types.into_iter().enumerate() {
            let connector_name = format!("CONNECTOR_{}_{}", directive.type_name, i).to_uppercase();
<<<<<<< HEAD

            connectors.insert(
                connector_name.clone(),
                Connector {
                    name: connector_name.clone(),
                    api: Arc::new(
                        apis.get(&directive.api_name())
                            .ok_or(anyhow!("missing API {}", directive.api_name()))? // TODO support default
                            .clone(),
                    ),
                    ty: Arc::new(ConnectorType::Entity(directive)),
                },
=======
            let api = apis.get(&directive.api_name()).unwrap_or(default_api);

            connectors.insert(
                connector_name.clone(),
                Connector::new_from_source_type(connector_name, api.clone(), directive)?,
>>>>>>> 8230c315
            );
        }

        for (i, directive) in fields.into_iter().enumerate() {
            let connector_name = format!(
                "CONNECTOR_{}_{}_{}",
                directive.parent_type_name, directive.field_name, i
            )
            .to_uppercase();

            let api = apis.get(&directive.api_name()).unwrap_or(default_api);

            connectors.insert(
                connector_name.clone(),
                Connector::new_from_source_field(connector_name, api.clone(), directive)?,
            );
        }

        Ok(connectors)
    }

<<<<<<< HEAD
    /// Generate a list of changes to apply to the new schame
    pub(super) fn changes(&self, schema: &Schema) -> anyhow::Result<Vec<Change>> {
        let graph = self.name.clone();
        match &*self.ty {
            // Root fields: add the parent type and the field, then recursively
            // add the selections
            ConnectorType::RootField(field) => {
                let mut changes = vec![
                    Change::Type {
                        name: ast::Name::new(field.parent_type_name.clone())?,
                        graph: graph.clone(),
                        key: Key::None,
                    },
                    Change::Field {
                        type_name: ast::Name::new(field.parent_type_name.clone())?,
                        field_name: ast::Name::new(field.field_name.clone())?,
                        graph: graph.clone(),
                    },
                ];

                changes.extend(recurse_selection(
                    graph.clone(),
                    schema,
                    field.output_type_name.clone(),
                    schema
                        .types
                        .get(field.output_type_name.as_str())
                        .ok_or(anyhow!("missing type"))?,
                    &field.selections(),
                )?);

                let field_def = schema
                    .type_field(&field.parent_type_name, &field.field_name)
                    .map_err(|_| anyhow::anyhow!("missing field"))?;

                for arg in field_def.arguments.iter() {
                    changes.extend(recurse_inputs(graph.clone(), schema, arg)?);
                }

                Ok(changes)
            }
            // Entity: add the type with appropriate keys, add a finder field,
            // recursively add the selections, and recursively add the key fields if necessary
            ConnectorType::Entity(ty) => {
                let keys = ty.path_required_parameters();
                let key_selection = parameters_to_selection_set(&keys);
                let key_string = selection_set_to_string(&key_selection);

                let mut changes = vec![
                    Change::Type {
                        name: ast::Name::new(ty.type_name.clone())?,
                        graph: graph.clone(),
                        key: Key::Resolvable(key_string),
                    },
                    Change::MagicFinder {
                        type_name: ast::Name::new(ty.type_name.clone())?,
                        graph: graph.clone(),
                    },
                ];

                changes.extend(recurse_selection(
                    graph.clone(),
                    schema,
                    ty.type_name.clone(),
                    schema
                        .types
                        .get(ty.type_name.as_str())
                        .ok_or(anyhow!("missing type"))?,
                    &ty.selections(),
                )?);

                // TODO need a test with a nested composite key
                // TODO mark key fields as external if necessary
                changes.extend(recurse_selection(
                    graph,
                    schema,
                    ty.type_name.clone(),
                    schema
                        .types
                        .get(ty.type_name.as_str())
                        .ok_or(anyhow!("missing type"))?,
                    &key_selection,
                )?);

                Ok(changes)
            }
            // Entity field: add the parent entity type with appropriate keys,
            // add the field itself, add a finder field, recursively add the
            // selections, and recursively add the key fields if necessary
            ConnectorType::EntityField(field) => {
                let keys = field.path_required_parameters();
                let key_selection = parameters_to_selection_set(&keys);
                let key_string = selection_set_to_string(&key_selection);

                let mut changes = vec![
                    Change::Type {
                        name: ast::Name::new(field.parent_type_name.clone())?,
                        graph: graph.clone(),
                        key: Key::Resolvable(key_string),
                    },
                    Change::Field {
                        type_name: ast::Name::new(field.parent_type_name.clone())?,
                        field_name: ast::Name::new(field.field_name.clone())?,
                        graph: graph.clone(),
                    },
                    Change::MagicFinder {
                        type_name: ast::Name::new(field.parent_type_name.clone())?,
                        graph: graph.clone(),
                    },
                ];

                changes.extend(recurse_selection(
                    graph.clone(),
                    schema,
                    field.output_type_name.clone(),
                    schema
                        .types
                        .get(field.output_type_name.as_str())
                        .ok_or(anyhow!("missing type"))?,
                    &field.selections(),
                )?);

                // TODO need a test with a nested composite key
                // TODO mark key fields as external if necessary
                changes.extend(recurse_selection(
                    graph.clone(),
                    schema,
                    field.parent_type_name.clone(), // key fields are on the parent type, not the output type
                    schema
                        .types
                        .get(field.parent_type_name.as_str())
                        .ok_or(anyhow!("missing type"))?,
                    &key_selection,
                )?);

                let field_def = schema
                    .type_field(&field.parent_type_name, &field.field_name)
                    .map_err(|_| anyhow::anyhow!("missing field"))?;

                for arg in field_def.arguments.iter() {
                    changes.extend(recurse_inputs(graph.clone(), schema, arg)?);
                }

                Ok(changes)
            }
        }
    }

    pub(super) fn outer_subgraph_name(&self) -> String {
        match &*self.ty {
            ConnectorType::Entity(ref ty) => ty.graph.clone(),
            ConnectorType::RootField(ref field) => field.graph.clone(),
            ConnectorType::EntityField(ref field) => field.graph.clone(),
        }
    }

    pub(crate) fn name(&self) -> &str {
        self.name.as_str()
    }

    pub(super) fn base_uri(&self) -> Result<http::Uri, http::uri::InvalidUri> {
        self.api.base_uri()
    }

    pub(super) fn path_template(&self) -> &URLPathTemplate {
        match self.ty.as_ref() {
            ConnectorType::Entity(source_type) => source_type.path_template(),
            ConnectorType::RootField(source_field) => source_field.path_template(),
            ConnectorType::EntityField(source_field) => source_field.path_template(),
        }
    }

    pub(super) fn method(&self) -> http::Method {
        match self.ty.as_ref() {
            ConnectorType::Entity(source_type) => source_type.method().clone(),
            ConnectorType::RootField(source_field) => source_field.method().clone(),
            ConnectorType::EntityField(source_field) => source_field.method().clone(),
        }
    }

    pub(super) fn json_selection(&self) -> JSONSelection {
        match self.ty.as_ref() {
            ConnectorType::Entity(source_type) => source_type.selection.clone(),
            ConnectorType::RootField(source_field) => source_field.selection.clone(),
            ConnectorType::EntityField(source_field) => source_field.selection.clone(),
        }
    }

    pub(super) fn body(&self) -> Option<JSONSelection> {
        match self.ty.as_ref() {
            ConnectorType::Entity(source_type) => source_type.body(),
            ConnectorType::RootField(source_field) => source_field.body(),
            ConnectorType::EntityField(source_field) => source_field.body(),
        }
    }

=======
>>>>>>> 8230c315
    pub(crate) fn create_requests(
        &self,
        subgraph_request: SubgraphRequest,
        schema: Arc<Valid<Schema>>,
    ) -> Result<Vec<(http::Request<hyper::Body>, ResponseParams)>, BoxError> {
        make_requests(subgraph_request, self, schema.clone())
    }

<<<<<<< HEAD
    pub(crate) async fn map_http_responses(
=======
    pub(super) async fn map_http_responses(
>>>>>>> 8230c315
        &self,
        responses: Vec<http::Response<hyper::Body>>,
        context: Context,
        hack_entity_response_key: Option<HackEntityResponseKey>,
    ) -> Result<SubgraphResponse, BoxError> {
<<<<<<< HEAD
        handle_responses(context, self, responses).await
    }
}

/// A "change" is a unit of work that can be applied to a schema. Each connector
/// produces a set of changes to include types, fields, and applies
/// `@join__` directives appropriately so that the query planner can extract
/// subgraphs for each connector.
#[derive(Debug)]
pub(super) enum Change {
    /// Include a type in the schema and add the `@join__type` directive
    Type { name: Name, graph: String, key: Key },
    /// Include a field on a type in the schema and add the `@join__field` directive
    /// TODO: currently assumes that the type already exists (order matters!)
    Field {
        type_name: Name,
        field_name: Name,
        graph: String,
    },
    InputField {
        type_name: Name,
        field_name: Name,
        graph: String,
    },
    /// Add a special field to Query that we can use instead of `_entities`
    MagicFinder { type_name: Name, graph: String },
}

impl Change {
    /// Apply this change to a schema, generating or modifying types and fields
    pub(super) fn apply_to(
        &self,
        original_schema: &Schema,
        schema: &mut Schema,
    ) -> anyhow::Result<()> {
        match self {
            Change::Type { name, graph, key } => {
                let ty = upsert_type(original_schema, schema, name)?;
                add_join_type_directive(ty, graph, key);
            }
            Change::Field {
                type_name,
                field_name,
                graph,
            } => {
                let field = upsert_field(original_schema, schema, type_name, field_name)?;
                add_join_field_directive(field, graph)?;
            }
            Change::InputField {
                type_name,
                field_name,
                graph,
            } => {
                let field = upsert_input_field(original_schema, schema, type_name, field_name)?;
                add_input_join_field_directive(field, graph)?;
            }
            Change::MagicFinder { type_name, graph } => {
                {
                    let arg_ty = add_type(schema, "_Any", make_any_scalar())?;
                    add_join_type_directive(arg_ty, graph, &Key::None);
                }

                let ty = upsert_type(original_schema, schema, "Query")?;
                add_join_type_directive(ty, graph, &Key::None);

                add_entities_field(
                    ty,
                    graph,
                    format!("_{}_finder", type_name).as_str(),
                    type_name,
                )?;
            }
        }
        Ok(())
    }
}

fn upsert_field<'a>(
    source: &Schema,
    dest: &'a mut Schema,
    type_name: &Name,
    field_name: &Name,
) -> anyhow::Result<&'a mut FieldDefinition> {
    let new_ty = dest
        .types
        .get_mut(type_name)
        .ok_or(anyhow!("Cannot copy field to type that does not exist"))?;
    let field = source
        .type_field(type_name, field_name)
        .map_err(|_| anyhow!("Missing field {}.{}", type_name, field_name))?;

    let new_field = match new_ty {
        ExtendedType::Object(ref mut ty) => ty
            .make_mut()
            .fields
            .entry(field_name.clone())
            .or_insert_with(|| clean_copy_of_field(field).into()),
        ExtendedType::Interface(ref mut ty) => ty
            .make_mut()
            .fields
            .entry(field_name.clone())
            .or_insert_with(|| clean_copy_of_field(field).into()),
        _ => bail!("Cannot copy field into non-composite type"),
    };

    Ok(new_field.make_mut())
}

fn upsert_input_field<'a>(
    source: &Schema,
    dest: &'a mut Schema,
    type_name: &Name,
    field_name: &Name,
) -> anyhow::Result<&'a mut InputValueDefinition> {
    let new_ty = dest
        .types
        .get_mut(type_name)
        .ok_or(anyhow!("Cannot copy field to type that does not exist"))?;

    let ty = source.get_input_object(type_name).ok_or_else(|| {
        anyhow!(
            "Cannot copy field to type that does not exist: {}",
            type_name
        )
    })?;

    let field = ty
        .fields
        .get(field_name)
        .ok_or_else(|| anyhow!("Missing field {}.{}", type_name, field_name))?;

    let new_field = match new_ty {
        ExtendedType::InputObject(ref mut ty) => ty
            .make_mut()
            .fields
            .entry(field_name.clone())
            .or_insert_with(|| clean_copy_of_input_field(field).into()),
        _ => bail!("Cannot copy field into non-composite type"),
    };

    Ok(new_field.make_mut())
}

fn upsert_type<'a>(
    source: &Schema,
    dest: &'a mut Schema,
    name: &str,
) -> anyhow::Result<&'a mut ExtendedType> {
    let original = source
        .types
        .get(name)
        .ok_or(anyhow!("Cannot copy type that does not exist"))?;

    if source
        .root_operation(apollo_compiler::executable::OperationType::Query)
        .map(|op| op.as_str() == name)
        .unwrap_or(false)
    {
        dest.schema_definition.make_mut().query = Some(ast::Name::new(name)?.into());
    }

    if source
        .root_operation(apollo_compiler::executable::OperationType::Mutation)
        .map(|op| op.as_str() == name)
        .unwrap_or(false)
    {
        dest.schema_definition.make_mut().mutation = Some(ast::Name::new(name)?.into());
    }

    let ty = dest
        .types
        .entry(ast::Name::new(name)?)
        .or_insert_with(|| clean_copy_of_type(original));

    Ok(ty)
}

fn add_type<'a>(
    dest: &'a mut Schema,
    name: &str,
    ty: ExtendedType,
) -> anyhow::Result<&'a mut ExtendedType> {
    Ok(dest
        .types
        .entry(ast::Name::new(name)?)
        .or_insert_with(|| ty))
}

fn clean_copy_of_field(f: &FieldDefinition) -> FieldDefinition {
    let mut f = f.clone();
    f.directives.clear();
    f
}

fn clean_copy_of_input_field(f: &InputValueDefinition) -> InputValueDefinition {
    let mut f = f.clone();
    f.directives.clear();
    f
}

fn clean_copy_of_type(ty: &ExtendedType) -> ExtendedType {
    match ty.clone() {
        ExtendedType::Object(mut ty) => {
            let ty = ty.make_mut();
            ty.directives.clear();
            ty.fields.clear();
            ExtendedType::Object(ty.clone().into())
        }
        ExtendedType::Interface(mut ty) => {
            let ty = ty.make_mut();
            ty.directives.clear();
            ty.fields.clear();
            ExtendedType::Interface(ty.clone().into())
        }
        ExtendedType::Union(mut ty) => {
            let ty = ty.make_mut();
            ty.directives.clear();
            ty.members.clear();
            ExtendedType::Union(ty.clone().into())
        }
        ExtendedType::Enum(mut ty) => {
            let ty = ty.make_mut();
            ty.directives.clear();
            ty.values.clear();
            ExtendedType::Enum(ty.clone().into())
        }
        ExtendedType::Scalar(mut ty) => {
            let ty = ty.make_mut();
            ty.directives.clear();
            ExtendedType::Scalar(ty.clone().into())
        }
        ExtendedType::InputObject(mut ty) => {
            let ty = ty.make_mut();
            ty.directives.clear();
            ty.fields.clear();
            ExtendedType::InputObject(ty.clone().into())
        }
    }
}

fn recurse_selection(
    graph: String,
    schema: &Schema,
    type_name: String,
    ty: &ExtendedType,
    selections: &Vec<Selection>,
) -> anyhow::Result<Vec<Change>> {
    let mut mutations = Vec::new();

    mutations.push(Change::Type {
        name: ast::Name::new(type_name.clone())?,
        graph: graph.clone(),
        key: Key::None,
    });

    match ty {
        ExtendedType::Object(obj) => {
            for selection in selections {
                match selection {
                    Selection::Field(selection) => {
                        let field = obj.fields.get(&selection.name).ok_or(anyhow!(
                            "missing field {} for type {}",
                            selection.name.to_string().as_str(),
                            type_name
                        ))?;

                        let field_type_name = field.ty.inner_named_type();

                        mutations.push(Change::Field {
                            type_name: ast::Name::new(&type_name.clone())?,
                            field_name: selection.name.clone(),
                            graph: graph.clone(),
                        });

                        if !selection.selection_set.is_empty() {
                            let field_type = schema
                                .types
                                .get(field_type_name)
                                .ok_or(anyhow!("missing type {}", field_type_name))?;

                            mutations.extend(recurse_selection(
                                graph.clone(),
                                schema,
                                field_type_name.to_string(),
                                field_type,
                                &selection.selection_set,
                            )?);
                        }
                    }
                    Selection::FragmentSpread(_) => todo!(),
                    Selection::InlineFragment(_) => todo!(),
                }
            }
        }
        ExtendedType::Interface(_) => todo!(),
        ExtendedType::InputObject(_) => todo!(),
        _ => {} // hit a scalar and we're done
    }

    Ok(mutations)
}

fn recurse_inputs(
    graph: String,
    schema: &Schema,
    input_value_def: &Node<InputValueDefinition>,
) -> anyhow::Result<Vec<Change>> {
    let mut changes = Vec::new();

    let output_type_name = input_value_def.ty.inner_named_type();

    let ty = schema
        .types
        .get(output_type_name.as_str())
        .ok_or(anyhow!("missing type {}", output_type_name))?;

    if !ty.is_built_in() {
        changes.push(Change::Type {
            name: output_type_name.clone(),
            graph: graph.clone(),
            key: Key::None,
        });
    }

    if let ExtendedType::InputObject(obj) = ty {
        for field in obj.fields.values() {
            changes.push(Change::InputField {
                type_name: output_type_name.clone(),
                field_name: field.name.clone(),
                graph: graph.clone(),
            });
            changes.extend(recurse_inputs(graph.clone(), schema, &field.node)?);
        }
    }

    Ok(changes)
}

=======
        handle_responses(context, self, responses, hack_entity_response_key).await
    }
}

>>>>>>> 8230c315
#[cfg(test)]
mod tests {
    use apollo_compiler::name;

    use super::*;
    use crate::plugins::connectors::directives::HTTPSource;
    use crate::plugins::connectors::directives::HTTPSourceAPI;
<<<<<<< HEAD
    use crate::plugins::connectors::directives::HTTPSourceField;
=======
>>>>>>> 8230c315
    use crate::plugins::connectors::selection_parser::Selection as JSONSelection;
    use crate::plugins::connectors::url_path_parser::URLPathTemplate;
    use crate::services::subgraph;

    #[test]
    fn request() {
        let subgraph_request = subgraph::Request::fake_builder()
            .subgraph_request(
                http::Request::builder()
                    .body(crate::graphql::Request::builder().query("{field}").build())
                    .unwrap(),
            )
            .build();
<<<<<<< HEAD
        let connector = Connector {
            name: "CONNECTOR_QUERY_FIELDB".to_string(),
            api: Arc::new(SourceAPI {
                graph: "B".to_string(),
                name: "API".to_string(),
                http: Some(HTTPSourceAPI {
                    base_url: "http://localhost/api".to_string(),
                    default: true,
                    headers: vec![],
                }),
            }),
            ty: Arc::new(ConnectorType::RootField(SourceField {
                graph: "B".to_string(),
                parent_type_name: "Query".to_string(),
                field_name: "field".to_string(),
                output_type_name: "String".to_string(),
                api: "API".to_string(),
                http: Some(HTTPSourceField {
                    method: http::Method::GET,
                    path_template: URLPathTemplate::parse("/path").unwrap(),
                    body: None,
                }),
                selection: JSONSelection::parse(".data").unwrap().1,
            })),
        };

=======

        let api = SourceAPI {
            graph: "B".to_string(),
            name: "API".to_string(),
            http: Some(HTTPSourceAPI {
                base_url: "http://localhost/api".to_string(),
                default: true,
                headers: vec![],
            }),
        };

        let directive = SourceField {
            graph: "B".to_string(),
            parent_type_name: name!(Query),
            field_name: name!(field),
            output_type_name: name!(String),
            api: "API".to_string(),
            http: Some(HTTPSource {
                method: http::Method::GET,
                path_template: URLPathTemplate::parse("/path").unwrap(),
                body: None,
                headers: vec![],
            }),
            selection: JSONSelection::parse(".data").unwrap().1,
        };

        let connector =
            Connector::new_from_source_field("CONNECTOR_QUERY_FIELDB".to_string(), api, directive)
                .unwrap();

>>>>>>> 8230c315
        let requests_and_params = connector
            .create_requests(
                subgraph_request,
                Arc::new(
                    Schema::parse_and_validate(
                        "type Query { field: String }".to_string(),
                        "schema.graphql",
                    )
                    .unwrap(),
                ),
            )
            .unwrap();
        insta::assert_debug_snapshot!(requests_and_params);
    }
}<|MERGE_RESOLUTION|>--- conflicted
+++ resolved
@@ -2,50 +2,21 @@
 use std::collections::HashSet;
 use std::sync::Arc;
 
-<<<<<<< HEAD
-use anyhow::anyhow;
-use anyhow::bail;
-use apollo_compiler::ast;
-use apollo_compiler::ast::Selection;
-use apollo_compiler::schema::ExtendedType;
-use apollo_compiler::schema::FieldDefinition;
-use apollo_compiler::schema::InputValueDefinition;
-use apollo_compiler::schema::Name;
-use apollo_compiler::validation::Valid;
-use apollo_compiler::Node;
-=======
 use apollo_compiler::ast::Selection as GraphQLSelection;
 use apollo_compiler::schema::Name;
 use apollo_compiler::validation::Valid;
->>>>>>> 8230c315
 use apollo_compiler::Schema;
 use tower::BoxError;
 
 use super::directives::SourceAPI;
 use super::directives::SourceField;
 use super::directives::SourceType;
-<<<<<<< HEAD
-use super::join_spec_helpers::add_entities_field;
-use super::join_spec_helpers::add_input_join_field_directive;
-use super::join_spec_helpers::add_join_field_directive;
-use super::join_spec_helpers::add_join_type_directive;
-use super::join_spec_helpers::make_any_scalar;
-use super::join_spec_helpers::parameters_to_selection_set;
-use super::join_spec_helpers::selection_set_to_string;
-use super::join_spec_helpers::Key;
-use super::request_response::handle_responses;
-use super::request_response::make_requests;
-use super::request_response::ResponseParams;
-use super::selection_parser::Selection as JSONSelection;
-use super::url_path_parser::URLPathTemplate;
-=======
 use super::http_json_transport::HttpJsonTransport;
 use super::join_spec_helpers::Key;
 use super::request_response::handle_responses;
 use super::request_response::make_requests;
 use super::request_response::HackEntityResponseKey;
 use super::request_response::ResponseParams;
->>>>>>> 8230c315
 use crate::services::SubgraphRequest;
 use crate::services::SubgraphResponse;
 use crate::Context;
@@ -197,26 +168,11 @@
 
         for (i, directive) in types.into_iter().enumerate() {
             let connector_name = format!("CONNECTOR_{}_{}", directive.type_name, i).to_uppercase();
-<<<<<<< HEAD
-
-            connectors.insert(
-                connector_name.clone(),
-                Connector {
-                    name: connector_name.clone(),
-                    api: Arc::new(
-                        apis.get(&directive.api_name())
-                            .ok_or(anyhow!("missing API {}", directive.api_name()))? // TODO support default
-                            .clone(),
-                    ),
-                    ty: Arc::new(ConnectorType::Entity(directive)),
-                },
-=======
             let api = apis.get(&directive.api_name()).unwrap_or(default_api);
 
             connectors.insert(
                 connector_name.clone(),
                 Connector::new_from_source_type(connector_name, api.clone(), directive)?,
->>>>>>> 8230c315
             );
         }
 
@@ -238,205 +194,6 @@
         Ok(connectors)
     }
 
-<<<<<<< HEAD
-    /// Generate a list of changes to apply to the new schame
-    pub(super) fn changes(&self, schema: &Schema) -> anyhow::Result<Vec<Change>> {
-        let graph = self.name.clone();
-        match &*self.ty {
-            // Root fields: add the parent type and the field, then recursively
-            // add the selections
-            ConnectorType::RootField(field) => {
-                let mut changes = vec![
-                    Change::Type {
-                        name: ast::Name::new(field.parent_type_name.clone())?,
-                        graph: graph.clone(),
-                        key: Key::None,
-                    },
-                    Change::Field {
-                        type_name: ast::Name::new(field.parent_type_name.clone())?,
-                        field_name: ast::Name::new(field.field_name.clone())?,
-                        graph: graph.clone(),
-                    },
-                ];
-
-                changes.extend(recurse_selection(
-                    graph.clone(),
-                    schema,
-                    field.output_type_name.clone(),
-                    schema
-                        .types
-                        .get(field.output_type_name.as_str())
-                        .ok_or(anyhow!("missing type"))?,
-                    &field.selections(),
-                )?);
-
-                let field_def = schema
-                    .type_field(&field.parent_type_name, &field.field_name)
-                    .map_err(|_| anyhow::anyhow!("missing field"))?;
-
-                for arg in field_def.arguments.iter() {
-                    changes.extend(recurse_inputs(graph.clone(), schema, arg)?);
-                }
-
-                Ok(changes)
-            }
-            // Entity: add the type with appropriate keys, add a finder field,
-            // recursively add the selections, and recursively add the key fields if necessary
-            ConnectorType::Entity(ty) => {
-                let keys = ty.path_required_parameters();
-                let key_selection = parameters_to_selection_set(&keys);
-                let key_string = selection_set_to_string(&key_selection);
-
-                let mut changes = vec![
-                    Change::Type {
-                        name: ast::Name::new(ty.type_name.clone())?,
-                        graph: graph.clone(),
-                        key: Key::Resolvable(key_string),
-                    },
-                    Change::MagicFinder {
-                        type_name: ast::Name::new(ty.type_name.clone())?,
-                        graph: graph.clone(),
-                    },
-                ];
-
-                changes.extend(recurse_selection(
-                    graph.clone(),
-                    schema,
-                    ty.type_name.clone(),
-                    schema
-                        .types
-                        .get(ty.type_name.as_str())
-                        .ok_or(anyhow!("missing type"))?,
-                    &ty.selections(),
-                )?);
-
-                // TODO need a test with a nested composite key
-                // TODO mark key fields as external if necessary
-                changes.extend(recurse_selection(
-                    graph,
-                    schema,
-                    ty.type_name.clone(),
-                    schema
-                        .types
-                        .get(ty.type_name.as_str())
-                        .ok_or(anyhow!("missing type"))?,
-                    &key_selection,
-                )?);
-
-                Ok(changes)
-            }
-            // Entity field: add the parent entity type with appropriate keys,
-            // add the field itself, add a finder field, recursively add the
-            // selections, and recursively add the key fields if necessary
-            ConnectorType::EntityField(field) => {
-                let keys = field.path_required_parameters();
-                let key_selection = parameters_to_selection_set(&keys);
-                let key_string = selection_set_to_string(&key_selection);
-
-                let mut changes = vec![
-                    Change::Type {
-                        name: ast::Name::new(field.parent_type_name.clone())?,
-                        graph: graph.clone(),
-                        key: Key::Resolvable(key_string),
-                    },
-                    Change::Field {
-                        type_name: ast::Name::new(field.parent_type_name.clone())?,
-                        field_name: ast::Name::new(field.field_name.clone())?,
-                        graph: graph.clone(),
-                    },
-                    Change::MagicFinder {
-                        type_name: ast::Name::new(field.parent_type_name.clone())?,
-                        graph: graph.clone(),
-                    },
-                ];
-
-                changes.extend(recurse_selection(
-                    graph.clone(),
-                    schema,
-                    field.output_type_name.clone(),
-                    schema
-                        .types
-                        .get(field.output_type_name.as_str())
-                        .ok_or(anyhow!("missing type"))?,
-                    &field.selections(),
-                )?);
-
-                // TODO need a test with a nested composite key
-                // TODO mark key fields as external if necessary
-                changes.extend(recurse_selection(
-                    graph.clone(),
-                    schema,
-                    field.parent_type_name.clone(), // key fields are on the parent type, not the output type
-                    schema
-                        .types
-                        .get(field.parent_type_name.as_str())
-                        .ok_or(anyhow!("missing type"))?,
-                    &key_selection,
-                )?);
-
-                let field_def = schema
-                    .type_field(&field.parent_type_name, &field.field_name)
-                    .map_err(|_| anyhow::anyhow!("missing field"))?;
-
-                for arg in field_def.arguments.iter() {
-                    changes.extend(recurse_inputs(graph.clone(), schema, arg)?);
-                }
-
-                Ok(changes)
-            }
-        }
-    }
-
-    pub(super) fn outer_subgraph_name(&self) -> String {
-        match &*self.ty {
-            ConnectorType::Entity(ref ty) => ty.graph.clone(),
-            ConnectorType::RootField(ref field) => field.graph.clone(),
-            ConnectorType::EntityField(ref field) => field.graph.clone(),
-        }
-    }
-
-    pub(crate) fn name(&self) -> &str {
-        self.name.as_str()
-    }
-
-    pub(super) fn base_uri(&self) -> Result<http::Uri, http::uri::InvalidUri> {
-        self.api.base_uri()
-    }
-
-    pub(super) fn path_template(&self) -> &URLPathTemplate {
-        match self.ty.as_ref() {
-            ConnectorType::Entity(source_type) => source_type.path_template(),
-            ConnectorType::RootField(source_field) => source_field.path_template(),
-            ConnectorType::EntityField(source_field) => source_field.path_template(),
-        }
-    }
-
-    pub(super) fn method(&self) -> http::Method {
-        match self.ty.as_ref() {
-            ConnectorType::Entity(source_type) => source_type.method().clone(),
-            ConnectorType::RootField(source_field) => source_field.method().clone(),
-            ConnectorType::EntityField(source_field) => source_field.method().clone(),
-        }
-    }
-
-    pub(super) fn json_selection(&self) -> JSONSelection {
-        match self.ty.as_ref() {
-            ConnectorType::Entity(source_type) => source_type.selection.clone(),
-            ConnectorType::RootField(source_field) => source_field.selection.clone(),
-            ConnectorType::EntityField(source_field) => source_field.selection.clone(),
-        }
-    }
-
-    pub(super) fn body(&self) -> Option<JSONSelection> {
-        match self.ty.as_ref() {
-            ConnectorType::Entity(source_type) => source_type.body(),
-            ConnectorType::RootField(source_field) => source_field.body(),
-            ConnectorType::EntityField(source_field) => source_field.body(),
-        }
-    }
-
-=======
->>>>>>> 8230c315
     pub(crate) fn create_requests(
         &self,
         subgraph_request: SubgraphRequest,
@@ -445,361 +202,16 @@
         make_requests(subgraph_request, self, schema.clone())
     }
 
-<<<<<<< HEAD
-    pub(crate) async fn map_http_responses(
-=======
     pub(super) async fn map_http_responses(
->>>>>>> 8230c315
         &self,
         responses: Vec<http::Response<hyper::Body>>,
         context: Context,
         hack_entity_response_key: Option<HackEntityResponseKey>,
     ) -> Result<SubgraphResponse, BoxError> {
-<<<<<<< HEAD
-        handle_responses(context, self, responses).await
-    }
-}
-
-/// A "change" is a unit of work that can be applied to a schema. Each connector
-/// produces a set of changes to include types, fields, and applies
-/// `@join__` directives appropriately so that the query planner can extract
-/// subgraphs for each connector.
-#[derive(Debug)]
-pub(super) enum Change {
-    /// Include a type in the schema and add the `@join__type` directive
-    Type { name: Name, graph: String, key: Key },
-    /// Include a field on a type in the schema and add the `@join__field` directive
-    /// TODO: currently assumes that the type already exists (order matters!)
-    Field {
-        type_name: Name,
-        field_name: Name,
-        graph: String,
-    },
-    InputField {
-        type_name: Name,
-        field_name: Name,
-        graph: String,
-    },
-    /// Add a special field to Query that we can use instead of `_entities`
-    MagicFinder { type_name: Name, graph: String },
-}
-
-impl Change {
-    /// Apply this change to a schema, generating or modifying types and fields
-    pub(super) fn apply_to(
-        &self,
-        original_schema: &Schema,
-        schema: &mut Schema,
-    ) -> anyhow::Result<()> {
-        match self {
-            Change::Type { name, graph, key } => {
-                let ty = upsert_type(original_schema, schema, name)?;
-                add_join_type_directive(ty, graph, key);
-            }
-            Change::Field {
-                type_name,
-                field_name,
-                graph,
-            } => {
-                let field = upsert_field(original_schema, schema, type_name, field_name)?;
-                add_join_field_directive(field, graph)?;
-            }
-            Change::InputField {
-                type_name,
-                field_name,
-                graph,
-            } => {
-                let field = upsert_input_field(original_schema, schema, type_name, field_name)?;
-                add_input_join_field_directive(field, graph)?;
-            }
-            Change::MagicFinder { type_name, graph } => {
-                {
-                    let arg_ty = add_type(schema, "_Any", make_any_scalar())?;
-                    add_join_type_directive(arg_ty, graph, &Key::None);
-                }
-
-                let ty = upsert_type(original_schema, schema, "Query")?;
-                add_join_type_directive(ty, graph, &Key::None);
-
-                add_entities_field(
-                    ty,
-                    graph,
-                    format!("_{}_finder", type_name).as_str(),
-                    type_name,
-                )?;
-            }
-        }
-        Ok(())
-    }
-}
-
-fn upsert_field<'a>(
-    source: &Schema,
-    dest: &'a mut Schema,
-    type_name: &Name,
-    field_name: &Name,
-) -> anyhow::Result<&'a mut FieldDefinition> {
-    let new_ty = dest
-        .types
-        .get_mut(type_name)
-        .ok_or(anyhow!("Cannot copy field to type that does not exist"))?;
-    let field = source
-        .type_field(type_name, field_name)
-        .map_err(|_| anyhow!("Missing field {}.{}", type_name, field_name))?;
-
-    let new_field = match new_ty {
-        ExtendedType::Object(ref mut ty) => ty
-            .make_mut()
-            .fields
-            .entry(field_name.clone())
-            .or_insert_with(|| clean_copy_of_field(field).into()),
-        ExtendedType::Interface(ref mut ty) => ty
-            .make_mut()
-            .fields
-            .entry(field_name.clone())
-            .or_insert_with(|| clean_copy_of_field(field).into()),
-        _ => bail!("Cannot copy field into non-composite type"),
-    };
-
-    Ok(new_field.make_mut())
-}
-
-fn upsert_input_field<'a>(
-    source: &Schema,
-    dest: &'a mut Schema,
-    type_name: &Name,
-    field_name: &Name,
-) -> anyhow::Result<&'a mut InputValueDefinition> {
-    let new_ty = dest
-        .types
-        .get_mut(type_name)
-        .ok_or(anyhow!("Cannot copy field to type that does not exist"))?;
-
-    let ty = source.get_input_object(type_name).ok_or_else(|| {
-        anyhow!(
-            "Cannot copy field to type that does not exist: {}",
-            type_name
-        )
-    })?;
-
-    let field = ty
-        .fields
-        .get(field_name)
-        .ok_or_else(|| anyhow!("Missing field {}.{}", type_name, field_name))?;
-
-    let new_field = match new_ty {
-        ExtendedType::InputObject(ref mut ty) => ty
-            .make_mut()
-            .fields
-            .entry(field_name.clone())
-            .or_insert_with(|| clean_copy_of_input_field(field).into()),
-        _ => bail!("Cannot copy field into non-composite type"),
-    };
-
-    Ok(new_field.make_mut())
-}
-
-fn upsert_type<'a>(
-    source: &Schema,
-    dest: &'a mut Schema,
-    name: &str,
-) -> anyhow::Result<&'a mut ExtendedType> {
-    let original = source
-        .types
-        .get(name)
-        .ok_or(anyhow!("Cannot copy type that does not exist"))?;
-
-    if source
-        .root_operation(apollo_compiler::executable::OperationType::Query)
-        .map(|op| op.as_str() == name)
-        .unwrap_or(false)
-    {
-        dest.schema_definition.make_mut().query = Some(ast::Name::new(name)?.into());
-    }
-
-    if source
-        .root_operation(apollo_compiler::executable::OperationType::Mutation)
-        .map(|op| op.as_str() == name)
-        .unwrap_or(false)
-    {
-        dest.schema_definition.make_mut().mutation = Some(ast::Name::new(name)?.into());
-    }
-
-    let ty = dest
-        .types
-        .entry(ast::Name::new(name)?)
-        .or_insert_with(|| clean_copy_of_type(original));
-
-    Ok(ty)
-}
-
-fn add_type<'a>(
-    dest: &'a mut Schema,
-    name: &str,
-    ty: ExtendedType,
-) -> anyhow::Result<&'a mut ExtendedType> {
-    Ok(dest
-        .types
-        .entry(ast::Name::new(name)?)
-        .or_insert_with(|| ty))
-}
-
-fn clean_copy_of_field(f: &FieldDefinition) -> FieldDefinition {
-    let mut f = f.clone();
-    f.directives.clear();
-    f
-}
-
-fn clean_copy_of_input_field(f: &InputValueDefinition) -> InputValueDefinition {
-    let mut f = f.clone();
-    f.directives.clear();
-    f
-}
-
-fn clean_copy_of_type(ty: &ExtendedType) -> ExtendedType {
-    match ty.clone() {
-        ExtendedType::Object(mut ty) => {
-            let ty = ty.make_mut();
-            ty.directives.clear();
-            ty.fields.clear();
-            ExtendedType::Object(ty.clone().into())
-        }
-        ExtendedType::Interface(mut ty) => {
-            let ty = ty.make_mut();
-            ty.directives.clear();
-            ty.fields.clear();
-            ExtendedType::Interface(ty.clone().into())
-        }
-        ExtendedType::Union(mut ty) => {
-            let ty = ty.make_mut();
-            ty.directives.clear();
-            ty.members.clear();
-            ExtendedType::Union(ty.clone().into())
-        }
-        ExtendedType::Enum(mut ty) => {
-            let ty = ty.make_mut();
-            ty.directives.clear();
-            ty.values.clear();
-            ExtendedType::Enum(ty.clone().into())
-        }
-        ExtendedType::Scalar(mut ty) => {
-            let ty = ty.make_mut();
-            ty.directives.clear();
-            ExtendedType::Scalar(ty.clone().into())
-        }
-        ExtendedType::InputObject(mut ty) => {
-            let ty = ty.make_mut();
-            ty.directives.clear();
-            ty.fields.clear();
-            ExtendedType::InputObject(ty.clone().into())
-        }
-    }
-}
-
-fn recurse_selection(
-    graph: String,
-    schema: &Schema,
-    type_name: String,
-    ty: &ExtendedType,
-    selections: &Vec<Selection>,
-) -> anyhow::Result<Vec<Change>> {
-    let mut mutations = Vec::new();
-
-    mutations.push(Change::Type {
-        name: ast::Name::new(type_name.clone())?,
-        graph: graph.clone(),
-        key: Key::None,
-    });
-
-    match ty {
-        ExtendedType::Object(obj) => {
-            for selection in selections {
-                match selection {
-                    Selection::Field(selection) => {
-                        let field = obj.fields.get(&selection.name).ok_or(anyhow!(
-                            "missing field {} for type {}",
-                            selection.name.to_string().as_str(),
-                            type_name
-                        ))?;
-
-                        let field_type_name = field.ty.inner_named_type();
-
-                        mutations.push(Change::Field {
-                            type_name: ast::Name::new(&type_name.clone())?,
-                            field_name: selection.name.clone(),
-                            graph: graph.clone(),
-                        });
-
-                        if !selection.selection_set.is_empty() {
-                            let field_type = schema
-                                .types
-                                .get(field_type_name)
-                                .ok_or(anyhow!("missing type {}", field_type_name))?;
-
-                            mutations.extend(recurse_selection(
-                                graph.clone(),
-                                schema,
-                                field_type_name.to_string(),
-                                field_type,
-                                &selection.selection_set,
-                            )?);
-                        }
-                    }
-                    Selection::FragmentSpread(_) => todo!(),
-                    Selection::InlineFragment(_) => todo!(),
-                }
-            }
-        }
-        ExtendedType::Interface(_) => todo!(),
-        ExtendedType::InputObject(_) => todo!(),
-        _ => {} // hit a scalar and we're done
-    }
-
-    Ok(mutations)
-}
-
-fn recurse_inputs(
-    graph: String,
-    schema: &Schema,
-    input_value_def: &Node<InputValueDefinition>,
-) -> anyhow::Result<Vec<Change>> {
-    let mut changes = Vec::new();
-
-    let output_type_name = input_value_def.ty.inner_named_type();
-
-    let ty = schema
-        .types
-        .get(output_type_name.as_str())
-        .ok_or(anyhow!("missing type {}", output_type_name))?;
-
-    if !ty.is_built_in() {
-        changes.push(Change::Type {
-            name: output_type_name.clone(),
-            graph: graph.clone(),
-            key: Key::None,
-        });
-    }
-
-    if let ExtendedType::InputObject(obj) = ty {
-        for field in obj.fields.values() {
-            changes.push(Change::InputField {
-                type_name: output_type_name.clone(),
-                field_name: field.name.clone(),
-                graph: graph.clone(),
-            });
-            changes.extend(recurse_inputs(graph.clone(), schema, &field.node)?);
-        }
-    }
-
-    Ok(changes)
-}
-
-=======
         handle_responses(context, self, responses, hack_entity_response_key).await
     }
 }
 
->>>>>>> 8230c315
 #[cfg(test)]
 mod tests {
     use apollo_compiler::name;
@@ -807,10 +219,6 @@
     use super::*;
     use crate::plugins::connectors::directives::HTTPSource;
     use crate::plugins::connectors::directives::HTTPSourceAPI;
-<<<<<<< HEAD
-    use crate::plugins::connectors::directives::HTTPSourceField;
-=======
->>>>>>> 8230c315
     use crate::plugins::connectors::selection_parser::Selection as JSONSelection;
     use crate::plugins::connectors::url_path_parser::URLPathTemplate;
     use crate::services::subgraph;
@@ -824,34 +232,6 @@
                     .unwrap(),
             )
             .build();
-<<<<<<< HEAD
-        let connector = Connector {
-            name: "CONNECTOR_QUERY_FIELDB".to_string(),
-            api: Arc::new(SourceAPI {
-                graph: "B".to_string(),
-                name: "API".to_string(),
-                http: Some(HTTPSourceAPI {
-                    base_url: "http://localhost/api".to_string(),
-                    default: true,
-                    headers: vec![],
-                }),
-            }),
-            ty: Arc::new(ConnectorType::RootField(SourceField {
-                graph: "B".to_string(),
-                parent_type_name: "Query".to_string(),
-                field_name: "field".to_string(),
-                output_type_name: "String".to_string(),
-                api: "API".to_string(),
-                http: Some(HTTPSourceField {
-                    method: http::Method::GET,
-                    path_template: URLPathTemplate::parse("/path").unwrap(),
-                    body: None,
-                }),
-                selection: JSONSelection::parse(".data").unwrap().1,
-            })),
-        };
-
-=======
 
         let api = SourceAPI {
             graph: "B".to_string(),
@@ -882,7 +262,6 @@
             Connector::new_from_source_field("CONNECTOR_QUERY_FIELDB".to_string(), api, directive)
                 .unwrap();
 
->>>>>>> 8230c315
         let requests_and_params = connector
             .create_requests(
                 subgraph_request,
