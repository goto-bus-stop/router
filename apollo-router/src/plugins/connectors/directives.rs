#![allow(dead_code)]

use std::collections::HashMap;

<<<<<<< HEAD
use apollo_compiler::ast::Selection;
=======
>>>>>>> 8230c315
use apollo_compiler::name;
use apollo_compiler::schema::Component;
use apollo_compiler::schema::Directive;
use apollo_compiler::schema::ExtendedType;
use apollo_compiler::schema::FieldDefinition;
use apollo_compiler::schema::Name;
use apollo_compiler::schema::Value;
use apollo_compiler::Node;
use apollo_compiler::Schema;
use indexmap::IndexMap;
use serde::Serialize;

use super::selection_parser::Selection as JSONSelection;
use super::url_path_parser::URLPathTemplate;
use crate::error::ConnectorDirectiveError;

const SOURCE_API_DIRECTIVE_NAME: &str = "sourceAPI";
const HTTP_ARGUMENT_NAME: &str = "http";
const SOURCE_TYPE_DIRECTIVE_NAME: &str = "sourceType";
const SOURCE_FIELD_DIRECTIVE_NAME: &str = "sourceField";

const JOIN_SCHEMA_DIRECTIVE_NAME: &str = "join__schema";
const JOIN_TYPE_DIRECTIVE_NAME: &str = "join__type";
const JOIN_FIELD_DIRECTIVE_NAME: &str = "join__field";
const JOIN_GRAPH_ENUM_NAME: &str = "join__Graph";
const JOIN_GRAPH_DIRECTIVE_NAME: &str = "join__graph";

// --- @join__* ----------------------------------------------------------------

fn graph_enum_map(schema: &apollo_compiler::Schema) -> Option<HashMap<String, String>> {
    schema.get_enum(JOIN_GRAPH_ENUM_NAME).map(|e| {
        e.values
            .iter()
            .map(|(name, node)| {
                (
                    name.to_string(),
                    node.directives
                        .iter()
                        .find_map(|d| {
                            if d.name == JOIN_GRAPH_DIRECTIVE_NAME {
                                d.argument_by_name("name")
                                    .as_ref()
                                    .and_then(|name| name.as_str())
                                    .map(|app_name| app_name.to_string())
                            } else {
                                None
                            }
                        })
                        .unwrap_or_default(),
                )
            })
            .collect::<HashMap<_, _>>()
    })
}

#[derive(Debug)]
struct JoinWithDirectives {
    graph: String,
    directives: Vec<DirectiveAsObject>,
}

impl JoinWithDirectives {
    fn from_directive(
        directive: &Node<Directive>,
    ) -> Result<Option<Self>, ConnectorDirectiveError> {
        let directives = if let Some(directives) = directive.argument_by_name("directives") {
            directives
                .as_list()
                .map(|directives| {
                    directives
                        .iter()
                        .map(|directive| directive.try_into())
                        .collect::<Result<Vec<_>, _>>()
                })
                .ok_or_else(|| {
                    ConnectorDirectiveError::InvalidJoinDirective(
                        "Expected directives to be a list".to_string(),
                    )
                })??
        } else {
            return Ok(None);
        };

        let graph = directive
            .argument_by_name("graph")
            .as_ref()
            .and_then(|graph| graph.as_enum())
            .ok_or_else(|| {
                ConnectorDirectiveError::InvalidJoinDirective("graph: must be an enum".to_string())
            })?
            .to_string();

        Ok(Some(Self { graph, directives }))
    }
}

#[derive(Debug)]
struct DirectiveAsObject {
    name: String,
    args: HashMap<Name, Node<apollo_compiler::ast::Value>>,
}

impl TryFrom<&Node<apollo_compiler::ast::Value>> for DirectiveAsObject {
    type Error = ConnectorDirectiveError;

    fn try_from(directive: &Node<apollo_compiler::ast::Value>) -> Result<Self, Self::Error> {
        let directive = directive
            .as_object()
            .ok_or_else(|| {
                ConnectorDirectiveError::InvalidJoinDirective(
                    "Expected directive to be an object".to_string(),
                )
            })?
            .iter()
            .map(|(name, value)| (name.clone(), value.clone()))
            .collect::<HashMap<_, _>>();

        let name = directive
            .get(&name!("name"))
            .ok_or_else(|| {
                ConnectorDirectiveError::InvalidJoinDirective(
                    "Expected directive to have a name".to_string(),
                )
            })?
            .as_str()
            .ok_or_else(|| {
                ConnectorDirectiveError::InvalidJoinDirective(
                    "Expected name to be a string".to_string(),
                )
            })?
            .to_string();

        let args = directive
            .get(&name!("args"))
            .ok_or_else(|| {
                ConnectorDirectiveError::InvalidJoinDirective(
                    "Expected directive to have args".to_string(),
                )
            })?
            .as_object()
            .ok_or_else(|| {
                ConnectorDirectiveError::InvalidJoinDirective(
                    "Expected args to be an object".to_string(),
                )
            })?
            .iter()
            .map(|(name, value)| (name.clone(), value.clone()))
            .collect::<HashMap<_, _>>();

        Ok(Self { name, args })
    }
}

// --- @sourceAPI --------------------------------------------------------------

#[derive(Clone, Debug, Serialize)]
pub(super) struct SourceAPI {
    pub(crate) graph: String,
    pub(crate) name: String,
    pub(crate) http: Option<HTTPSourceAPI>,
}

impl SourceAPI {
    pub(super) fn is_default(&self) -> bool {
        self.http
            .as_ref()
            .map(|http| http.default)
            .unwrap_or_default()
    }

    pub(super) fn from_schema(
        schema: &Schema,
    ) -> Result<HashMap<String, Self>, ConnectorDirectiveError> {
        let graph_names = graph_enum_map(schema).ok_or_else(|| {
            ConnectorDirectiveError::InvalidJoinDirective("Missing join__Graph enum".to_string())
        })?;

        let mut result = HashMap::new();

        let directives = schema
            .schema_definition
            .directives
            .iter()
            .filter(|d| d.name == JOIN_SCHEMA_DIRECTIVE_NAME)
            .filter_map(|join_schema| {
                JoinWithDirectives::from_directive(&join_schema.node).transpose()
            })
            .collect::<Result<Vec<_>, _>>()?;

        let source_apis = directives
            .into_iter()
            .flat_map(|obj| {
                obj.directives
                    .into_iter()
                    .filter(|d| d.name == SOURCE_API_DIRECTIVE_NAME)
                    .map(move |d| (obj.graph.clone(), d.args))
            })
            .collect::<Vec<_>>();

        for (graph, args) in source_apis {
            let graph_name = graph_names.get(&graph).ok_or_else(|| {
                ConnectorDirectiveError::InvalidJoinDirective(
                    format!("Missing graph {} in join__Graph enum", graph).to_string(),
                )
            })?;
            let source_api = Self::from_schema_directive(graph_name.clone(), args)?;
            let name = format!("{}_{}", source_api.graph, source_api.name);
            result.insert(name, source_api);
        }

        Ok(result)
    }

    pub(super) fn from_schema_directive(
        graph: String,
        args: HashMap<Name, Node<apollo_compiler::ast::Value>>,
    ) -> Result<Self, ConnectorDirectiveError> {
        let name = args
            .get(&name!("name"))
            .ok_or_else(|| {
                ConnectorDirectiveError::MissingAttributeForType(
                    "name".to_string(),
                    SOURCE_API_DIRECTIVE_NAME.to_string(),
                )
            })?
            .as_str()
            .ok_or_else(|| {
                ConnectorDirectiveError::MissingAttributeForType(
                    "name".to_string(),
                    SOURCE_API_DIRECTIVE_NAME.to_string(),
                )
            })?
            .to_string();

        let http = args
            .get(&name!("http"))
            .map(HTTPSourceAPI::from_directive)
            .transpose()?;

        Ok(Self { graph, name, http })
    }

    pub(super) fn base_uri(&self) -> Result<http::Uri, http::uri::InvalidUri> {
        self.http
            .as_ref()
            .map(|http| http.base_url.as_str())
            .unwrap_or_default()
            .parse::<_>()
    }
}

#[derive(Clone, Debug, Serialize)]
pub(super) struct HTTPSourceAPI {
    pub(crate) base_url: String,
    pub(crate) default: bool,
    pub(crate) headers: Vec<HTTPHeaderMapping>,
}

impl HTTPSourceAPI {
    pub(super) fn from_directive(
        directive: &Node<apollo_compiler::ast::Value>,
    ) -> Result<Self, ConnectorDirectiveError> {
        let directive = directive
            .as_object()
            .ok_or_else(|| {
                ConnectorDirectiveError::InvalidTypeForAttribute(
                    "object".to_string(),
                    "http".to_string(),
                )
            })?
            .iter()
            .map(|(name, value)| (name.clone(), value.clone()))
            .collect::<HashMap<_, _>>();

        let base_url = directive
            .get(&name!("baseURL"))
            .ok_or_else(|| {
                ConnectorDirectiveError::MissingAttributeForType(
                    "baseURL".to_string(),
                    "http".to_string(),
                )
            })?
            .as_str()
            .ok_or_else(|| {
                ConnectorDirectiveError::InvalidTypeForAttribute(
                    "string".to_string(),
                    "baseURL".to_string(),
                )
            })?
            .to_string();

        let default = directive
            .get(&name!("default"))
            .and_then(|v| v.to_bool())
            .unwrap_or_default();

        let headers = directive
            .get(&name!("headers"))
            .map(HTTPHeaderMapping::from_header_arguments)
            .transpose()?
            .unwrap_or_default();

        Ok(Self {
            base_url,
            default,
            headers,
        })
    }
}

#[derive(Clone, Debug, Serialize)]
pub(super) struct HTTPHeaderMapping {
    pub(crate) name: String,
    //TODO: how to translate?
    pub(crate) r#as: Option<String>,
    pub(crate) value: Option<String>,
}

impl HTTPHeaderMapping {
    pub(super) fn from_header_arguments(
        argument: &Node<Value>,
    ) -> Result<Vec<Self>, ConnectorDirectiveError> {
        Ok(argument
            .as_list()
            .map(|arguments| {
                arguments
                    .iter()
                    .map(Self::from_value)
                    .collect::<Result<Vec<_>, _>>()
            })
            .transpose()?
            .unwrap_or_default())
    }
    fn from_value(argument: &Node<Value>) -> Result<Self, ConnectorDirectiveError> {
        let header_arguments = argument.as_object().ok_or_else(|| {
            ConnectorDirectiveError::InvalidTypeForAttribute(
                "Object".to_string(),
                "headers".to_string(),
            )
        })?;
        let mut name = None;
        let mut r#as = Default::default();
        let mut value = Default::default();

        for (node_name, arg) in header_arguments.iter() {
            let as_string = arg.as_str().map(|s| s.to_string());
            match node_name.as_str() {
                "name" => {
                    name = as_string;
                }
                "as" => r#as = as_string,
                "value" => value = as_string,
                other => {
                    return Err(ConnectorDirectiveError::UnknownAttributeForType(
                        other.to_string(),
                        "header".to_string(),
                    ));
                }
            }
        }

        Ok(Self {
            name: name.ok_or_else(|| {
                ConnectorDirectiveError::MissingAttributeForType(
                    "name".to_string(),
                    "header".to_string(),
                )
            })?,
            r#as,
            value,
        })
    }
}

// --- @sourceType -------------------------------------------------------------

#[derive(Debug, Serialize)]
pub(super) struct SourceType {
    pub(super) graph: String,
<<<<<<< HEAD
    pub(super) type_name: String,
    pub(super) api: String,
    pub(super) http: Option<HTTPSourceType>,
=======
    pub(super) type_name: Name,
    pub(super) api: String,
    pub(super) http: Option<HTTPSource>,
>>>>>>> 8230c315
    pub(super) selection: JSONSelection,
    pub(super) key_type_map: Option<KeyTypeMap>,
}

impl SourceType {
    pub(super) fn from_schema(schema: &Schema) -> Result<Vec<Self>, ConnectorDirectiveError> {
        let graph_names = graph_enum_map(schema).ok_or_else(|| {
            ConnectorDirectiveError::InvalidJoinDirective("Missing join__Graph enum".to_string())
        })?;

        let mut result: Vec<Self> = Vec::new();

        for (name, ty) in &schema.types {
            let directives = ty
                .directives()
                .iter()
                .filter(|d| d.name == JOIN_TYPE_DIRECTIVE_NAME)
                .filter_map(|join_type| {
                    JoinWithDirectives::from_directive(&join_type.node).transpose()
                })
                .collect::<Result<Vec<_>, _>>()?;

            let source_types = directives
                .into_iter()
                .flat_map(|obj| {
                    obj.directives
                        .into_iter()
                        .filter(|d| d.name == SOURCE_TYPE_DIRECTIVE_NAME)
                        .map(move |d| (obj.graph.clone(), d.args))
                })
                .collect::<Vec<_>>();

            if !source_types.is_empty() {
                result.extend(
                    source_types
                        .iter()
                        .map(|(graph, args)| {
                            let graph_name = graph_names.get(graph).ok_or_else(|| {
                                ConnectorDirectiveError::InvalidJoinDirective(
                                    format!("Missing graph {} in join__Graph enum", graph)
                                        .to_string(),
                                )
                            })?;
                            Self::from_directive(graph_name.clone(), name.clone(), args)
                        })
                        .collect::<Result<Vec<_>, _>>()?,
                );
            }
        }

        Ok(result)
    }

    pub(super) fn from_directive(
        graph: String,
<<<<<<< HEAD
        type_name: String,
=======
        type_name: Name,
>>>>>>> 8230c315
        directive: &HashMap<Name, Node<apollo_compiler::ast::Value>>,
    ) -> Result<Self, ConnectorDirectiveError> {
        let api = directive
            .get(&name!("api"))
            .ok_or_else(|| {
                ConnectorDirectiveError::MissingAttributeForType(
                    "api".to_string(),
                    SOURCE_TYPE_DIRECTIVE_NAME.to_string(),
                )
            })?
            .as_str()
            .ok_or_else(|| {
                ConnectorDirectiveError::InvalidTypeForAttribute(
                    "string".to_string(),
                    "api".to_string(),
                )
            })?
            .to_string();

        let selection = directive
            .get(&name!("selection"))
            .ok_or_else(|| {
                ConnectorDirectiveError::MissingAttributeForType(
                    "selection".to_string(),
                    SOURCE_TYPE_DIRECTIVE_NAME.to_string(),
                )
            })?
            .as_str()
            .ok_or_else(|| {
                ConnectorDirectiveError::InvalidTypeForAttribute(
                    "string".to_string(),
                    "selection".to_string(),
                )
            })
            .map(|v| {
                JSONSelection::parse(v).map_err(|_| {
                    ConnectorDirectiveError::ParseError(
                        "Failed to parse selection".to_string(),
                        "selection".to_string(),
                    )
                })
            })??
            .1;

        let http = directive
            .get(&name!("http"))
<<<<<<< HEAD
            .map(HTTPSourceType::from_argument)
=======
            .map(HTTPSource::from_argument)
>>>>>>> 8230c315
            .transpose()?;

        let key_type_map = directive
            .get(&name!("keyTypeMap"))
            .map(KeyTypeMap::from_argument)
            .transpose()?;

        Ok(Self {
            graph,
            type_name,
            api,
            http,
            selection,
            key_type_map,
        })
    }

    pub(super) fn api_name(&self) -> String {
        format!("{}_{}", self.graph, self.api)
    }
<<<<<<< HEAD

    pub(super) fn path_template(&self) -> &URLPathTemplate {
        match &self.http {
            Some(http) => &http.path_template,
            None => unreachable!(),
        }
    }

    pub(super) fn method(&self) -> &http::Method {
        match &self.http {
            Some(http) => &http.method,
            None => unreachable!(),
        }
    }

    pub(super) fn selections(&self) -> Vec<Selection> {
        self.selection.clone().into()
    }

    pub(super) fn path_required_parameters(&self) -> Vec<String> {
        match &self.http {
            Some(http) => http.path_template.required_parameters(),
            None => vec![],
        }
    }

    pub(super) fn body(&self) -> Option<JSONSelection> {
        self.http.as_ref().and_then(|http| http.body.clone())
    }
}

#[derive(Debug, Serialize)]
pub(super) struct HTTPSourceType {
    pub(super) path_template: URLPathTemplate,
    #[serde(with = "http_serde::method")]
    pub(super) method: http::Method,
    pub(super) headers: Vec<HTTPHeaderMapping>,
    pub(super) body: Option<JSONSelection>,
}

impl HTTPSourceType {
    pub(super) fn from_argument(argument: &Node<Value>) -> Result<Self, ConnectorDirectiveError> {
        let argument = argument
            .as_object()
            .ok_or_else(|| {
                ConnectorDirectiveError::InvalidTypeForAttribute(
                    "object".to_string(),
                    "http".to_string(),
                )
            })?
            .iter()
            .map(|(name, value)| (name, value))
            .collect::<HashMap<_, _>>();

        fn parse_template(
            value: &Node<Value>,
            name: &str,
        ) -> Result<URLPathTemplate, ConnectorDirectiveError> {
            URLPathTemplate::parse(value.as_str().ok_or_else(|| {
                ConnectorDirectiveError::InvalidTypeForAttribute(
                    name.to_string(),
                    "String".to_string(),
                )
            })?)
            .map_err(|e| ConnectorDirectiveError::ParseError(name.to_string(), e))
        }

        let (path_template, method) = if let Some(get) = argument.get(&name!("GET")) {
            (parse_template(get, "GET")?, http::Method::GET)
        } else if let Some(post) = argument.get(&name!("POST")) {
            (parse_template(post, "POST")?, http::Method::POST)
        } else {
            return Err(ConnectorDirectiveError::RequiresExactlyOne(
                "GET, POST".to_string(),
                "HTTPSourceType".to_string(),
            ));
        };

        let headers = argument
            .get(&name!("headers"))
            .map(|v| HTTPHeaderMapping::from_header_arguments(v))
            .transpose()?
            .unwrap_or_default();

        let body = argument
            .get(&name!("body"))
            .map(|v| {
                let v = v.as_str().ok_or_else(|| {
                    ConnectorDirectiveError::InvalidTypeForAttribute(
                        "string".to_string(),
                        "body".to_string(),
                    )
                })?;

                Ok(JSONSelection::parse(v)
                    .map_err(|_| {
                        ConnectorDirectiveError::ParseError(
                            "Failed to parse selection".to_string(),
                            "body".to_string(),
                        )
                    })?
                    .1)
            })
            .transpose()?;

        Ok(Self {
            path_template,
            method,
            headers,
            body,
        })
    }
=======
>>>>>>> 8230c315
}

#[derive(Debug, Serialize)]
pub(super) struct KeyTypeMap {
    key: String,
    // Dictionary mapping possible __typename strings to values of the JSON
    // property named by key.
    type_map: HashMap<String, String>, // TODO: is this accurate?
}

impl KeyTypeMap {
    pub(super) fn from_argument(_arguments: &Node<Value>) -> Result<Self, ConnectorDirectiveError> {
        Ok(Self {
            key: Default::default(),
            type_map: Default::default(),
        })
    }
}

// --- @sourceField ------------------------------------------------------------

#[derive(Debug, Serialize)]
pub(super) struct SourceField {
    pub(super) graph: String,
    pub(super) parent_type_name: Name,
    pub(super) field_name: Name,
    pub(super) output_type_name: Name,
    pub(super) api: String,
    pub(super) http: Option<HTTPSource>,
    pub(super) selection: JSONSelection,
}

impl SourceField {
    pub(super) fn from_schema(schema: &Schema) -> Result<Vec<Self>, ConnectorDirectiveError> {
        let graph_names = graph_enum_map(schema).ok_or_else(|| {
            ConnectorDirectiveError::InvalidJoinDirective("Missing join__Graph enum".to_string())
        })?;

        let mut source_fields = vec![];
        for (parent_type_name, ty) in schema.types.iter() {
            source_fields.extend(Self::from_type(&graph_names, parent_type_name.clone(), ty)?);
        }
        Ok(source_fields)
    }

    fn from_type(
        graph_names: &HashMap<String, String>,
        parent_type_name: Name,
        ty: &ExtendedType,
    ) -> Result<Vec<Self>, ConnectorDirectiveError> {
        Ok(match ty {
            ExtendedType::Object(ty) => {
                Self::from_fields(graph_names, parent_type_name, &ty.fields)?
            }
            ExtendedType::Interface(ty) => {
                Self::from_fields(graph_names, parent_type_name, &ty.fields)?
            }
            _ => vec![],
        })
    }

    fn from_fields(
        graph_names: &HashMap<String, String>,
<<<<<<< HEAD
        parent_type_name: String,
=======
        parent_type_name: Name,
>>>>>>> 8230c315
        fields: &IndexMap<Name, Component<FieldDefinition>>,
    ) -> Result<Vec<Self>, ConnectorDirectiveError> {
        let mut result: Vec<Self> = vec![];

        for (field_name, field_def) in fields {
            let directives = field_def
                .directives
                .iter()
                .filter(|d| d.name == JOIN_FIELD_DIRECTIVE_NAME)
                .filter_map(|d| JoinWithDirectives::from_directive(d).transpose())
                .collect::<Result<Vec<_>, _>>()?;

            let source_fields = directives
                .into_iter()
                .flat_map(|obj| {
                    obj.directives
                        .into_iter()
                        .filter(|d| d.name == SOURCE_FIELD_DIRECTIVE_NAME)
                        .map(move |d| (obj.graph.clone(), d.args))
                })
                .collect::<Vec<_>>();

            result.extend(
                source_fields
                    .iter()
                    .map(|(graph, args)| {
                        let graph_name = graph_names.get(graph).ok_or_else(|| {
                            ConnectorDirectiveError::InvalidJoinDirective(
                                format!("Missing graph {} in join__Graph enum", graph).to_string(),
                            )
                        })?;
                        Self::from_directive(
                            graph_name.clone(),
                            parent_type_name.clone(),
                            field_name.clone(),
                            field_def.ty.inner_named_type().clone(),
                            args,
                        )
                    })
                    .collect::<Result<Vec<_>, _>>()?,
            );
        }

        Ok(result)
    }

    pub(super) fn from_directive(
        graph: String,
<<<<<<< HEAD
        parent_type_name: String,
        field_name: String,
        output_type_name: String,
=======
        parent_type_name: Name,
        field_name: Name,
        output_type_name: Name,
>>>>>>> 8230c315
        directive: &HashMap<Name, Node<apollo_compiler::ast::Value>>,
    ) -> Result<Self, ConnectorDirectiveError> {
        let api = directive
            .get(&name!("api"))
            .ok_or_else(|| {
                ConnectorDirectiveError::MissingAttributeForType(
                    "api".to_string(),
                    SOURCE_FIELD_DIRECTIVE_NAME.to_string(),
                )
            })?
            .as_str()
            .ok_or_else(|| {
                ConnectorDirectiveError::InvalidTypeForAttribute(
                    "string".to_string(),
                    "api".to_string(),
                )
            })?
            .to_string();

        let selection = directive
            .get(&name!("selection"))
            .ok_or_else(|| {
                ConnectorDirectiveError::MissingAttributeForType(
                    "selection".to_string(),
                    SOURCE_FIELD_DIRECTIVE_NAME.to_string(),
                )
            })?
            .as_str()
            .ok_or_else(|| {
                ConnectorDirectiveError::InvalidTypeForAttribute(
                    "string".to_string(),
                    "selection".to_string(),
                )
            })
            .map(|v| {
                JSONSelection::parse(v).map_err(|_| {
                    ConnectorDirectiveError::ParseError(
                        "Failed to parse selection".to_string(),
                        "selection".to_string(),
                    )
                })
            })??
            .1;

        let http = directive
            .get(&name!("http"))
<<<<<<< HEAD
            .map(HTTPSourceField::from_argument)
=======
            .map(HTTPSource::from_argument)
>>>>>>> 8230c315
            .transpose()?;

        Ok(Self {
            graph,
            parent_type_name,
            field_name,
            output_type_name,
            api,
            http,
            selection,
        })
    }

    pub(super) fn api_name(&self) -> String {
        format!("{}_{}", self.graph, self.api)
    }
<<<<<<< HEAD

    pub(super) fn path_template(&self) -> &URLPathTemplate {
        match &self.http {
            Some(http) => &http.path_template,
            None => unreachable!(),
        }
    }

    pub(super) fn method(&self) -> &http::Method {
        match &self.http {
            Some(http) => &http.method,
            None => unreachable!(),
        }
    }

    pub(super) fn selections(&self) -> Vec<Selection> {
        self.selection.clone().into()
    }

    pub(super) fn path_required_parameters(&self) -> Vec<String> {
        match &self.http {
            Some(http) => http.path_template.required_parameters(),
            None => vec![],
        }
    }

    pub(super) fn body(&self) -> Option<JSONSelection> {
        self.http.as_ref().and_then(|http| http.body.clone())
    }
}

#[derive(Debug, Serialize)]
pub(super) struct HTTPSourceField {
    pub(super) path_template: URLPathTemplate,
    #[serde(with = "http_serde::method")]
    pub(super) method: http::Method,
=======
}

#[derive(Debug, Serialize)]
pub(super) struct HTTPSource {
    pub(super) path_template: URLPathTemplate,
    #[serde(with = "http_serde::method")]
    pub(super) method: http::Method,
    pub(super) headers: Vec<HTTPHeaderMapping>,
>>>>>>> 8230c315
    pub(super) body: Option<JSONSelection>,
}

impl HTTPSource {
    fn from_argument(argument: &Node<Value>) -> Result<Self, ConnectorDirectiveError> {
        let argument = argument
            .as_object()
            .ok_or_else(|| {
                ConnectorDirectiveError::InvalidTypeForAttribute(
                    "object".to_string(),
                    HTTP_ARGUMENT_NAME.to_string(),
                )
            })?
            .iter()
            .map(|(name, value)| (name, value))
            .collect::<HashMap<_, _>>();

        fn parse_template(
            value: &Node<Value>,
            name: &str,
        ) -> Result<URLPathTemplate, ConnectorDirectiveError> {
            URLPathTemplate::parse(value.as_str().ok_or_else(|| {
                ConnectorDirectiveError::InvalidTypeForAttribute(
                    name.to_string(),
                    "String".to_string(),
                )
            })?)
            .map_err(|e| ConnectorDirectiveError::ParseError(name.to_string(), e))
        }

        let (path_template, method) = if let Some(get) = argument.get(&name!("GET")) {
            (parse_template(get, "GET")?, http::Method::GET)
        } else if let Some(post) = argument.get(&name!("POST")) {
            (parse_template(post, "POST")?, http::Method::POST)
        } else if let Some(patch) = argument.get(&name!("PATCH")) {
            (parse_template(patch, "PATCH")?, http::Method::PATCH)
        } else if let Some(put) = argument.get(&name!("PUT")) {
            (parse_template(put, "PUT")?, http::Method::PUT)
        } else if let Some(delete) = argument.get(&name!("DELETE")) {
            (parse_template(delete, "DELETE")?, http::Method::DELETE)
        } else {
            return Err(ConnectorDirectiveError::RequiresExactlyOne(
                "GET, PATCH, POST, PUT, DELETE".to_string(),
                "HTTPSourceField".to_string(),
            ));
        };

        let headers = argument
            .get(&name!("headers"))
            .map(|v| HTTPHeaderMapping::from_header_arguments(v))
            .transpose()?
            .unwrap_or_default();

        let body = argument
            .get(&name!("body"))
            .map(|v| {
                let v = v.as_str().ok_or_else(|| {
                    ConnectorDirectiveError::InvalidTypeForAttribute(
                        "string".to_string(),
                        "body".to_string(),
                    )
                })?;

                Ok(JSONSelection::parse(v)
                    .map_err(|_| {
                        ConnectorDirectiveError::ParseError(
                            "Failed to parse selection".to_string(),
                            "body".to_string(),
                        )
                    })?
                    .1)
            })
            .transpose()?;

        Ok(Self {
            path_template,
            method,
            headers,
            body,
        })
    }
}

#[cfg(test)]
mod tests {
    use insta::assert_json_snapshot;

    use super::*;

    #[test]
    fn test_source_api_directive_has_no_errors() {
        let partial_sdl = r#"
            enum join__Graph {
              CONTACTS @join__graph(name: "contacts")
            }

            schema
              @join__schema(
                graph: CONTACTS
                directives: [
                  {
                    name: "sourceAPI"
                    args: {
                      name: "rest_contacts"
                      http: {
                          baseURL: "http://localhost:4002/contacts/"
                          default: true
                          headers: [
                              { name: "x-test", value: "test1234" }
                              { name: "x-before-rename-test", as: "x-after-rename-test" }
                              {
                                  name: "x-before-rename-and-with-value-test",
                                  as: "x-after-rename-and-with-value-test",
                                  value: "test5678"
                              }
                          ]
                      }
                    }
                  }
                  {
                    name: "sourceAPI"
                    args: {
                      name: "rest_notes"
                      http: { baseURL: "http://localhost:4002/notes/" }
                    }
                  }
                  {
                    name: "sourceAPI"
                    args: {
                      name: "legacy_contacts"
                      http: { baseURL: "http://localhost:4002/legacy/contacts/" }
                    }
                  }
                ]
              )
            {
                query: Query
            }
            "#;
        let partial_schema = apollo_compiler::Schema::parse(partial_sdl, "schema.graphql").unwrap();

        let all_source_apis = SourceAPI::from_schema(&partial_schema).unwrap();

        insta::with_settings!({sort_maps => true}, {
            assert_json_snapshot!(all_source_apis);
        });
    }

    #[test]
    fn test_source_api_directive_missing_mandatory_fields() {
        let partial_sdl = r#"
            enum join__Graph {
              CONTACTS @join__graph(name: "contacts")
            }

            schema
              @join__schema(
                graph: CONTACTS
                directives: [
                  {
                    name: "sourceAPI"
                    args: {
                      http: {
                        baseURL: "http://localhost:4002/contacts/"
                      }
                    }
                  }
                ]
              )
            { query: Query }
            "#;

        let partial_schema = apollo_compiler::Schema::parse(partial_sdl, "schema.graphql").unwrap();
        let missing_name_error = SourceAPI::from_schema(&partial_schema).unwrap_err();
        assert_eq!(
            ConnectorDirectiveError::MissingAttributeForType(
                "name".to_string(),
                "sourceAPI".to_string()
            ),
            missing_name_error
        );

        let partial_sdl = r#"
            enum join__Graph {
              CONTACTS @join__graph(name: "contacts")
            }

            schema
              @join__schema(
                graph: CONTACTS
                directives: [
                  {
                    name: "sourceAPI"
                    args: {
                      name: "missing_base_url"
                      http: {
                          default: true
                      }
                    }
                  }
                ]
              )
            { query: Query }
            "#;

        let partial_schema = apollo_compiler::Schema::parse(partial_sdl, "schema.graphql").unwrap();
        let missing_base_url_error = SourceAPI::from_schema(&partial_schema).unwrap_err();
        assert_eq!(
            ConnectorDirectiveError::MissingAttributeForType(
                "baseURL".to_string(),
                "http".to_string()
            ),
            missing_base_url_error
        );

        let partial_sdl = r#"
            enum join__Graph {
              CONTACTS @join__graph(name: "contacts")
            }

            schema
              @join__schema(
                graph: CONTACTS
                directives: [
                  {
                    name: "sourceAPI"
                    args: {
                      name: "missing_header_name"
                      http: {
                          baseURL: "http://localhost:4002/contacts/"
                          headers: [{ as: "missing mandatory name field" }]
                      }
                    }
                  }
                ]
              )
            { query: Query }
            "#;

        let partial_schema = apollo_compiler::Schema::parse(partial_sdl, "schema.graphql").unwrap();
        let missing_header_name_error = SourceAPI::from_schema(&partial_schema).unwrap_err();
        assert_eq!(
            ConnectorDirectiveError::MissingAttributeForType(
                "name".to_string(),
                "header".to_string()
            ),
            missing_header_name_error
        );
    }

    #[test]
    fn test_valid_source_types() {
        let partial_sdl = r#"
        enum join__Graph {
          CONTACTS @join__graph(name: "contacts")
        }

        type ValidSourceType
          @join__type(
            graph: CONTACTS
            key: "contactId"
            directives: [
              {
                name: "sourceType"
                args: { api: "contacts", http: { GET: "/contacts/{contactId}" }, selection: "a" }
              }
            ]
          )
        {
            id: ID!
            name: String
        }

        type ValidSourceTypeDefaultHttp
          @join__type(
            graph: CONTACTS
            key: "contactId"
            directives: [
              {
                name: "sourceType"
                args: { api: "contacts", http: { GET: "/contacts/{contactId}" }, selection: "a" }
              }
            ]
          )
        {
            id: ID!
            name: String
        }
        "#;

        let partial_schema = apollo_compiler::Schema::parse(partial_sdl, "schema.graphql").unwrap();
        let source_types = SourceType::from_schema(&partial_schema).unwrap();

        insta::with_settings!({sort_maps => true}, {
            assert_json_snapshot!(source_types);
        });
    }

    #[test]
    fn test_valid_source_field() {
        let partial_sdl = r#"
        enum join__Graph {
          CONTACTS @join__graph(name: "contacts")
        }

        type Query {
          field: String
            @join__field(
              graph: CONTACTS
              directives: [
                {
                  name: "sourceField"
                  args: {
                    api: "contacts"
                    http: { GET: "/contacts/{contactId}" }
                    selection: "id name"
                  }
                }
              ]
            )
        }
        "#;

        let partial_schema = apollo_compiler::Schema::parse(partial_sdl, "schema.graphql").unwrap();
        let source_fields = SourceField::from_schema(&partial_schema).unwrap();

        insta::with_settings!({sort_maps => true}, {
            assert_json_snapshot!(source_fields, @r###"
            [
              {
                "graph": "contacts",
                "parent_type_name": "Query",
                "field_name": "field",
                "output_type_name": "String",
                "api": "contacts",
                "http": {
                  "path_template": "/contacts/{contactId!}",
                  "method": "GET",
                  "headers": [],
                  "body": null
                },
                "selection": {
                  "Named": {
                    "selections": [
                      {
                        "Field": [
                          null,
                          "id",
                          null
                        ]
                      },
                      {
                        "Field": [
                          null,
                          "name",
                          null
                        ]
                      }
                    ],
                    "star": null
                  }
                }
              }
            ]
            "###);
        });

        let partial_sdl = r#"
        enum join__Graph {
          CONTACTS @join__graph(name: "contacts")
        }

        type Query {
          field: String
            @join__field(
              graph: CONTACTS
              directives: [
                {
                  name: "sourceField"
                  args: {
                    api: "contacts"
                    http: { body: "id name" }
                    selection: "id name"
                  }
                }
              ]
            )
        }
        "#;

        let partial_schema = apollo_compiler::Schema::parse(partial_sdl, "schema.graphql").unwrap();

        assert_eq!(
            SourceField::from_schema(&partial_schema).unwrap_err(),
            ConnectorDirectiveError::RequiresExactlyOne(
                "GET, PATCH, POST, PUT, DELETE".to_string(),
                "HTTPSourceField".to_string(),
            ),
        );
    }
}<|MERGE_RESOLUTION|>--- conflicted
+++ resolved
@@ -2,10 +2,6 @@
 
 use std::collections::HashMap;
 
-<<<<<<< HEAD
-use apollo_compiler::ast::Selection;
-=======
->>>>>>> 8230c315
 use apollo_compiler::name;
 use apollo_compiler::schema::Component;
 use apollo_compiler::schema::Directive;
@@ -385,15 +381,9 @@
 #[derive(Debug, Serialize)]
 pub(super) struct SourceType {
     pub(super) graph: String,
-<<<<<<< HEAD
-    pub(super) type_name: String,
-    pub(super) api: String,
-    pub(super) http: Option<HTTPSourceType>,
-=======
     pub(super) type_name: Name,
     pub(super) api: String,
     pub(super) http: Option<HTTPSource>,
->>>>>>> 8230c315
     pub(super) selection: JSONSelection,
     pub(super) key_type_map: Option<KeyTypeMap>,
 }
@@ -449,11 +439,7 @@
 
     pub(super) fn from_directive(
         graph: String,
-<<<<<<< HEAD
-        type_name: String,
-=======
         type_name: Name,
->>>>>>> 8230c315
         directive: &HashMap<Name, Node<apollo_compiler::ast::Value>>,
     ) -> Result<Self, ConnectorDirectiveError> {
         let api = directive
@@ -500,11 +486,7 @@
 
         let http = directive
             .get(&name!("http"))
-<<<<<<< HEAD
-            .map(HTTPSourceType::from_argument)
-=======
             .map(HTTPSource::from_argument)
->>>>>>> 8230c315
             .transpose()?;
 
         let key_type_map = directive
@@ -525,121 +507,6 @@
     pub(super) fn api_name(&self) -> String {
         format!("{}_{}", self.graph, self.api)
     }
-<<<<<<< HEAD
-
-    pub(super) fn path_template(&self) -> &URLPathTemplate {
-        match &self.http {
-            Some(http) => &http.path_template,
-            None => unreachable!(),
-        }
-    }
-
-    pub(super) fn method(&self) -> &http::Method {
-        match &self.http {
-            Some(http) => &http.method,
-            None => unreachable!(),
-        }
-    }
-
-    pub(super) fn selections(&self) -> Vec<Selection> {
-        self.selection.clone().into()
-    }
-
-    pub(super) fn path_required_parameters(&self) -> Vec<String> {
-        match &self.http {
-            Some(http) => http.path_template.required_parameters(),
-            None => vec![],
-        }
-    }
-
-    pub(super) fn body(&self) -> Option<JSONSelection> {
-        self.http.as_ref().and_then(|http| http.body.clone())
-    }
-}
-
-#[derive(Debug, Serialize)]
-pub(super) struct HTTPSourceType {
-    pub(super) path_template: URLPathTemplate,
-    #[serde(with = "http_serde::method")]
-    pub(super) method: http::Method,
-    pub(super) headers: Vec<HTTPHeaderMapping>,
-    pub(super) body: Option<JSONSelection>,
-}
-
-impl HTTPSourceType {
-    pub(super) fn from_argument(argument: &Node<Value>) -> Result<Self, ConnectorDirectiveError> {
-        let argument = argument
-            .as_object()
-            .ok_or_else(|| {
-                ConnectorDirectiveError::InvalidTypeForAttribute(
-                    "object".to_string(),
-                    "http".to_string(),
-                )
-            })?
-            .iter()
-            .map(|(name, value)| (name, value))
-            .collect::<HashMap<_, _>>();
-
-        fn parse_template(
-            value: &Node<Value>,
-            name: &str,
-        ) -> Result<URLPathTemplate, ConnectorDirectiveError> {
-            URLPathTemplate::parse(value.as_str().ok_or_else(|| {
-                ConnectorDirectiveError::InvalidTypeForAttribute(
-                    name.to_string(),
-                    "String".to_string(),
-                )
-            })?)
-            .map_err(|e| ConnectorDirectiveError::ParseError(name.to_string(), e))
-        }
-
-        let (path_template, method) = if let Some(get) = argument.get(&name!("GET")) {
-            (parse_template(get, "GET")?, http::Method::GET)
-        } else if let Some(post) = argument.get(&name!("POST")) {
-            (parse_template(post, "POST")?, http::Method::POST)
-        } else {
-            return Err(ConnectorDirectiveError::RequiresExactlyOne(
-                "GET, POST".to_string(),
-                "HTTPSourceType".to_string(),
-            ));
-        };
-
-        let headers = argument
-            .get(&name!("headers"))
-            .map(|v| HTTPHeaderMapping::from_header_arguments(v))
-            .transpose()?
-            .unwrap_or_default();
-
-        let body = argument
-            .get(&name!("body"))
-            .map(|v| {
-                let v = v.as_str().ok_or_else(|| {
-                    ConnectorDirectiveError::InvalidTypeForAttribute(
-                        "string".to_string(),
-                        "body".to_string(),
-                    )
-                })?;
-
-                Ok(JSONSelection::parse(v)
-                    .map_err(|_| {
-                        ConnectorDirectiveError::ParseError(
-                            "Failed to parse selection".to_string(),
-                            "body".to_string(),
-                        )
-                    })?
-                    .1)
-            })
-            .transpose()?;
-
-        Ok(Self {
-            path_template,
-            method,
-            headers,
-            body,
-        })
-    }
-=======
->>>>>>> 8230c315
 }
 
 #[derive(Debug, Serialize)]
@@ -703,11 +570,7 @@
 
     fn from_fields(
         graph_names: &HashMap<String, String>,
-<<<<<<< HEAD
-        parent_type_name: String,
-=======
         parent_type_name: Name,
->>>>>>> 8230c315
         fields: &IndexMap<Name, Component<FieldDefinition>>,
     ) -> Result<Vec<Self>, ConnectorDirectiveError> {
         let mut result: Vec<Self> = vec![];
@@ -756,15 +619,9 @@
 
     pub(super) fn from_directive(
         graph: String,
-<<<<<<< HEAD
-        parent_type_name: String,
-        field_name: String,
-        output_type_name: String,
-=======
         parent_type_name: Name,
         field_name: Name,
         output_type_name: Name,
->>>>>>> 8230c315
         directive: &HashMap<Name, Node<apollo_compiler::ast::Value>>,
     ) -> Result<Self, ConnectorDirectiveError> {
         let api = directive
@@ -811,11 +668,7 @@
 
         let http = directive
             .get(&name!("http"))
-<<<<<<< HEAD
-            .map(HTTPSourceField::from_argument)
-=======
             .map(HTTPSource::from_argument)
->>>>>>> 8230c315
             .transpose()?;
 
         Ok(Self {
@@ -832,44 +685,6 @@
     pub(super) fn api_name(&self) -> String {
         format!("{}_{}", self.graph, self.api)
     }
-<<<<<<< HEAD
-
-    pub(super) fn path_template(&self) -> &URLPathTemplate {
-        match &self.http {
-            Some(http) => &http.path_template,
-            None => unreachable!(),
-        }
-    }
-
-    pub(super) fn method(&self) -> &http::Method {
-        match &self.http {
-            Some(http) => &http.method,
-            None => unreachable!(),
-        }
-    }
-
-    pub(super) fn selections(&self) -> Vec<Selection> {
-        self.selection.clone().into()
-    }
-
-    pub(super) fn path_required_parameters(&self) -> Vec<String> {
-        match &self.http {
-            Some(http) => http.path_template.required_parameters(),
-            None => vec![],
-        }
-    }
-
-    pub(super) fn body(&self) -> Option<JSONSelection> {
-        self.http.as_ref().and_then(|http| http.body.clone())
-    }
-}
-
-#[derive(Debug, Serialize)]
-pub(super) struct HTTPSourceField {
-    pub(super) path_template: URLPathTemplate,
-    #[serde(with = "http_serde::method")]
-    pub(super) method: http::Method,
-=======
 }
 
 #[derive(Debug, Serialize)]
@@ -878,7 +693,6 @@
     #[serde(with = "http_serde::method")]
     pub(super) method: http::Method,
     pub(super) headers: Vec<HTTPHeaderMapping>,
->>>>>>> 8230c315
     pub(super) body: Option<JSONSelection>,
 }
 
