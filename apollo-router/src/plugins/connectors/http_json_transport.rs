--- conflicted
+++ resolved
@@ -105,36 +105,12 @@
         Ok(request)
     }
 
-<<<<<<< HEAD
     fn make_uri(&self, inputs: &Value) -> Result<url::Url, HttpJsonTransportError> {
         let path = self
-=======
-    fn make_uri(&self, inputs: &Value) -> Result<http::Uri, HttpJsonTransportError> {
-        let path: http::Uri = self
->>>>>>> 8c201cfc
             .path_template
             .generate_path(inputs)
-            .map_err(HttpJsonTransportError::PathGenerationError)?
-            .parse()
-            .map_err(|_| HttpJsonTransportError::NewUriError(None))?;
-
-        let path_and_query = path
-            .into_parts()
-            .path_and_query
-            .ok_or(HttpJsonTransportError::NewUriError(None))?;
-
-        let mut url = self.base_uri.clone();
-
-        let base_path = self.base_uri.path().trim_end_matches('/');
-        let path = path_and_query.path().trim_start_matches('/');
-        url.set_path([base_path, path].join("/").as_str());
-
-        let query = path_and_query.query();
-        url.set_query(query);
-
-        url.to_string()
-            .parse()
-            .map_err(|e| HttpJsonTransportError::NewUriError(Some(e)))
+            .map_err(HttpJsonTransportError::PathGenerationError)?;
+        append_path(self.base_uri.clone(), &path)
     }
 
     pub(super) fn map_response(&self, response: Value) -> Result<Value, HttpJsonTransportError> {
@@ -153,7 +129,6 @@
     }
 }
 
-<<<<<<< HEAD
 /// Append a path and query to a URI. Uses the path from base URI (but will discard the query).
 fn append_path(base_uri: Url, path: &str) -> Result<Url, HttpJsonTransportError> {
     // we will need to work on path segments, and on query parameters.
@@ -161,13 +136,14 @@
     let path_uri: Url = Url::options()
         .base_url(Some(&base_uri))
         .parse(path)
-        .map_err(|e| HttpJsonTransportError::InvalidPath(e))?;
-    let mut res = base_uri.clone();
+        .map_err(HttpJsonTransportError::InvalidPath)?;
     // get query parameters from both base_uri and path
     let base_uri_query_pairs =
         (!base_uri.query().unwrap_or_default().is_empty()).then(|| base_uri.query_pairs());
     let path_uri_query_pairs =
         (!path_uri.query().unwrap_or_default().is_empty()).then(|| path_uri.query_pairs());
+
+    let mut res = base_uri.clone();
 
     // append segments
     {
@@ -181,15 +157,22 @@
 
         // Ok this one is a bit tricky.
         // Here we're trying to only append segments that are not empty, to avoid `//`
-        let mut res_segments = res.path_segments_mut().unwrap();
+        let mut res_segments = res.path_segments_mut().map_err(|_| {
+            HttpJsonTransportError::InvalidBaseUri(
+                url::ParseError::RelativeUrlWithCannotBeABaseBase,
+            )
+        })?;
         res_segments
             .clear()
-            .extend(segments.into_iter().filter(|segment| !segment.is_empty()))
+            .extend(segments.filter(|segment| !segment.is_empty()))
             .extend(
                 path_uri
                     .path_segments()
-                    .unwrap()
-                    .into_iter()
+                    .ok_or_else(|| {
+                        HttpJsonTransportError::InvalidPath(
+                            url::ParseError::RelativeUrlWithCannotBeABaseBase,
+                        )
+                    })?
                     .filter(|segment| !segment.is_empty()),
             );
     }
@@ -208,8 +191,6 @@
     Ok(res)
 }
 
-=======
->>>>>>> 8c201cfc
 #[allow(dead_code)]
 #[derive(Clone, Debug)]
 pub(super) enum HttpHeader {
@@ -254,11 +235,8 @@
     MissingHttp,
     /// Invalid Base URI on API
     InvalidBaseUri(#[from] url::ParseError),
-<<<<<<< HEAD
     /// Invalid Path for directive
     InvalidPath(url::ParseError),
-=======
->>>>>>> 8c201cfc
     /// Invalid HTTP header mapping
     InvalidHeaderMapping,
     /// Error building URI
@@ -269,7 +247,6 @@
     InvalidNewRequest(#[source] http::Error),
     /// Could not serialize body
     BodySerialization(#[source] serde_json::Error),
-<<<<<<< HEAD
 }
 
 #[cfg(test)]
@@ -327,6 +304,4 @@
             "https://localhost:8080/v1/hello/42?foo=bar"
         );
     }
-=======
->>>>>>> 8c201cfc
 }