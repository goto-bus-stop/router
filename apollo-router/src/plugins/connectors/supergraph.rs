--- conflicted
+++ resolved
@@ -1,8 +1,5 @@
 use std::collections::HashMap;
 
-<<<<<<< HEAD
-use apollo_compiler::name;
-=======
 use anyhow::anyhow;
 use anyhow::bail;
 use apollo_compiler::ast;
@@ -13,7 +10,6 @@
 use apollo_compiler::schema::InputValueDefinition;
 use apollo_compiler::schema::Name;
 use apollo_compiler::Node;
->>>>>>> 8230c315
 use apollo_compiler::Schema;
 use itertools::Itertools;
 use tower::BoxError;
@@ -57,11 +53,7 @@
         .collect::<Vec<_>>();
     new_schema.types.insert(
         name!("join__Graph"),
-<<<<<<< HEAD
-        join_graph_enum(connector_graph_names.as_slice()),
-=======
         join_graph_enum(&connector_graph_names),
->>>>>>> 8230c315
     );
 
     Ok(new_schema)
