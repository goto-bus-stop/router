--- conflicted
+++ resolved
@@ -98,12 +98,7 @@
                 context: true,
                 body: true,
                 sdl: true,
-<<<<<<< HEAD
                 ..Default::default()
-=======
-                path: false,
-                method: false,
->>>>>>> 5de98ef7
             },
             response: Default::default(),
         };
@@ -161,12 +156,7 @@
                 context: true,
                 body: true,
                 sdl: true,
-<<<<<<< HEAD
                 ..Default::default()
-=======
-                path: false,
-                method: false,
->>>>>>> 5de98ef7
             },
             response: Default::default(),
         };
@@ -224,12 +214,7 @@
                 context: true,
                 body: true,
                 sdl: true,
-<<<<<<< HEAD
                 ..Default::default()
-=======
-                path: false,
-                method: false,
->>>>>>> 5de98ef7
             },
             response: Default::default(),
         };
@@ -283,13 +268,7 @@
         let subgraph_stage = SubgraphStage {
             request: SubgraphRequestConf {
                 body: true,
-<<<<<<< HEAD
                 ..Default::default()
-=======
-                uri: false,
-                method: false,
-                service_name: false,
->>>>>>> 5de98ef7
             },
             response: Default::default(),
         };
@@ -347,13 +326,7 @@
         let subgraph_stage = SubgraphStage {
             request: SubgraphRequestConf {
                 body: true,
-<<<<<<< HEAD
                 ..Default::default()
-=======
-                uri: false,
-                method: false,
-                service_name: false,
->>>>>>> 5de98ef7
             },
             response: Default::default(),
         };
@@ -478,13 +451,7 @@
         let subgraph_stage = SubgraphStage {
             request: SubgraphRequestConf {
                 body: true,
-<<<<<<< HEAD
                 ..Default::default()
-=======
-                uri: false,
-                method: false,
-                service_name: false,
->>>>>>> 5de98ef7
             },
             response: Default::default(),
         };
@@ -548,13 +515,7 @@
         let subgraph_stage = SubgraphStage {
             request: SubgraphRequestConf {
                 body: true,
-<<<<<<< HEAD
                 ..Default::default()
-=======
-                uri: false,
-                method: false,
-                service_name: false,
->>>>>>> 5de98ef7
             },
             response: Default::default(),
         };
@@ -609,70 +570,12 @@
     }
 
     #[tokio::test]
-<<<<<<< HEAD
-    async fn external_plugin_subgraph_request_async() {
-        let subgraph_stage = SubgraphStage {
-            request: SubgraphRequestConf {
-                body: true,
-                detached: true,
-                ..Default::default()
-            },
-            response: Default::default(),
-        };
-
-        // This will never be called because we will fail at the coprocessor.
-        let mut mock_subgraph_service = MockSubgraphService::new();
-
-        mock_subgraph_service
-            .expect_call()
-            .returning(|req: subgraph::Request| {
-                Ok(subgraph::Response::builder()
-                    .data(json!({ "test": 1234_u32 }))
-                    .errors(Vec::new())
-                    .extensions(crate::json_ext::Object::new())
-                    .context(req.context)
-                    .build())
-            });
-
-        let mock_http_client =
-            mock_with_callback(move |_: hyper::Request<Body>| Box::pin(async { panic!() }));
-
-        let service = subgraph_stage.as_service(
-            mock_http_client,
-            mock_subgraph_service.boxed(),
-            Url::parse("http://test").unwrap(),
-            "my_subgraph_service_name".to_string(),
-        );
-
-        let request = subgraph::Request::fake_builder().build();
-
-        assert_eq!(
-            serde_json_bytes::json!({ "test": 1234_u32 }),
-            service
-                .oneshot(request)
-                .await
-                .unwrap()
-                .response
-                .into_body()
-                .data
-                .unwrap()
-        );
-    }
-
-    #[tokio::test]
-=======
->>>>>>> 5de98ef7
     async fn external_plugin_subgraph_response() {
         let subgraph_stage = SubgraphStage {
             request: Default::default(),
             response: SubgraphResponseConf {
                 body: true,
-<<<<<<< HEAD
                 ..Default::default()
-=======
-                service_name: false,
-                status_code: false,
->>>>>>> 5de98ef7
             },
         };
 
@@ -775,56 +678,6 @@
     }
 
     #[tokio::test]
-<<<<<<< HEAD
-    async fn external_plugin_subgraph_response_async() {
-        let subgraph_stage = SubgraphStage {
-            request: Default::default(),
-            response: SubgraphResponseConf {
-                body: true,
-                detached: true,
-                ..Default::default()
-            },
-        };
-
-        // This will never be called because we will fail at the coprocessor.
-        let mut mock_subgraph_service = MockSubgraphService::new();
-
-        mock_subgraph_service
-            .expect_call()
-            .returning(|req: subgraph::Request| {
-                Ok(subgraph::Response::builder()
-                    .data(json!({ "test": 1234_u32 }))
-                    .errors(Vec::new())
-                    .extensions(crate::json_ext::Object::new())
-                    .context(req.context)
-                    .build())
-            });
-
-        let mock_http_client =
-            mock_with_detached_response_callback(move |_: hyper::Request<Body>| {
-                Box::pin(async { panic!() })
-            });
-
-        let service = subgraph_stage.as_service(
-            mock_http_client,
-            mock_subgraph_service.boxed(),
-            Url::parse("http://test").unwrap(),
-            "my_subgraph_service_name".to_string(),
-        );
-
-        let request = subgraph::Request::fake_builder().build();
-
-        let response = service.oneshot(request).await.unwrap();
-
-        assert_eq!(
-            serde_json_bytes::json!({ "test": 1234_u32 }),
-            response.response.into_body().data.unwrap()
-        );
-    }
-
-    #[tokio::test]
-=======
->>>>>>> 5de98ef7
     async fn external_plugin_router_request() {
         let router_stage = RouterStage {
             request: RouterRequestConf {
@@ -834,10 +687,7 @@
                 sdl: true,
                 path: true,
                 method: true,
-<<<<<<< HEAD
                 ..Default::default()
-=======
->>>>>>> 5de98ef7
             },
             response: Default::default(),
         };
@@ -956,10 +806,7 @@
                 sdl: true,
                 path: true,
                 method: true,
-<<<<<<< HEAD
                 ..Default::default()
-=======
->>>>>>> 5de98ef7
             },
             response: Default::default(),
         };
@@ -1088,10 +935,7 @@
                 sdl: true,
                 path: true,
                 method: true,
-<<<<<<< HEAD
                 ..Default::default()
-=======
->>>>>>> 5de98ef7
             },
             response: Default::default(),
         };
@@ -1180,10 +1024,7 @@
                 sdl: true,
                 path: true,
                 method: true,
-<<<<<<< HEAD
                 ..Default::default()
-=======
->>>>>>> 5de98ef7
             },
             response: Default::default(),
         };
@@ -1382,11 +1223,7 @@
                 context: true,
                 body: true,
                 sdl: true,
-<<<<<<< HEAD
                 ..Default::default()
-=======
-                status_code: false,
->>>>>>> 5de98ef7
             },
             request: Default::default(),
         };
@@ -1508,79 +1345,6 @@
         );
     }
 
-<<<<<<< HEAD
-    #[tokio::test]
-    async fn external_plugin_router_request_async() {
-        let router_stage = RouterStage {
-            request: RouterRequestConf {
-                detached: true,
-                ..Default::default()
-            },
-            response: RouterResponseConf::default(),
-        };
-
-        let mock_router_service = router::service::from_supergraph_mock_callback(move |req| {
-            Ok(supergraph::Response::builder()
-                .data(json!({ "test": 1234_u32 }))
-                .context(req.context)
-                .build()
-                .unwrap())
-        })
-        .await;
-
-        let mock_http_client =
-            mock_with_callback(move |_req: hyper::Request<Body>| Box::pin(async { panic!() }));
-
-        let service = router_stage.as_service(
-            mock_http_client,
-            mock_router_service.boxed(),
-            Url::parse("http://test").unwrap(),
-            Arc::new("".to_string()),
-        );
-
-        let request = supergraph::Request::canned_builder().build().unwrap();
-
-        service.oneshot(request.try_into().unwrap()).await.unwrap();
-    }
-
-    #[tokio::test]
-    async fn external_plugin_router_response_async() {
-        let router_stage = RouterStage {
-            request: RouterRequestConf::default(),
-            response: RouterResponseConf {
-                detached: true,
-                ..Default::default()
-            },
-        };
-
-        let mock_router_service = router::service::from_supergraph_mock_callback(move |req| {
-            Ok(supergraph::Response::builder()
-                .data(json!({ "test": 1234_u32 }))
-                .context(req.context)
-                .build()
-                .unwrap())
-        })
-        .await;
-
-        let mock_http_client =
-            mock_with_detached_response_callback(move |_req: hyper::Request<Body>| {
-                Box::pin(async { panic!() })
-            });
-
-        let service = router_stage.as_service(
-            mock_http_client,
-            mock_router_service.boxed(),
-            Url::parse("http://test").unwrap(),
-            Arc::new("".to_string()),
-        );
-
-        let request = supergraph::Request::canned_builder().build().unwrap();
-
-        service.oneshot(request.try_into().unwrap()).await.unwrap();
-    }
-
-=======
->>>>>>> 5de98ef7
     #[test]
     fn it_externalizes_headers() {
         // Build our expected HashMap
