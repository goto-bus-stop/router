use std::cmp;
use std::collections::BTreeMap;
use std::collections::HashMap;

use indexmap::IndexMap;
use indexmap::IndexSet;
use itertools::Itertools;

use super::error::FileUploadError;
use super::MapField;
use super::Result as UploadResult;
use crate::query_planner::DeferredNode;
use crate::query_planner::FlattenNode;
use crate::query_planner::PlanNode;
use crate::services::execution::QueryPlan;

/// In order to avoid deadlocks, we need to make sure files streamed to subgraphs
/// Are streamed in the order the client sent.
/// Sometimes we can't achieve that, so we return an error.
// TODO: This needs to be moved, possibly to a query planner validation step eventually.
// Change order of nodes inside QueryPlan to follow order of files in client's request
pub(super) fn rearrange_query_plan(
    query_plan: &QueryPlan,
    map: &MapField,
) -> UploadResult<QueryPlan> {
    let root = &query_plan.root;
    let mut variable_ranges = HashMap::with_capacity(map.per_variable.len());
    for (name, submap) in map.per_variable.iter() {
        variable_ranges.insert(
            name.as_str(),
            submap
                .keys()
                .map(|file| map.files_order.get_index_of(file))
                .minmax()
                .into_option()
                .expect("map always have keys"),
        );
    }

    let root = rearrange_plan_node(root, &mut IndexMap::new(), &variable_ranges)?;
    Ok(QueryPlan {
        root,
        usage_reporting: query_plan.usage_reporting.clone(),
        formatted_query_plan: query_plan.formatted_query_plan.clone(),
        query: query_plan.query.clone(),
    })
}

// Recursive, and recursion is safe here since query plan is also executed recursively.
fn rearrange_plan_node<'a>(
    node: &PlanNode,
    acc_variables: &mut IndexMap<&'a str, &'a (Option<usize>, Option<usize>)>,
    variable_ranges: &'a HashMap<&str, (Option<usize>, Option<usize>)>,
) -> UploadResult<PlanNode> {
    Ok(match node {
        PlanNode::Condition {
            condition,
            if_clause,
            else_clause,
        } => {
            // Rearrange and validate nodes inside 'if_clause'
            let if_clause = if_clause
                .as_ref()
                .map(|node| rearrange_plan_node(node, acc_variables, variable_ranges))
                .transpose();

            // Rearrange and validate nodes inside 'if_clause'
            let else_clause = else_clause
                .as_ref()
                .map(|node| rearrange_plan_node(node, acc_variables, variable_ranges))
                .transpose();

            PlanNode::Condition {
                condition: condition.clone(),
                if_clause: if_clause?.map(Box::new),
                else_clause: else_clause?.map(Box::new),
            }
        }
        PlanNode::Fetch(fetch) => {
            // Extract variables used in this node.
            for variable in fetch.variable_usages.iter() {
                if let Some((name, range)) = variable_ranges.get_key_value(variable.as_str()) {
                    acc_variables.entry(name).or_insert(range);
                }
            }
            PlanNode::Fetch(fetch.clone())
        }
        PlanNode::Subscription { primary, rest } => {
            // Extract variables used in this node
            for variable in primary.variable_usages.iter() {
                if let Some((name, range)) = variable_ranges.get_key_value(variable.as_str()) {
                    acc_variables.entry(name).or_insert(range);
                }
            }

            // Error if 'rest' contains file variables
            if let Some(rest) = rest {
                let mut rest_variables = IndexMap::new();
                // ignore result use it just to collect variables
                drop(rearrange_plan_node(
                    rest,
                    &mut rest_variables,
                    variable_ranges,
                ));
                if !rest_variables.is_empty() {
                    return Err(FileUploadError::VariablesForbiddenInsideSubscription(
                        rest_variables
                            .into_keys()
                            .map(|name| format!("${}", name))
                            .join(", "),
                    ));
                }
            }

            PlanNode::Subscription {
                primary: primary.clone(),
                rest: rest.clone(),
            }
        }
        PlanNode::Defer { primary, deferred } => {
            let mut primary = primary.clone();
            let deferred = deferred.clone();

            // Rearrange and validate nodes inside 'primary'
            let primary_node = primary
                .node
                .map(|node| rearrange_plan_node(&node, acc_variables, variable_ranges))
                .transpose();

            // Error if 'deferred' contains file variables
            let mut deferred_variables = IndexMap::new();
            for DeferredNode { node, .. } in deferred.iter() {
                if let Some(node) = node {
                    // ignore result use it just to collect variables
                    drop(rearrange_plan_node(
                        node,
                        &mut deferred_variables,
                        variable_ranges,
                    ));
                }
            }
            if !deferred_variables.is_empty() {
                return Err(FileUploadError::VariablesForbiddenInsideDefer(
                    deferred_variables
                        .into_keys()
                        .map(|name| format!("${}", name))
                        .join(", "),
                ));
            }

            primary.node = primary_node?.map(Box::new);
            PlanNode::Defer { primary, deferred }
        }
        PlanNode::Flatten(flatten_node) => {
            // Rearrange and validate nodes inside 'flatten_node'
            let node = rearrange_plan_node(&flatten_node.node, acc_variables, variable_ranges)?;
            PlanNode::Flatten(FlattenNode {
                node: Box::new(node),
                path: flatten_node.path.clone(),
            })
        }
        PlanNode::Sequence { nodes, connector } => {
            // We can't rearange nodes inside a Sequence so just error if "file ranges" of nodes overlaps.
            let mut sequence = Vec::new();
            let mut sequence_last = None;

            let mut has_overlap = false;
            let mut duplicate_variables = IndexSet::new();
            for node in nodes.iter() {
                let mut node_variables = IndexMap::new();
                let node = rearrange_plan_node(node, &mut node_variables, variable_ranges)?;
                sequence.push(node);

                for (variable, range) in node_variables.into_iter() {
                    if acc_variables.insert(variable, range).is_some() {
                        // To improve DX we also tracking duplicating variables as separate error.
                        duplicate_variables.insert(variable);
                        continue;
                    }

                    let (first, last) = range;
                    if *first <= sequence_last {
                        has_overlap = true;
                    }
                    sequence_last = *last;
                }
            }

            if !duplicate_variables.is_empty() {
                return Err(FileUploadError::DuplicateVariableUsages(
                    duplicate_variables
                        .iter()
                        .map(|name| format!("${}", name))
                        .join(", "),
                ));
            }
            if has_overlap {
                return Err(FileUploadError::MisorderedVariables);
            }
            PlanNode::Sequence {
                nodes: sequence,
                connector: connector.clone(),
            }
        }
        PlanNode::Parallel { nodes } => {
            // We can rearange nodes inside a Parallel, so we order all nodes based on the first file they use and wrap them into Sequence node.
            // Note: we don't wrap or change order of nodes that don't use "file variables".
            let mut parallel = Vec::new();
            let mut sequence = BTreeMap::new();
            let mut duplicate_variables = IndexSet::new();

            for node in nodes.iter() {
                let mut node_variables = IndexMap::new();
                let node = rearrange_plan_node(node, &mut node_variables, variable_ranges)?;
                if node_variables.is_empty() {
                    parallel.push(node);
                    continue;
                }

                let mut first_file = None;
                let mut last_file = None;
                for (variable, range) in node_variables.into_iter() {
                    if acc_variables.insert(variable, range).is_some() {
                        // To improve DX we also tracking duplicating variables as separate error.
                        duplicate_variables.insert(variable);
                        continue;
                    }

                    let (first, last) = range;
                    first_file = match first_file {
                        None => *first,
                        Some(first_file) => cmp::min(Some(first_file), *first),
                    };
                    last_file = cmp::max(last_file, *last);
                }
                // Nodes are sorted inside 'sequence' based on the 'first_file'
                sequence.insert(first_file, (node, last_file));
            }

            if !duplicate_variables.is_empty() {
                return Err(FileUploadError::DuplicateVariableUsages(
                    duplicate_variables
                        .iter()
                        .map(|name| format!("${}", name))
                        .join(", "),
                ));
            }

            if sequence.len() <= 1 {
                // if there are no node competing for files, keep nodes nodes in Parallel
                parallel.extend(sequence.into_values().map(|(node, _)| node));
                PlanNode::Parallel { nodes: parallel }
            } else {
                let mut nodes = Vec::new();
                let mut sequence_last_file = None;
                for (first_file, (node, last_file)) in sequence.into_iter() {
                    if first_file <= sequence_last_file {
                        return Err(FileUploadError::MisorderedVariables);
                    }
                    sequence_last_file = last_file;
                    nodes.push(node);
                }

<<<<<<< HEAD
                parallel.push(PlanNode::Sequence {
                    nodes,
                    connector: None,
                });
=======
                if parallel.is_empty() {
                    // if all nodes competing for files replace Parallel with Sequence
                    PlanNode::Sequence { nodes }
                } else {
                    // if some of the nodes competing for files wrap them with Sequence within Parallel
                    parallel.push(PlanNode::Sequence { nodes });
                    PlanNode::Parallel { nodes: parallel }
                }
>>>>>>> ab069ef2
            }
        }
    })
}

#[cfg(test)]
mod tests {
    use indexmap::indexmap;
    use serde_json::json;

    use super::*;
    use crate::query_planner::subscription::SubscriptionNode;
    use crate::query_planner::Primary;
    use crate::services::execution::QueryPlan;

    // Custom `assert_matches` due to its current nightly-only status, see
    // https://github.com/rust-lang/rust/issues/82775
    macro_rules! assert_matches {
        ($actual:expr, $(|)? $( $pattern:pat_param )|+ $( if $guard: expr )? $(,)?) => {
            let result = $actual;
            assert!(
                matches!(result, $( $pattern )|+ $( if $guard )?),
                "got {:?} but expected {:?}",
                result,
                "", // stringify!($pattern)
            );
        };
    }

    fn fake_query_plan(root_json: serde_json::Value) -> QueryPlan {
        QueryPlan::fake_new(Some(serde_json::from_value(root_json).unwrap()), None)
    }

    fn to_root_json(query_plan: QueryPlan) -> serde_json::Value {
        serde_json::to_value(query_plan.root).unwrap()
    }

    fn normalize_json<T: serde::de::DeserializeOwned + serde::ser::Serialize>(
        json: serde_json::Value,
    ) -> serde_json::Value {
        serde_json::to_value(serde_json::from_value::<T>(json).unwrap()).unwrap()
    }

    fn fake_fetch(service_name: &str, variables: Vec<&str>) -> serde_json::Value {
        normalize_json::<PlanNode>(json!({
          "kind": "Fetch",
          "serviceName": service_name.to_owned(),
          "variableUsages": variables.to_owned(),
          "operation": "",
          "operationKind": "query"
        }))
    }

    fn fake_subscription(service_name: &str, variables: Vec<&str>) -> serde_json::Value {
        normalize_json::<SubscriptionNode>(json!({
          "serviceName": service_name.to_owned(),
          "variableUsages": variables.to_owned(),
          "operation": "",
          "operationKind": "subscription"
        }))
    }

    fn fake_primary(node: serde_json::Value) -> serde_json::Value {
        normalize_json::<Primary>(json!({ "node": node }))
    }

    fn fake_deferred(node: serde_json::Value) -> serde_json::Value {
        normalize_json::<DeferredNode>(json!({
          "depends": [],
          "queryPath": [],
          "node": node,
        }))
    }

    #[test]
    fn test_valid_conditional_node() {
        let root_json = json!({
          "kind": "Condition",
          "condition": "",
          "ifClause": fake_fetch("uploads1", vec!["file"]),
          "elseClause":  fake_fetch("uploads2", vec!["file"]),
        });
        let query_plan = fake_query_plan(root_json.clone());

        let map_field = MapField::new(indexmap! {
            "0".to_owned() => vec!["variables.file".to_owned()],
        })
        .unwrap();

        let result = rearrange_query_plan(&query_plan, &map_field);
        assert_eq!(to_root_json(result.unwrap()), root_json);
    }

    #[test]
    fn test_inner_error_within_conditional_node() {
        let query_plan = fake_query_plan(json!({
          "kind": "Condition",
          "condition": "",
          "ifClause": {
            "kind": "Sequence",
            "nodes": [
              fake_fetch("uploads1", vec!["file2"]),
              fake_fetch("uploads2", vec!["file1"])
            ]
          }
        }));

        let map_field = MapField::new(indexmap! {
            "0".to_owned() => vec!["variables.file1".to_owned()],
            "1".to_owned() => vec!["variables.file2".to_owned()],
        })
        .unwrap();

        let result = rearrange_query_plan(&query_plan, &map_field);
        assert_matches!(result, Err(FileUploadError::MisorderedVariables));
    }

    #[test]
    fn test_conditional_node_overlapping_with_external_node() {
        let query_plan = fake_query_plan(json!({
          "kind": "Sequence",
          "nodes": [
            {
              "kind": "Condition",
              "condition": "",
              "ifClause": fake_fetch("uploads1", vec!["file"]),
              "elseClause":  fake_fetch("uploads2", vec!["file"]),
            },
            fake_fetch("uploads3", vec!["file"]),
          ]
        }));

        let map_field = MapField::new(indexmap! {
            "0".to_owned() => vec!["variables.file".to_owned()],
        })
        .unwrap();

        let result = rearrange_query_plan(&query_plan, &map_field);
        assert_matches!(
            result,
            Err(FileUploadError::DuplicateVariableUsages(ref variables)) if variables == "$file",
        );
    }

    #[test]
    fn test_valid_subscription_node() {
        let root_json = json!({
          "kind": "Subscription",
          "primary": fake_subscription("uploads", vec!["file"]),
          "rest":  fake_fetch("subgraph", vec!["not_a_file"]),
        });
        let query_plan = fake_query_plan(root_json.clone());

        let map_field = MapField::new(indexmap! {
            "0".to_owned() => vec!["variables.file".to_owned()],
        })
        .unwrap();

        let result = rearrange_query_plan(&query_plan, &map_field);
        assert_eq!(to_root_json(result.unwrap()), root_json);
    }

    #[test]
    fn test_valid_file_inside_of_subscription_rest() {
        let query_plan = fake_query_plan(json!({
          "kind": "Subscription",
          "primary": fake_subscription("uploads1", vec!["file2"]),
          "rest":  {
            "kind": "Sequence",
            "nodes": [
              // Note: order is invalid on purpose since we are testing that user get
              // error about variables inside subscription instead of internal error.
              fake_fetch("uploads1", vec!["file2"]),
              fake_fetch("uploads2", vec!["file1"])
            ]
           }
        }));

        let map_field = MapField::new(indexmap! {
            "0".to_owned() => vec!["variables.file1".to_owned()],
            "1".to_owned() => vec!["variables.file2".to_owned()],
        })
        .unwrap();

        let result = rearrange_query_plan(&query_plan, &map_field);
        assert_matches!(
            result,
            Err(FileUploadError::VariablesForbiddenInsideSubscription(ref variables)) if variables == "$file2, $file1",
        );
    }

    #[test]
    fn test_valid_defer_node() {
        let root_json = json!({
          "kind": "Defer",
          "primary": fake_primary(fake_fetch("uploads", vec!["file"])),
          "deferred":  [fake_deferred(fake_fetch("subgraph", vec!["not_a_file"]))],
        });
        let query_plan = fake_query_plan(root_json.clone());

        let map_field = MapField::new(indexmap! {
            "0".to_owned() => vec!["variables.file".to_owned()],
        })
        .unwrap();

        let result = rearrange_query_plan(&query_plan, &map_field);
        assert_eq!(to_root_json(result.unwrap()), root_json);
    }

    #[test]
    fn test_file_inside_of_deffered() {
        let query_plan = fake_query_plan(json!({
          "kind": "Defer",
          "primary": fake_primary(fake_fetch("uploads", vec!["file"])),
          "deferred":  [
              fake_deferred(json!({
                "kind": "Sequence",
                "nodes": [
                  // Note: order is invalid on purpose since we are testing that user get
                  // error about variables inside deffered instead of internal error.
                  fake_fetch("uploads1", vec!["file2"]),
                  fake_fetch("uploads2", vec!["file1"])
                ]
              }))
          ],
        }));

        let map_field = MapField::new(indexmap! {
            "0".to_owned() => vec!["variables.file1".to_owned()],
            "1".to_owned() => vec!["variables.file2".to_owned()],
        })
        .unwrap();

        let result = rearrange_query_plan(&query_plan, &map_field);
        assert_matches!(
            result,
            Err(FileUploadError::VariablesForbiddenInsideDefer(ref variables)) if variables == "$file2, $file1",
        );
    }

    #[test]
    fn test_inner_error_within_defer_node() {
        let query_plan = fake_query_plan(json!({
          "kind": "Defer",
          "primary": fake_primary(json!({
            "kind": "Sequence",
            "nodes": [
              fake_fetch("uploads1", vec!["file2"]),
              fake_fetch("uploads2", vec!["file1"])
            ]
          })),
          "deferred":  []
        }));

        let map_field = MapField::new(indexmap! {
            "0".to_owned() => vec!["variables.file1".to_owned()],
            "1".to_owned() => vec!["variables.file2".to_owned()],
        })
        .unwrap();

        let result = rearrange_query_plan(&query_plan, &map_field);
        assert_matches!(result, Err(FileUploadError::MisorderedVariables));
    }

    #[test]
    fn test_defer_node_overlapping_with_external_node() {
        let query_plan = fake_query_plan(json!({
          "kind": "Sequence",
          "nodes": [
            {
              "kind": "Defer",
              "primary": fake_primary(json!(fake_fetch("uploads1", vec!["file"]))),
              "deferred":  []
            },
            fake_fetch("uploads2", vec!["file"]),
          ]
        }));

        let map_field = MapField::new(indexmap! {
            "0".to_owned() => vec!["variables.file".to_owned()],
        })
        .unwrap();

        let result = rearrange_query_plan(&query_plan, &map_field);
        assert_matches!(
            result,
            Err(FileUploadError::DuplicateVariableUsages(ref variables)) if variables == "$file",
        );
    }

    #[test]
    fn test_valid_flatten_node() {
        let root_json = json!({
          "kind": "Flatten",
          "path": [],
          "node": fake_fetch("uploads", vec!["file"]),
        });
        let query_plan = fake_query_plan(root_json.clone());

        let map_field = MapField::new(indexmap! {
            "0".to_owned() => vec!["variables.file".to_owned()],
        })
        .unwrap();

        let result = rearrange_query_plan(&query_plan, &map_field);
        assert_eq!(to_root_json(result.unwrap()), root_json);
    }

    #[test]
    fn test_inner_error_within_flatten_node() {
        let query_plan = fake_query_plan(json!({
          "kind": "Flatten",
          "path": [],
          "node": {
            "kind": "Sequence",
            "nodes": [
              fake_fetch("uploads1", vec!["file2"]),
              fake_fetch("uploads2", vec!["file1"])
            ]
          },
        }));

        let map_field = MapField::new(indexmap! {
            "0".to_owned() => vec!["variables.file1".to_owned()],
            "1".to_owned() => vec!["variables.file2".to_owned()],
        })
        .unwrap();

        let result = rearrange_query_plan(&query_plan, &map_field);
        assert_matches!(result, Err(FileUploadError::MisorderedVariables));
    }

    #[test]
    fn test_flatten_node_overlapping_with_external_node() {
        let query_plan = fake_query_plan(json!({
          "kind": "Sequence",
          "nodes": [
            {
              "kind": "Flatten",
              "path": [],
              "node": fake_fetch("uploads1", vec!["file"]),
            },
            fake_fetch("uploads2", vec!["file"]),
          ]
        }));

        let map_field = MapField::new(indexmap! {
            "0".to_owned() => vec!["variables.file".to_owned()],
        })
        .unwrap();

        let result = rearrange_query_plan(&query_plan, &map_field);
        assert_matches!(
            result,
            Err(FileUploadError::DuplicateVariableUsages(ref variables)) if variables == "$file",
        );
    }

    #[test]
    fn test_valid_sequence() {
        let root_json = json!({
          "kind": "Sequence",
          "nodes": [
            fake_fetch("uploads1", vec!["file1"]),
            fake_fetch("uploads2", vec!["file2"])
          ]
        });
        let query_plan = fake_query_plan(root_json.clone());

        let map_field = MapField::new(indexmap! {
            "0".to_owned() => vec!["variables.file1".to_owned()],
            "1".to_owned() => vec!["variables.file2".to_owned()],
        })
        .unwrap();

        let result = rearrange_query_plan(&query_plan, &map_field);
        assert_eq!(to_root_json(result.unwrap()), root_json);
    }

    #[test]
    fn test_missordered_sequence() {
        let query_plan = fake_query_plan(json!({
          "kind": "Sequence",
          "nodes": [
            fake_fetch("uploads1", vec!["file2"]),
            fake_fetch("uploads2", vec!["file1"])
          ]
        }));

        let map_field = MapField::new(indexmap! {
            "0".to_owned() => vec!["variables.file1".to_owned()],
            "1".to_owned() => vec!["variables.file2".to_owned()],
        })
        .unwrap();

        let result = rearrange_query_plan(&query_plan, &map_field);
        assert_matches!(result, Err(FileUploadError::MisorderedVariables));
    }

    #[test]
    fn test_sequence_with_overlapping_variables() {
        let query_plan = fake_query_plan(json!({
          "kind": "Sequence",
          "nodes": [
            fake_fetch("uploads1", vec!["files1"]),
            fake_fetch("uploads2", vec!["files2"])
          ]
        }));

        let map_field = MapField::new(indexmap! {
            "0".to_owned() => vec!["variables.files1.0".to_owned()],
            "1".to_owned() => vec!["variables.files2.0".to_owned()],
            "2".to_owned() => vec!["variables.files1.1".to_owned()],
        })
        .unwrap();

        let result = rearrange_query_plan(&query_plan, &map_field);
        assert_matches!(result, Err(FileUploadError::MisorderedVariables));
    }

    #[test]
    fn test_sequence_with_duplicated_variables() {
        let query_plan = fake_query_plan(json!({
          "kind": "Sequence",
          "nodes": [
            fake_fetch("uploads1", vec!["file1"]),
            fake_fetch("uploads2", vec!["file2", "file3"]),
            fake_fetch("uploads3", vec!["file1"]),
            fake_fetch("uploads4", vec!["file2", "file4"])
          ]
        }));

        let map_field = MapField::new(indexmap! {
            "0".to_owned() => vec!["variables.file1".to_owned()],
            "1".to_owned() => vec!["variables.file2".to_owned()],
            "2".to_owned() => vec!["variables.file3".to_owned()],
            "3".to_owned() => vec!["variables.file4".to_owned()],
        })
        .unwrap();

        let result = rearrange_query_plan(&query_plan, &map_field);
        assert_matches!(
            result,
            Err(FileUploadError::DuplicateVariableUsages(ref variables)) if variables == "$file1, $file2",
        );
    }

    #[test]
    fn test_keep_nodes_in_parallel() {
        let query_plan = fake_query_plan(json!({
          "kind": "Parallel",
          "nodes": [
            fake_fetch("subgraph1", vec!["not_a_file"]),
            fake_fetch("subgraph2", vec!["not_a_file"]),
            fake_fetch("uploads1", vec!["file1"]),
          ]
        }));

        let map_field = MapField::new(indexmap! {
            "0".to_owned() => vec!["variables.file1".to_owned()],
        })
        .unwrap();

        let result = rearrange_query_plan(&query_plan, &map_field);
        assert_eq!(
            to_root_json(result.unwrap()),
            json!({
              "kind": "Parallel",
              "nodes": [
                fake_fetch("subgraph1", vec!["not_a_file"]),
                fake_fetch("subgraph2", vec!["not_a_file"]),
                fake_fetch("uploads1", vec!["file1"]),
              ]
            })
        );
    }

    #[test]
    fn test_convert_parallel_to_sequence() {
        let query_plan = fake_query_plan(json!({
          "kind": "Parallel",
          "nodes": [
            fake_fetch("uploads1", vec!["file1"]),
            fake_fetch("uploads2", vec!["file2"])
          ]
        }));

        let map_field = MapField::new(indexmap! {
            "0".to_owned() => vec!["variables.file1".to_owned()],
            "1".to_owned() => vec!["variables.file2".to_owned()],
        })
        .unwrap();

        let result = rearrange_query_plan(&query_plan, &map_field);
        assert_eq!(
            to_root_json(result.unwrap()),
            json!({
              "kind": "Sequence",
              "nodes": [
                fake_fetch("uploads1", vec!["file1"]),
                fake_fetch("uploads2", vec!["file2"])
              ]
            })
        );
    }

    #[test]
    fn test_embedded_sequence_into_parallel() {
        let query_plan = fake_query_plan(json!({
          "kind": "Parallel",
          "nodes": [
            fake_fetch("uploads1", vec!["file1"]),
            fake_fetch("subgraph1", vec!["not_a_file"]),
            fake_fetch("uploads2", vec!["file2"])
          ]
        }));

        let map_field = MapField::new(indexmap! {
            "0".to_owned() => vec!["variables.file1".to_owned()],
            "1".to_owned() => vec!["variables.file2".to_owned()],
        })
        .unwrap();

        let result = rearrange_query_plan(&query_plan, &map_field);
        assert_eq!(
            to_root_json(result.unwrap()),
            json!({
              "kind": "Parallel",
              "nodes": [
                fake_fetch("subgraph1", vec!["not_a_file"]),
                {
                  "kind": "Sequence",
                  "nodes": [
                    fake_fetch("uploads1", vec!["file1"]),
                    fake_fetch("uploads2", vec!["file2"])
                  ]
                }
              ]
            })
        );
    }

    #[test]
    fn test_fix_order_in_parallel() {
        let query_plan = fake_query_plan(json!({
          "kind": "Parallel",
          "nodes": [
            fake_fetch("uploads1", vec!["file1"]),
            fake_fetch("uploads2", vec!["file0"])
          ]
        }));

        let map_field = MapField::new(indexmap! {
            "0".to_owned() => vec!["variables.file0".to_owned()],
            "1".to_owned() => vec!["variables.file1".to_owned()],
        })
        .unwrap();

        let result = rearrange_query_plan(&query_plan, &map_field);
        assert_eq!(
            to_root_json(result.unwrap()),
            json!({
              "kind": "Sequence",
              "nodes": [
                fake_fetch("uploads2", vec!["file0"]),
                fake_fetch("uploads1", vec!["file1"])
              ]
            })
        );
    }

    #[test]
    fn test_parallel_with_overlapping_variables() {
        let query_plan = fake_query_plan(json!({
          "kind": "Parallel",
          "nodes": [
            fake_fetch("uploads1", vec!["files1"]),
            fake_fetch("uploads2", vec!["files2"])
          ]
        }));

        let map_field = MapField::new(indexmap! {
            "0".to_owned() => vec!["variables.files1.0".to_owned()],
            "1".to_owned() => vec!["variables.files2.0".to_owned()],
            "2".to_owned() => vec!["variables.files1.1".to_owned()],
        })
        .unwrap();

        let result = rearrange_query_plan(&query_plan, &map_field);
        assert_matches!(result, Err(FileUploadError::MisorderedVariables));
    }

    #[test]
    fn test_parallel_with_overlapping_fetch_nodes() {
        let query_plan = fake_query_plan(json!({
          "kind": "Parallel",
          "nodes": [
            fake_fetch("uploads1", vec!["file1", "file3"]),
            fake_fetch("uploads2", vec!["file2"])
          ]
        }));

        let map_field = MapField::new(indexmap! {
            "0".to_owned() => vec!["variables.file1".to_owned()],
            "1".to_owned() => vec!["variables.file2".to_owned()],
            "2".to_owned() => vec!["variables.file3".to_owned()],
        })
        .unwrap();

        let result = rearrange_query_plan(&query_plan, &map_field);
        assert_matches!(result, Err(FileUploadError::MisorderedVariables));
    }

    #[test]
    fn test_parallel_with_duplicated_variables() {
        let query_plan = fake_query_plan(json!({
          "kind": "Parallel",
          "nodes": [
            fake_fetch("uploads1", vec!["file1"]),
            fake_fetch("uploads2", vec!["file2", "file3"]),
            fake_fetch("uploads3", vec!["file1"]),
            fake_fetch("uploads4", vec!["file2", "file4"])
          ]
        }));

        let map_field = MapField::new(indexmap! {
            "0".to_owned() => vec!["variables.file1".to_owned()],
            "1".to_owned() => vec!["variables.file2".to_owned()],
            "2".to_owned() => vec!["variables.file3".to_owned()],
            "3".to_owned() => vec!["variables.file4".to_owned()],
        })
        .unwrap();

        let result = rearrange_query_plan(&query_plan, &map_field);
        assert_matches!(
            result,
            Err(FileUploadError::DuplicateVariableUsages(ref variables)) if variables == "$file1, $file2",
        );
    }
}<|MERGE_RESOLUTION|>--- conflicted
+++ resolved
@@ -12,7 +12,7 @@
 use crate::query_planner::DeferredNode;
 use crate::query_planner::FlattenNode;
 use crate::query_planner::PlanNode;
-use crate::services::execution::QueryPlan;
+use crate::query_planner::QueryPlan;
 
 /// In order to avoid deadlocks, we need to make sure files streamed to subgraphs
 /// Are streamed in the order the client sent.
@@ -261,21 +261,20 @@
                     nodes.push(node);
                 }
 
-<<<<<<< HEAD
-                parallel.push(PlanNode::Sequence {
-                    nodes,
-                    connector: None,
-                });
-=======
                 if parallel.is_empty() {
                     // if all nodes competing for files replace Parallel with Sequence
-                    PlanNode::Sequence { nodes }
+                    PlanNode::Sequence {
+                        nodes,
+                        connector: None,
+                    }
                 } else {
                     // if some of the nodes competing for files wrap them with Sequence within Parallel
-                    parallel.push(PlanNode::Sequence { nodes });
+                    parallel.push(PlanNode::Sequence {
+                        nodes,
+                        connector: None,
+                    });
                     PlanNode::Parallel { nodes: parallel }
                 }
->>>>>>> ab069ef2
             }
         }
     })
@@ -289,7 +288,7 @@
     use super::*;
     use crate::query_planner::subscription::SubscriptionNode;
     use crate::query_planner::Primary;
-    use crate::services::execution::QueryPlan;
+    use crate::query_planner::QueryPlan;
 
     // Custom `assert_matches` due to its current nightly-only status, see
     // https://github.com/rust-lang/rust/issues/82775
