--- conflicted
+++ resolved
@@ -1,17 +1,9 @@
-<<<<<<< HEAD
-use std::collections::HashMap;
-=======
 use std::collections::LinkedList;
->>>>>>> 0ba526a6
 
 use opentelemetry::baggage::BaggageExt;
 use opentelemetry::trace::TraceContextExt;
 use opentelemetry::trace::TraceId;
-<<<<<<< HEAD
-use opentelemetry::Key;
-=======
 use opentelemetry::KeyValue;
->>>>>>> 0ba526a6
 use paste::paste;
 use tower::BoxError;
 use tracing::Span;
@@ -35,15 +27,9 @@
 pub(crate) trait Selectors {
     type Request;
     type Response;
-<<<<<<< HEAD
-    fn on_request(&self, request: &Self::Request) -> HashMap<Key, opentelemetry::Value>;
-    fn on_response(&self, response: &Self::Response) -> HashMap<Key, opentelemetry::Value>;
-    fn on_error(&self, error: &BoxError) -> HashMap<Key, opentelemetry::Value>;
-=======
     fn on_request(&self, request: &Self::Request) -> LinkedList<KeyValue>;
     fn on_response(&self, response: &Self::Response) -> LinkedList<KeyValue>;
     fn on_error(&self, error: &BoxError) -> LinkedList<KeyValue>;
->>>>>>> 0ba526a6
 }
 
 pub(crate) trait Selector {
