<<<<<<< HEAD
#[cfg(test)]
use std::collections::BTreeMap;
#[cfg(not(test))]
use std::collections::HashMap;
use std::collections::HashSet;
=======
use std::collections::HashSet;
use std::collections::LinkedList;
>>>>>>> 0ba526a6
use std::fmt;

use nu_ansi_term::Color;
use nu_ansi_term::Style;
use opentelemetry_sdk::Resource;
use serde_json::Value;
use tracing_core::Event;
use tracing_core::Level;
use tracing_core::Subscriber;
use tracing_opentelemetry::OtelData;
use tracing_subscriber::field;
use tracing_subscriber::field::Visit;
use tracing_subscriber::fmt::format::DefaultVisitor;
use tracing_subscriber::fmt::format::Writer;
#[cfg(not(test))]
use tracing_subscriber::fmt::time::FormatTime;
use tracing_subscriber::fmt::time::SystemTime;
use tracing_subscriber::layer::Context;
use tracing_subscriber::registry::LookupSpan;
use tracing_subscriber::registry::SpanRef;

use super::EventFormatter;
use super::EXCLUDED_ATTRIBUTES;
use crate::plugins::telemetry::config_new::logging::TextFormat;
use crate::plugins::telemetry::dynamic_attribute::LogAttributes;
<<<<<<< HEAD
use crate::plugins::telemetry::formatters::to_map;
=======
use crate::plugins::telemetry::formatters::to_list;
>>>>>>> 0ba526a6
use crate::plugins::telemetry::tracing::APOLLO_PRIVATE_PREFIX;

pub(crate) struct Text {
    #[allow(dead_code)]
    timer: SystemTime,
<<<<<<< HEAD
    #[cfg(not(test))]
    resource: HashMap<String, Value>,
    #[cfg(test)]
    resource: BTreeMap<String, Value>,
=======
    resource: LinkedList<(String, Value)>,
>>>>>>> 0ba526a6
    config: TextFormat,
    excluded_attributes: HashSet<&'static str>,
}

impl Default for Text {
    fn default() -> Self {
        Self {
            timer: Default::default(),
            resource: Default::default(),
            config: Default::default(),
            excluded_attributes: EXCLUDED_ATTRIBUTES.into(),
        }
    }
}

impl Text {
    const TRACE_STR: &'static str = "TRACE";
    const DEBUG_STR: &'static str = "DEBUG";
    const INFO_STR: &'static str = "INFO";
    const WARN_STR: &'static str = "WARN";
    const ERROR_STR: &'static str = "ERROR";

    pub(crate) fn new(resource: Resource, config: TextFormat) -> Self {
        Self {
            timer: Default::default(),
            config,
<<<<<<< HEAD
            #[cfg(not(test))]
            resource: to_map(resource),
            #[cfg(test)]
            resource: to_map(resource).into_iter().collect(),
=======
            resource: to_list(resource),
>>>>>>> 0ba526a6
            excluded_attributes: EXCLUDED_ATTRIBUTES.into(),
        }
    }

    #[inline]
    fn format_level(&self, level: &Level, writer: &mut Writer<'_>) -> fmt::Result {
        if self.config.ansi_escape_codes {
            match *level {
                Level::TRACE => write!(writer, "{}", Color::Purple.paint(Text::TRACE_STR)),
                Level::DEBUG => write!(writer, "{}", Color::Blue.paint(Text::DEBUG_STR)),
                Level::INFO => write!(writer, "{}", Color::Green.paint(Text::INFO_STR)),
                Level::WARN => write!(writer, "{}", Color::Yellow.paint(Text::WARN_STR)),
                Level::ERROR => write!(writer, "{}", Color::Red.paint(Text::ERROR_STR)),
            }?;
        } else {
            match *level {
                Level::TRACE => write!(writer, "{}", Text::TRACE_STR),
                Level::DEBUG => write!(writer, "{}", Text::DEBUG_STR),
                Level::INFO => write!(writer, "{}", Text::INFO_STR),
                Level::WARN => write!(writer, "{}", Text::WARN_STR),
                Level::ERROR => write!(writer, "{}", Text::ERROR_STR),
            }?;
        }
        writer.write_char(' ')
    }

    #[inline]
    fn format_timestamp(&self, writer: &mut Writer<'_>) -> fmt::Result {
        if self.config.ansi_escape_codes {
            let style = Style::new().dimmed();
            write!(writer, "{}", style.prefix())?;

            // If getting the timestamp failed, don't bail --- only bail on
            // formatting errors.
            #[cfg(not(test))]
            if self.timer.format_time(writer).is_err() {
                writer.write_str("<unknown time>")?;
            }
            #[cfg(test)]
            writer.write_str("[timestamp]")?;

            write!(writer, "{}", style.suffix())?;
        } else {
            // If getting the timestamp failed, don't bail --- only bail on
            // formatting errors.
            #[cfg(not(test))]
            if self.timer.format_time(writer).is_err() {
                writer.write_str("<unknown time>")?;
            }

            #[cfg(test)]
            writer.write_str("[timestamp]")?;
        }
        writer.write_char(' ')
    }

    #[inline]
    fn format_location(&self, event: &Event<'_>, writer: &mut Writer<'_>) -> fmt::Result {
        if let (Some(filename), Some(line)) = (event.metadata().file(), event.metadata().line()) {
            let style = Style::new().dimmed();
            if self.config.ansi_escape_codes {
                write!(writer, "{}", style.prefix())?;
            }
            if self.config.display_filename {
                write!(writer, "{filename}")?;
            }
            if self.config.display_filename && self.config.display_line_number {
                write!(writer, ":")?;
            }
            if self.config.display_line_number {
                write!(writer, "{line}")?;
            }
            if self.config.ansi_escape_codes {
                write!(writer, "{}", style.suffix())?;
            }
            writer.write_char(' ')?;
        }

        Ok(())
    }

    #[inline]
    fn format_target(&self, writer: &mut Writer<'_>, target: &str) -> fmt::Result {
        if self.config.ansi_escape_codes {
            let style = Style::new().dimmed();
            write!(writer, "{}", style.prefix())?;
            write!(writer, "{target}:")?;
            write!(writer, "{}", style.suffix())?;
        } else {
            write!(writer, "{target}:")?;
        }
        writer.write_char(' ')
    }

    #[inline]
    fn format_attributes<S>(
        &self,
        ctx: &Context<'_, S>,
        writer: &mut Writer<'_>,
        event: &Event<'_>,
    ) -> fmt::Result
    where
        S: Subscriber + for<'a> LookupSpan<'a>,
    {
        let span = event
            .parent()
            .and_then(|id| ctx.span(id))
            .or_else(|| ctx.lookup_current());
        if let Some(mut span) = span {
            if self.config.display_current_span {
                self.write_span(writer, &span)?;
            }
            if self.config.display_span_list {
                while let Some(parent) = span.parent() {
                    self.write_span(writer, &parent)?;
                    span = parent;
                }
            }
        }

        Ok(())
    }

    fn write_span<S>(&self, writer: &mut Writer, span: &SpanRef<S>) -> fmt::Result
    where
        S: Subscriber + for<'a> LookupSpan<'a>,
    {
        let ext = span.extensions();
        let mut wrote_something = false;

        let style = Style::new().dimmed();
        if self.config.ansi_escape_codes {
            write!(writer, "{}", style.prefix())?;
        }

        if let Some(dyn_attributes) = ext.get::<LogAttributes>() {
            let mut attrs = dyn_attributes
                .attributes()
                .iter()
                .filter(|kv| {
                    let key_name = kv.key.as_str();
                    !key_name.starts_with(APOLLO_PRIVATE_PREFIX)
                        && !self.excluded_attributes.contains(&key_name)
                })
                .peekable();
            if attrs.peek().is_some() {
                wrote_something = true;
                write!(writer, "{}{{", span.name())?;
            }
            #[cfg(test)]
            let attrs: Vec<&opentelemetry::KeyValue> = {
                let mut my_attrs: Vec<&opentelemetry::KeyValue> = attrs.collect();
                my_attrs.sort_by_key(|kv| &kv.key);
                my_attrs
            };
            for kv in attrs {
                let key = &kv.key;
                let value = &kv.value;
                write!(writer, "{key}={value},")?;
            }
        }

        if let Some(otel_attributes) = ext
            .get::<OtelData>()
            .and_then(|otel_data| otel_data.builder.attributes.as_ref())
        {
            let mut attrs = otel_attributes
                .iter()
                .filter(|kv| {
                    let key_name = kv.key.as_str();
                    !key_name.starts_with(APOLLO_PRIVATE_PREFIX)
                        && !self.excluded_attributes.contains(&key_name)
                })
                .peekable();
            if attrs.peek().is_some() && !wrote_something {
                wrote_something = true;
                write!(writer, "{}{{", span.name())?;
            }
            #[cfg(test)]
            let attrs: Vec<&opentelemetry::KeyValue> = {
                let mut my_attrs: Vec<&opentelemetry::KeyValue> = attrs.collect();
                my_attrs.sort_by_key(|kv| &kv.key);
                my_attrs
            };
            for kv in attrs {
                let key = &kv.key;
                let value = &kv.value;
                write!(writer, "{key}={value},")?;
            }
        }

        if wrote_something {
            write!(writer, "}}")?;

            writer.write_char(' ')?;
        }
        if self.config.ansi_escape_codes {
            write!(writer, "{}", style.suffix())?;
        }

        Ok(())
    }

    pub(crate) fn format_resource(
        &self,
        writer: &mut Writer,
<<<<<<< HEAD
        #[cfg(test)] resource: &BTreeMap<String, Value>,
        #[cfg(not(test))] resource: &HashMap<String, Value>,
=======
        resource: &LinkedList<(String, Value)>,
>>>>>>> 0ba526a6
    ) -> fmt::Result {
        if !resource.is_empty() {
            let style = Style::new().dimmed();
            if self.config.ansi_escape_codes {
                write!(writer, "{}", style.prefix())?;
            }
            let resource_not_empty = !resource.is_empty();

            if resource_not_empty {
                write!(writer, "resource{{")?;
            }

            for (k, v) in resource {
                write!(writer, "{k}={v},")?;
            }

            if resource_not_empty {
                write!(writer, "}}")?;
            }

            if self.config.ansi_escape_codes {
                write!(writer, "{}", style.suffix())?;
            }
            writer.write_char(' ')?;
        }

        Ok(())
    }
}

impl<S> EventFormatter<S> for Text
where
    S: Subscriber + for<'a> LookupSpan<'a>,
{
    fn format_event<W>(
        &self,
        ctx: &Context<'_, S>,
        writer: &mut W,
        event: &Event<'_>,
    ) -> fmt::Result
    where
        W: std::fmt::Write,
    {
        let meta = event.metadata();
        let mut writer = Writer::new(writer);
        if self.config.display_timestamp {
            self.format_timestamp(&mut writer)?;
        }
        if self.config.display_level {
            self.format_level(meta.level(), &mut writer)?;
        }
        if self.config.display_resource {
            self.format_resource(&mut writer, &self.resource)?;
        }

        if self.config.display_thread_name {
            let current_thread = std::thread::current();
            match current_thread.name() {
                Some(name) => {
                    write!(writer, "{} ", FmtThreadName::new(name))?;
                }
                // fall-back to thread id when name is absent and ids are not enabled
                None if !self.config.display_thread_id => {
                    write!(writer, "{:0>2?} ", current_thread.id())?;
                }
                _ => {}
            }
        }

        if self.config.display_thread_id {
            write!(writer, "{:0>2?} ", std::thread::current().id())?;
        }

        self.format_attributes(ctx, &mut writer, event)?;
        if self.config.display_target {
            self.format_target(&mut writer, meta.target())?;
        }
        self.format_location(event, &mut writer)?;

        let mut visitor = CustomVisitor::new(DefaultVisitor::new(writer.by_ref(), true));
        event.record(&mut visitor);

        writeln!(writer)
    }
}

struct CustomVisitor<N>(N);

impl<N> CustomVisitor<N>
where
    N: field::Visit,
{
    fn new(inner: N) -> Self {
        Self(inner)
    }
}

// TODO we are now able to filter fields here, for now it's just a passthrough
impl<N> Visit for CustomVisitor<N>
where
    N: Visit,
{
    fn record_debug(&mut self, field: &tracing_core::Field, value: &dyn fmt::Debug) {
        self.0.record_debug(field, value)
    }

    fn record_str(&mut self, field: &tracing_core::Field, value: &str) {
        self.0.record_str(field, value)
    }

    fn record_error(
        &mut self,
        field: &tracing_core::Field,
        value: &(dyn std::error::Error + 'static),
    ) {
        self.0.record_error(field, value)
    }

    fn record_f64(&mut self, field: &tracing_core::Field, value: f64) {
        self.0.record_f64(field, value)
    }

    fn record_i64(&mut self, field: &tracing_core::Field, value: i64) {
        self.0.record_i64(field, value)
    }

    fn record_u64(&mut self, field: &tracing_core::Field, value: u64) {
        self.0.record_u64(field, value)
    }

    fn record_bool(&mut self, field: &tracing_core::Field, value: bool) {
        self.0.record_bool(field, value)
    }
}

struct FmtThreadName<'a> {
    name: &'a str,
}

impl<'a> FmtThreadName<'a> {
    pub(crate) fn new(name: &'a str) -> Self {
        Self { name }
    }
}

impl<'a> fmt::Display for FmtThreadName<'a> {
    fn fmt(&self, f: &mut fmt::Formatter<'_>) -> fmt::Result {
        use std::sync::atomic::AtomicUsize;
        use std::sync::atomic::Ordering::AcqRel;
        use std::sync::atomic::Ordering::Acquire;
        use std::sync::atomic::Ordering::Relaxed;

        // Track the longest thread name length we've seen so far in an atomic,
        // so that it can be updated by any thread.
        static MAX_LEN: AtomicUsize = AtomicUsize::new(0);
        let len = self.name.len();
        // Snapshot the current max thread name length.
        let mut max_len = MAX_LEN.load(Relaxed);

        while len > max_len {
            // Try to set a new max length, if it is still the value we took a
            // snapshot of.
            match MAX_LEN.compare_exchange(max_len, len, AcqRel, Acquire) {
                // We successfully set the new max value
                Ok(_) => break,
                // Another thread set a new max value since we last observed
                // it! It's possible that the new length is actually longer than
                // ours, so we'll loop again and check whether our length is
                // still the longest. If not, we'll just use the newer value.
                Err(actual) => max_len = actual,
            }
        }

        // pad thread name using `max_len`
        write!(f, "{:>width$}", self.name, width = max_len)
    }
}<|MERGE_RESOLUTION|>--- conflicted
+++ resolved
@@ -1,13 +1,5 @@
-<<<<<<< HEAD
-#[cfg(test)]
-use std::collections::BTreeMap;
-#[cfg(not(test))]
-use std::collections::HashMap;
-use std::collections::HashSet;
-=======
 use std::collections::HashSet;
 use std::collections::LinkedList;
->>>>>>> 0ba526a6
 use std::fmt;
 
 use nu_ansi_term::Color;
@@ -33,24 +25,13 @@
 use super::EXCLUDED_ATTRIBUTES;
 use crate::plugins::telemetry::config_new::logging::TextFormat;
 use crate::plugins::telemetry::dynamic_attribute::LogAttributes;
-<<<<<<< HEAD
-use crate::plugins::telemetry::formatters::to_map;
-=======
 use crate::plugins::telemetry::formatters::to_list;
->>>>>>> 0ba526a6
 use crate::plugins::telemetry::tracing::APOLLO_PRIVATE_PREFIX;
 
 pub(crate) struct Text {
     #[allow(dead_code)]
     timer: SystemTime,
-<<<<<<< HEAD
-    #[cfg(not(test))]
-    resource: HashMap<String, Value>,
-    #[cfg(test)]
-    resource: BTreeMap<String, Value>,
-=======
     resource: LinkedList<(String, Value)>,
->>>>>>> 0ba526a6
     config: TextFormat,
     excluded_attributes: HashSet<&'static str>,
 }
@@ -77,14 +58,7 @@
         Self {
             timer: Default::default(),
             config,
-<<<<<<< HEAD
-            #[cfg(not(test))]
-            resource: to_map(resource),
-            #[cfg(test)]
-            resource: to_map(resource).into_iter().collect(),
-=======
             resource: to_list(resource),
->>>>>>> 0ba526a6
             excluded_attributes: EXCLUDED_ATTRIBUTES.into(),
         }
     }
@@ -291,12 +265,7 @@
     pub(crate) fn format_resource(
         &self,
         writer: &mut Writer,
-<<<<<<< HEAD
-        #[cfg(test)] resource: &BTreeMap<String, Value>,
-        #[cfg(not(test))] resource: &HashMap<String, Value>,
-=======
         resource: &LinkedList<(String, Value)>,
->>>>>>> 0ba526a6
     ) -> fmt::Result {
         if !resource.is_empty() {
             let style = Style::new().dimmed();
