--- conflicted
+++ resolved
@@ -19,6 +19,7 @@
 use router_bridge::planner::QueryPlannerDebugConfig;
 use router_bridge::planner::UsageReporting;
 use serde::Deserialize;
+use serde::Serialize;
 use serde_json_bytes::Map;
 use serde_json_bytes::Value;
 use tower::Service;
@@ -67,12 +68,9 @@
     introspection: Option<Arc<Introspection>>,
     configuration: Arc<Configuration>,
     enable_authorization_directives: bool,
-<<<<<<< HEAD
-    subgraph_schemas: Arc<HashMap<String, Arc<Schema>>>,
     subgraph_planners: Arc<HashMap<Arc<String>, Arc<Planner<QueryPlanResult>>>>,
     connectors: Option<Arc<HashMap<Arc<String>, Connector>>>,
     connector_urls: HashMap<Arc<String>, String>,
-=======
     _federation_instrument: ObservableGauge<u64>,
 }
 
@@ -90,7 +88,6 @@
             );
         })
         .init()
->>>>>>> ab069ef2
 }
 
 impl BridgeQueryPlanner {
@@ -203,7 +200,6 @@
 
         let schema = Arc::new(schema.with_api_schema(api_schema));
 
-<<<<<<< HEAD
         let connectors = schema
             .source
             .as_ref()
@@ -230,10 +226,7 @@
                             incremental_delivery: Some(IncrementalDeliverySupport {
                                 enable_defer: Some(configuration.supergraph.defer_support),
                             }),
-                            graphql_validation: matches!(
-                                configuration.experimental_graphql_validation_mode,
-                                GraphQLValidationMode::Legacy | GraphQLValidationMode::Both
-                            ),
+                            graphql_validation: false,
                             reuse_query_fragments: configuration.supergraph.reuse_query_fragments,
                             debug: Some(QueryPlannerDebugConfig {
                                 bypass_planner_for_single_subgraph: None,
@@ -247,6 +240,9 @@
                                     .query_planning
                                     .experimental_paths_limit,
                             }),
+                            generate_query_fragments: Some(
+                                configuration.supergraph.generate_query_fragments,
+                            ),
                         },
                     )
                     .await?,
@@ -261,16 +257,6 @@
             (Default::default(), Default::default())
         };
 
-        let subgraph_schema_strings = planner.subgraphs().await?;
-        let mut subgraph_schemas = HashMap::with_capacity(subgraph_schema_strings.len());
-
-        for (name, schema) in subgraph_schema_strings {
-            subgraph_schemas.insert(
-                name.clone(),
-                Arc::new(Schema::parse(&schema, &configuration)?),
-            );
-        }
-=======
         let mut subgraph_schemas: HashMap<String, Arc<Valid<apollo_compiler::Schema>>> =
             HashMap::new();
         for (name, schema_str) in planner.subgraphs().await? {
@@ -279,7 +265,6 @@
             subgraph_schemas.insert(name, Arc::new(schema));
         }
         let subgraph_schemas = Arc::new(subgraph_schemas);
->>>>>>> ab069ef2
 
         let introspection = if configuration.supergraph.introspection {
             Some(Arc::new(Introspection::new(planner.clone()).await?))
@@ -297,14 +282,10 @@
             introspection,
             enable_authorization_directives,
             configuration,
-<<<<<<< HEAD
-            subgraph_schemas: Arc::new(subgraph_schemas),
             subgraph_planners: Arc::new(subgraph_planners),
             connectors,
             connector_urls,
-=======
             _federation_instrument: federation_instrument,
->>>>>>> ab069ef2
         })
     }
 
@@ -344,11 +325,6 @@
         );
 
         let api_schema = planner.api_schema().await?;
-<<<<<<< HEAD
-        let api_schema = Schema::parse(&api_schema.schema, &configuration)?;
-
-        let schema = Arc::new(Schema::parse(&schema, &configuration)?.with_api_schema(api_schema));
-=======
         let api_schema = Schema::parse(&api_schema.schema)?;
         let schema = Arc::new(Schema::parse(&schema)?.with_api_schema(api_schema));
 
@@ -359,8 +335,6 @@
                 .map_err(|errors| SchemaError::Validate(errors.into()))?;
             subgraph_schemas.insert(name, Arc::new(schema));
         }
-        let subgraph_schemas = Arc::new(subgraph_schemas);
->>>>>>> ab069ef2
 
         let connectors = schema
             .source
@@ -388,10 +362,7 @@
                             incremental_delivery: Some(IncrementalDeliverySupport {
                                 enable_defer: Some(configuration.supergraph.defer_support),
                             }),
-                            graphql_validation: matches!(
-                                configuration.experimental_graphql_validation_mode,
-                                GraphQLValidationMode::Legacy | GraphQLValidationMode::Both
-                            ),
+                            graphql_validation: false,
                             reuse_query_fragments: configuration.supergraph.reuse_query_fragments,
                             debug: Some(QueryPlannerDebugConfig {
                                 bypass_planner_for_single_subgraph: None,
@@ -405,6 +376,9 @@
                                     .query_planning
                                     .experimental_paths_limit,
                             }),
+                            generate_query_fragments: Some(
+                                configuration.supergraph.generate_query_fragments,
+                            ),
                         },
                     )
                     .await?,
@@ -423,10 +397,7 @@
         let mut subgraph_schemas = HashMap::with_capacity(subgraph_schema_strings.len());
 
         for (name, schema) in subgraph_schema_strings {
-            subgraph_schemas.insert(
-                name.clone(),
-                Arc::new(Schema::parse(&schema, &configuration)?),
-            );
+            subgraph_schemas.insert(name.clone(), Arc::new(Schema::parse(&schema)?.definitions));
         }
 
         let introspection = if configuration.supergraph.introspection {
@@ -441,18 +412,14 @@
         Ok(Self {
             planner,
             schema,
-            subgraph_schemas,
+            subgraph_schemas: Arc::new(subgraph_schemas),
             introspection,
             enable_authorization_directives,
             configuration,
-<<<<<<< HEAD
-            subgraph_schemas: Arc::new(subgraph_schemas),
             subgraph_planners: Arc::new(subgraph_planners),
             connectors,
             connector_urls,
-=======
             _federation_instrument: federation_instrument,
->>>>>>> ab069ef2
         })
     }
 
@@ -544,7 +511,6 @@
             .into_result()
         {
             Ok(mut plan) => {
-<<<<<<< HEAD
                 if let Some(node) = plan.data.query_plan.node.as_mut() {
                     node.extract_authorization_metadata(&self.schema.definitions, &key);
                     node.generate_connector_plan(
@@ -559,12 +525,7 @@
                     query = original_query,
                     plan = serde_json::to_string(&plan.data.query_plan.node).unwrap()
                 );
-                plan.data
-                    .query_plan
-                    .hash_subqueries(&self.schema.definitions);
-=======
                 plan.data.query_plan.hash_subqueries(&self.subgraph_schemas);
->>>>>>> ab069ef2
                 plan.data
                     .query_plan
                     .extract_authorization_metadata(&self.schema.definitions, &key);
@@ -597,7 +558,7 @@
             PlanSuccess {
                 data:
                     QueryPlanResult {
-                        query_plan: QueryPlan { node: Some(node) },
+                        query_plan: BridgeQueryPlan { node: Some(node) },
                         formatted_query_plan,
                     },
                 mut usage_reporting,
@@ -725,7 +686,7 @@
             PlanSuccess {
                 data:
                     QueryPlanResult {
-                        query_plan: QueryPlan { node: None },
+                        query_plan: BridgeQueryPlan { node: None },
                         ..
                     },
                 mut usage_reporting,
@@ -987,18 +948,18 @@
 #[serde(rename_all = "camelCase")]
 pub(crate) struct QueryPlanResult {
     formatted_query_plan: Option<String>,
-    pub(crate) query_plan: QueryPlan,
+    pub(crate) query_plan: BridgeQueryPlan,
 }
 
-#[derive(Debug, PartialEq, Deserialize)]
+#[derive(Debug, PartialEq, Serialize, Deserialize)]
 #[serde(rename_all = "camelCase")]
 /// The root query plan container.
-pub(crate) struct QueryPlan {
+pub(crate) struct BridgeQueryPlan {
     /// The hierarchical nodes that make up the query plan
     pub(crate) node: Option<PlanNode>,
 }
 
-impl QueryPlan {
+impl BridgeQueryPlan {
     fn hash_subqueries(&mut self, schemas: &HashMap<String, Arc<Valid<apollo_compiler::Schema>>>) {
         if let Some(node) = self.node.as_mut() {
             node.hash_subqueries(schemas);
@@ -1180,6 +1141,7 @@
     use serde_json::json;
     use test_log::test;
 
+    use super::BridgeQueryPlan as QueryPlan;
     use super::*;
     use crate::json_ext::Path;
     use crate::metrics::FutureMetricsExt as _;
@@ -1670,20 +1632,11 @@
     #[test]
     fn router_bridge_dependency_is_pinned() {
         let cargo_manifest: serde_json::Value = basic_toml::from_str(
-            &fs::read_to_string(
-                PathBuf::from(&env!("CARGO_MANIFEST_DIR"))
-                    .parent()
-                    .unwrap()
-                    .join("Cargo.toml"),
-            )
-            .expect("could not read Cargo.toml"),
+            &fs::read_to_string(PathBuf::from(&env!("CARGO_MANIFEST_DIR")).join("Cargo.toml"))
+                .expect("could not read Cargo.toml"),
         )
         .expect("could not parse Cargo.toml");
         let router_bridge_version = cargo_manifest
-            .get("workspace")
-            .expect("Cargo.toml does not contain workspace")
-            .as_object()
-            .expect("Cargo.toml workspace key is not an object")
             .get("dependencies")
             .expect("Cargo.toml does not contain dependencies")
             .as_object()
