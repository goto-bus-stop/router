--- conflicted
+++ resolved
@@ -124,16 +124,6 @@
 
         let planner = Arc::new(planner);
 
-<<<<<<< HEAD
-        let api_schema = planner.api_schema().await?;
-        let api_schema = Schema::parse(&api_schema.schema, &configuration)?;
-
-        let subgraph_schema_strings = planner.subgraphs().await?;
-        let mut subgraph_schemas = HashMap::with_capacity(subgraph_schema_strings.len());
-        for (name, schema) in subgraph_schema_strings {
-            subgraph_schemas.insert(name, Arc::new(Schema::parse(&schema, &configuration)?));
-        }
-=======
         let api_schema_string = match configuration.experimental_api_schema_generation_mode {
             crate::configuration::ApiSchemaMode::Legacy => {
                 let api_schema = planner.api_schema().await?;
@@ -189,9 +179,15 @@
             }
         };
         let api_schema = Schema::parse(&api_schema_string, &configuration)?;
->>>>>>> a576f63d
 
         let schema = Arc::new(schema.with_api_schema(api_schema));
+
+        let subgraph_schema_strings = planner.subgraphs().await?;
+        let mut subgraph_schemas = HashMap::with_capacity(subgraph_schema_strings.len());
+        for (name, schema) in subgraph_schema_strings {
+            subgraph_schemas.insert(name, Arc::new(Schema::parse(&schema, &configuration)?));
+        }
+
         let introspection = if configuration.supergraph.introspection {
             Some(Arc::new(Introspection::new(planner.clone()).await))
         } else {
