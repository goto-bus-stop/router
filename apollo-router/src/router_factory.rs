--- conflicted
+++ resolved
@@ -195,6 +195,22 @@
             builder = builder.with_dyn_plugin(plugin_name, plugin);
         }
 
+        // TODO: Let users know if binary plugins can't be scanned. This
+        // is most likely because there are none, so could be handled
+        // better.
+        let bin_plugins = match crate::plugin::binary_plugins::scan_plugins().await {
+            Ok(bp) => bp,
+            Err(e) => {
+                tracing::info!("no binary plugins found: {}", e);
+                vec![]
+            }
+        };
+
+        for (plugin_name, plugin) in bin_plugins {
+            tracing::info!("adding binary plugin: {}", plugin_name);
+            builder = builder.with_dyn_plugin(plugin_name, plugin);
+        }
+
         // Final creation after this line we must NOT fail to go live with the new router from this point as some plugins may interact with globals.
         let mut supergraph_creator = builder.build().await?;
 
@@ -282,30 +298,9 @@
             builder = builder.with_dyn_plugin(plugin_name, plugin);
         }
 
-<<<<<<< HEAD
-        // TODO: Let users know if binary plugins can't be scanned. This
-        // is most likely because there are none, so could be handled
-        // better.
-        let bin_plugins = match crate::plugin::binary_plugins::scan_plugins().await {
-            Ok(bp) => bp,
-            Err(e) => {
-                tracing::info!("no binary plugins found: {}", e);
-                vec![]
-            }
-        };
-
-        for (plugin_name, plugin) in bin_plugins {
-            tracing::info!("adding binary plugin: {}", plugin_name);
-            builder = builder.with_dyn_plugin(plugin_name, plugin);
-        }
-
-        // We're good to go with the new service.
-        let pluggable_router_service = builder.build().await?;
-=======
         builder.build().await.map_err(BoxError::from)
     }
 }
->>>>>>> fc325488
 
 impl TlsSubgraph {
     fn create_certificate_store(&self) -> Option<Result<RootCertStore, ConfigurationError>> {
