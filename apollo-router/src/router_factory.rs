use std::collections::HashMap;
use std::io;
use std::sync::Arc;

use apollo_compiler::validation::Valid;
use axum::response::IntoResponse;
use http::StatusCode;
use indexmap::IndexMap;
use multimap::MultiMap;
use rustls::RootCertStore;
use serde_json::Map;
use serde_json::Value;
use tower::service_fn;
use tower::BoxError;
use tower::ServiceBuilder;
use tower::ServiceExt;
use tower_service::Service;
use tracing::Instrument;

use crate::configuration::Configuration;
use crate::configuration::ConfigurationError;
use crate::configuration::TlsClient;
use crate::configuration::APOLLO_PLUGIN_PREFIX;
use crate::plugin::DynPlugin;
use crate::plugin::Handler;
use crate::plugin::PluginFactory;
use crate::plugin::PluginInit;
use crate::plugins::subscription::Subscription;
use crate::plugins::subscription::APOLLO_SUBSCRIPTION_PLUGIN;
use crate::plugins::telemetry::reload::apollo_opentelemetry_initialized;
use crate::plugins::traffic_shaping::TrafficShaping;
use crate::plugins::traffic_shaping::APOLLO_TRAFFIC_SHAPING;
use crate::query_planner::BridgeQueryPlannerPool;
use crate::services::apollo_graph_reference;
use crate::services::apollo_key;
use crate::services::http::HttpClientServiceFactory;
use crate::services::layers::persisted_queries::PersistedQueryLayer;
use crate::services::layers::query_analysis::QueryAnalysisLayer;
use crate::services::new_service::ServiceFactory;
use crate::services::router;
use crate::services::router::service::RouterCreator;
use crate::services::subgraph;
use crate::services::transport;
use crate::services::HasConfig;
use crate::services::HasSchema;
use crate::services::PluggableSupergraphServiceBuilder;
use crate::services::Plugins;
use crate::services::SubgraphService;
use crate::services::SupergraphCreator;
use crate::spec::Schema;
use crate::ListenAddr;

pub(crate) const STARTING_SPAN_NAME: &str = "starting";

#[derive(Clone)]
/// A path and a handler to be exposed as a web_endpoint for plugins
pub struct Endpoint {
    pub(crate) path: String,
    // Plugins need to be Send + Sync
    // BoxCloneService isn't enough
    handler: Handler,
}

impl std::fmt::Debug for Endpoint {
    fn fmt(&self, f: &mut std::fmt::Formatter<'_>) -> std::fmt::Result {
        f.debug_struct("Endpoint")
            .field("path", &self.path)
            .finish()
    }
}

impl Endpoint {
    /// Creates an Endpoint given a path and a Boxed Service
    #[deprecated = "use `from_router_service` instead"]
    #[allow(deprecated)]
    pub fn new(path: String, handler: transport::BoxService) -> Self {
        let router_service = ServiceBuilder::new()
            .map_request(|request: router::Request| request.router_request)
            .map_response(|response: transport::Response| response.into())
            .service(handler)
            .boxed();
        Self {
            path,
            handler: Handler::new(router_service),
        }
    }

    /// Creates an Endpoint given a path and a Boxed Service
    pub fn from_router_service(path: String, handler: router::BoxService) -> Self {
        Self {
            path,
            handler: Handler::new(handler),
        }
    }
    pub(crate) fn into_router(self) -> axum::Router {
        let handler = move |req: http::Request<hyper::Body>| {
            let endpoint = self.handler.clone();
            async move {
                Ok(endpoint
                    .oneshot(req.into())
                    .await
                    .map(|res| res.response)
                    .map_err(|e| (StatusCode::INTERNAL_SERVER_ERROR, e.to_string()))
                    .into_response())
            }
        };
        axum::Router::new().route_service(self.path.as_str(), service_fn(handler))
    }
}
/// Factory for creating a RouterService
///
/// Instances of this traits are used by the HTTP server to generate a new
/// RouterService on each request
pub(crate) trait RouterFactory:
    ServiceFactory<router::Request, Service = Self::RouterService> + Clone + Send + Sync + 'static
{
    type RouterService: Service<
            router::Request,
            Response = router::Response,
            Error = BoxError,
            Future = Self::Future,
        > + Send;
    type Future: Send;

    fn web_endpoints(&self) -> MultiMap<ListenAddr, Endpoint>;
}

/// Factory for creating a RouterFactory
///
/// Instances of this traits are used by the StateMachine to generate a new
/// RouterFactory from configuration when it changes
#[async_trait::async_trait]
pub(crate) trait RouterSuperServiceFactory: Send + Sync + 'static {
    type RouterFactory: RouterFactory;

    async fn create<'a>(
        &'a mut self,
        is_telemetry_disabled: bool,
        configuration: Arc<Configuration>,
        schema: String,
        previous_router: Option<&'a Self::RouterFactory>,
        extra_plugins: Option<Vec<(String, Box<dyn DynPlugin>)>>,
    ) -> Result<Self::RouterFactory, BoxError>;
}

/// Main implementation of the SupergraphService factory, supporting the extensions system
#[derive(Default)]
pub(crate) struct YamlRouterFactory;

#[async_trait::async_trait]
impl RouterSuperServiceFactory for YamlRouterFactory {
    type RouterFactory = RouterCreator;

    async fn create<'a>(
        &'a mut self,
        _is_telemetry_disabled: bool,
        configuration: Arc<Configuration>,
        schema: String,
        previous_router: Option<&'a Self::RouterFactory>,
        extra_plugins: Option<Vec<(String, Box<dyn DynPlugin>)>>,
    ) -> Result<Self::RouterFactory, BoxError> {
        // we have to create a telemetry plugin before creating everything else, to generate a trace
        // of router and plugin creation
        let plugin_registry = &*crate::plugin::PLUGINS;
        let mut initial_telemetry_plugin = None;

        if previous_router.is_none() && apollo_opentelemetry_initialized() {
            if let Some(factory) = plugin_registry
                .iter()
                .find(|factory| factory.name == "apollo.telemetry")
            {
                let mut telemetry_config = configuration
                    .apollo_plugins
                    .plugins
                    .get("telemetry")
                    .cloned();
                if let Some(plugin_config) = &mut telemetry_config {
                    inject_schema_id(Some(&Schema::schema_id(&schema)), plugin_config);
                    match factory
                        .create_instance(
                            PluginInit::builder()
                                .config(plugin_config.clone())
                                .supergraph_sdl(Arc::new(schema.clone()))
                                .supergraph_schema(Arc::new(
                                    apollo_compiler::validation::Valid::assume_valid(
                                        apollo_compiler::Schema::new(),
                                    ),
                                ))
                                .notify(configuration.notify.clone())
                                .build(),
                        )
                        .await
                    {
                        Ok(plugin) => {
                            if let Some(telemetry) = plugin
                                .as_any()
                                .downcast_ref::<crate::plugins::telemetry::Telemetry>(
                            ) {
                                telemetry.activate();
                            }
                            initial_telemetry_plugin = Some(plugin);
                        }
                        Err(e) => return Err(e),
                    }
                }
            }
        }

        let router_span = tracing::info_span!(STARTING_SPAN_NAME);
        Self.inner_create(
            configuration,
            schema,
            previous_router,
            initial_telemetry_plugin,
            extra_plugins,
        )
        .instrument(router_span)
        .await
    }
}

impl YamlRouterFactory {
    async fn inner_create<'a>(
        &'a mut self,
        configuration: Arc<Configuration>,
        schema: String,
        previous_router: Option<&'a RouterCreator>,
        initial_telemetry_plugin: Option<Box<dyn DynPlugin>>,
        extra_plugins: Option<Vec<(String, Box<dyn DynPlugin>)>>,
    ) -> Result<RouterCreator, BoxError> {
        let mut supergraph_creator = self
            .inner_create_supergraph(
                configuration.clone(),
                schema,
                previous_router.map(|router| &*router.supergraph_creator),
                initial_telemetry_plugin,
                extra_plugins,
            )
            .await?;
        // Instantiate the parser here so we can use it to warm up the planner below
        let query_analysis_layer =
            QueryAnalysisLayer::new(supergraph_creator.schema(), Arc::clone(&configuration)).await;

        let persisted_query_layer = Arc::new(PersistedQueryLayer::new(&configuration).await?);

        if let Some(previous_router) = previous_router {
            let previous_cache = previous_router.previous_cache();

            supergraph_creator
                .warm_up_query_planner(
                    &query_analysis_layer,
                    &persisted_query_layer,
                    previous_cache,
                    configuration.supergraph.query_planning.warmed_up_queries,
                    configuration
                        .supergraph
                        .query_planning
                        .experimental_reuse_query_plans,
                )
                .await;
        };
        RouterCreator::new(
            query_analysis_layer,
            persisted_query_layer,
            Arc::new(supergraph_creator),
            configuration,
        )
        .await
    }

    pub(crate) async fn inner_create_supergraph<'a>(
        &'a mut self,
        configuration: Arc<Configuration>,
        schema: String,
        previous_supergraph: Option<&'a SupergraphCreator>,
        initial_telemetry_plugin: Option<Box<dyn DynPlugin>>,
        extra_plugins: Option<Vec<(String, Box<dyn DynPlugin>)>>,
    ) -> Result<SupergraphCreator, BoxError> {
        let query_planner_span = tracing::info_span!("query_planner_creation");
        // QueryPlannerService takes an UnplannedRequest and outputs PlannedRequest
        let bridge_query_planner =
            match previous_supergraph.as_ref().map(|router| router.planners()) {
                None => {
                    BridgeQueryPlannerPool::new(
                        schema.clone(),
                        configuration.clone(),
                        configuration
                            .supergraph
                            .query_planner
                            .experimental_query_planner_parallelism()?,
                    )
                    .instrument(query_planner_span)
                    .await?
                }
                Some(planners) => {
                    BridgeQueryPlannerPool::new_from_planners(
                        planners,
                        schema.clone(),
                        configuration.clone(),
                        configuration
                            .supergraph
                            .query_planner
                            .experimental_query_planner_parallelism()?,
                    )
                    .instrument(query_planner_span)
                    .await?
                }
            };

        let schema_changed = previous_supergraph
            .map(|supergraph_creator| supergraph_creator.schema().raw_sdl.as_ref() == &schema)
            .unwrap_or_default();

        let config_changed = previous_supergraph
            .map(|supergraph_creator| supergraph_creator.config() == configuration)
            .unwrap_or_default();

        if config_changed {
            configuration
                .notify
                .broadcast_configuration(Arc::downgrade(&configuration));
        }

        let schema_span = tracing::info_span!("schema");
        let _guard = schema_span.enter();

        let schema = bridge_query_planner.schema();
        if schema_changed {
            configuration.notify.broadcast_schema(schema.clone());
        }
        drop(_guard);
        drop(schema_span);

<<<<<<< HEAD
        // Process the plugins.

        let plugins = create_plugins(&configuration, &schema, extra_plugins).await?;

        let mut builder = PluggableSupergraphServiceBuilder::new(bridge_query_planner);
        builder = builder.with_configuration(configuration.clone());
        let subgraph_services = create_subgraph_services(&plugins, &schema, &configuration).await?;
        for (name, subgraph_service) in subgraph_services {
            builder = builder.with_subgraph_service(&name, subgraph_service);
        }
        for (plugin_name, plugin) in plugins {
            builder = builder.with_dyn_plugin(plugin_name, plugin);
        }

        // TODO: Let users know if binary plugins can't be scanned. This
        // is most likely because there are none, so could be handled
        // better.
        let bin_plugins = match crate::plugin::binary_plugins::scan_plugins().await {
            Ok(bp) => bp,
            Err(e) => {
                tracing::info!("no binary plugins found: {}", e);
                vec![]
            }
        };

        for (plugin_name, plugin) in bin_plugins {
            tracing::info!("adding binary plugin: {}", plugin_name);
            builder = builder.with_dyn_plugin(plugin_name, plugin);
        }

        // Final creation after this line we must NOT fail to go live with the new router from this point as some plugins may interact with globals.
        let mut supergraph_creator = builder.build().await?;

        // Instantiate the parser here so we can use it to warm up the planner below
        let query_parsing_layer =
            QueryAnalysisLayer::new(supergraph_creator.schema(), Arc::clone(&configuration)).await;
=======
        let span = tracing::info_span!("plugins");
>>>>>>> 54d299a0

        // Process the plugins.
        let plugins: Arc<Plugins> = Arc::new(
            create_plugins(
                &configuration,
                &schema,
                bridge_query_planner.subgraph_schemas(),
                initial_telemetry_plugin,
                extra_plugins,
            )
            .instrument(span)
            .await?
            .into_iter()
            .collect(),
        );

        async {
            let mut builder = PluggableSupergraphServiceBuilder::new(bridge_query_planner);
            builder = builder.with_configuration(configuration.clone());
            let subgraph_services =
                create_subgraph_services(&plugins, &schema, &configuration).await?;
            for (name, subgraph_service) in subgraph_services {
                builder = builder.with_subgraph_service(&name, subgraph_service);
            }

            // Final creation after this line we must NOT fail to go live with the new router from this point as some plugins may interact with globals.
            let supergraph_creator = builder.with_plugins(plugins).build().await?;

            Ok(supergraph_creator)
        }
        .instrument(tracing::info_span!("supergraph_creation"))
        .await
    }
}

pub(crate) async fn create_subgraph_services(
    plugins: &Arc<Plugins>,
    schema: &Schema,
    configuration: &Configuration,
) -> Result<
    IndexMap<
        String,
        impl Service<
                subgraph::Request,
                Response = subgraph::Response,
                Error = BoxError,
                Future = crate::plugins::traffic_shaping::TrafficShapingSubgraphFuture<
                    SubgraphService,
                >,
            > + Clone
            + Send
            + Sync
            + 'static,
    >,
    BoxError,
> {
    let tls_root_store: RootCertStore = configuration
        .tls
        .subgraph
        .all
        .create_certificate_store()
        .transpose()?
        .unwrap_or_else(crate::services::http::HttpClientService::native_roots_store);

    let subscription_plugin_conf = plugins
        .iter()
        .find(|i| i.0.as_str() == APOLLO_SUBSCRIPTION_PLUGIN)
        .and_then(|plugin| (*plugin.1).as_any().downcast_ref::<Subscription>())
        .map(|p| p.config.clone());

    let shaping = plugins
        .iter()
        .find(|i| i.0.as_str() == APOLLO_TRAFFIC_SHAPING)
        .and_then(|plugin| (*plugin.1).as_any().downcast_ref::<TrafficShaping>())
        .expect("traffic shaping should always be part of the plugin list");

    let mut subgraph_services = IndexMap::new();
    for (name, _) in schema.subgraphs() {
        let http_service = crate::services::http::HttpClientService::from_config(
            name,
            configuration,
            &tls_root_store,
            shaping.enable_subgraph_http2(name),
        )?;

        let http_service_factory =
            HttpClientServiceFactory::new(Arc::new(http_service), plugins.clone());

        let subgraph_service = shaping.subgraph_service_internal(
            name,
            SubgraphService::from_config(
                name,
                configuration,
                subscription_plugin_conf.clone(),
                http_service_factory,
            )?,
        );
        subgraph_services.insert(name.clone(), subgraph_service);
    }

    Ok(subgraph_services)
}

impl TlsClient {
    pub(crate) fn create_certificate_store(
        &self,
    ) -> Option<Result<RootCertStore, ConfigurationError>> {
        self.certificate_authorities
            .as_deref()
            .map(create_certificate_store)
    }
}

pub(crate) fn create_certificate_store(
    certificate_authorities: &str,
) -> Result<RootCertStore, ConfigurationError> {
    let mut store = RootCertStore::empty();
    let certificates = load_certs(certificate_authorities).map_err(|e| {
        ConfigurationError::CertificateAuthorities {
            error: format!("could not parse the certificate list: {e}"),
        }
    })?;
    for certificate in certificates {
        store
            .add(&certificate)
            .map_err(|e| ConfigurationError::CertificateAuthorities {
                error: format!("could not add certificate to root store: {e}"),
            })?;
    }
    if store.is_empty() {
        Err(ConfigurationError::CertificateAuthorities {
            error: "the certificate list is empty".to_string(),
        })
    } else {
        Ok(store)
    }
}

fn load_certs(certificates: &str) -> io::Result<Vec<rustls::Certificate>> {
    tracing::debug!("loading root certificates");

    // Load and return certificate.
    let certs = rustls_pemfile::certs(&mut certificates.as_bytes()).map_err(|_| {
        io::Error::new(
            io::ErrorKind::Other,
            "failed to load certificate".to_string(),
        )
    })?;
    Ok(certs.into_iter().map(rustls::Certificate).collect())
}

/// test only helper method to create a router factory in integration tests
///
/// not meant to be used directly
pub async fn create_test_service_factory_from_yaml(schema: &str, configuration: &str) {
    let config: Configuration = serde_yaml::from_str(configuration).unwrap();

    let is_telemetry_disabled = false;
    let service = YamlRouterFactory
        .create(
            is_telemetry_disabled,
            Arc::new(config),
            schema.to_string(),
            None,
            None,
        )
        .await;
    assert_eq!(
        service.map(|_| ()).unwrap_err().to_string().as_str(),
        r#"couldn't build Query Planner Service: couldn't instantiate query planner; invalid schema: schema validation errors: Error extracting subgraphs from the supergraph: this might be due to errors in subgraphs that were mistakenly ignored by federation 0.x versions but are rejected by federation 2.
Please try composing your subgraphs with federation 2: this should help precisely pinpoint the problems and, once fixed, generate a correct federation 2 supergraph.

Details:
Error: Cannot find type "Review" in subgraph "products"
caused by
"#
    );
}

pub(crate) async fn create_plugins(
    configuration: &Configuration,
    schema: &Schema,
    subgraph_schemas: Arc<HashMap<String, Arc<Valid<apollo_compiler::Schema>>>>,
    initial_telemetry_plugin: Option<Box<dyn DynPlugin>>,
    extra_plugins: Option<Vec<(String, Box<dyn DynPlugin>)>>,
) -> Result<Plugins, BoxError> {
    let supergraph_schema = Arc::new(schema.definitions.clone());
    let mut apollo_plugins_config = configuration.apollo_plugins.clone().plugins;
    let user_plugins_config = configuration.plugins.clone().plugins.unwrap_or_default();
    let extra = extra_plugins.unwrap_or_default();
    let plugin_registry = &*crate::plugin::PLUGINS;
    let apollo_telemetry_plugin_mandatory = apollo_opentelemetry_initialized();
    let mut apollo_plugin_factories: HashMap<&str, &PluginFactory> = plugin_registry
        .iter()
        .filter(|factory| {
            // the name starts with apollo
            factory.name.starts_with(APOLLO_PLUGIN_PREFIX)
                && (
                    // the plugin is mandatory
                    apollo_telemetry_plugin_mandatory ||
                    // the name isn't apollo.telemetry
                    factory.name != "apollo.telemetry"
                )
        })
        .map(|factory| (factory.name.as_str(), &**factory))
        .collect();
    let mut errors = Vec::new();
    let mut plugin_instances = Plugins::new();

    // Use function-like macros to avoid borrow conflicts of captures
    macro_rules! add_plugin {
        ($name: expr, $factory: expr, $plugin_config: expr) => {{
            match $factory
                .create_instance(
                    PluginInit::builder()
                        .config($plugin_config)
                        .supergraph_sdl(schema.as_string().clone())
                        .supergraph_schema(supergraph_schema.clone())
                        .subgraph_schemas(subgraph_schemas.clone())
                        .notify(configuration.notify.clone())
                        .build(),
                )
                .await
            {
                Ok(plugin) => {
                    let _ = plugin_instances.insert($name, plugin);
                }
                Err(err) => errors.push(ConfigurationError::PluginConfiguration {
                    plugin: $name,
                    error: err.to_string(),
                }),
            }
        }};
    }

    macro_rules! add_apollo_plugin {
        ($name: literal, $opt_plugin_config: expr) => {{
            let name = concat!("apollo.", $name);
            let span = tracing::info_span!(concat!("plugin: ", "apollo.", $name));

            async {
                let factory = apollo_plugin_factories
                    .remove(name)
                    .unwrap_or_else(|| panic!("Apollo plugin not registered: {name}"));
                if let Some(mut plugin_config) = $opt_plugin_config {
                    if name == "apollo.telemetry" {
                        // The apollo.telemetry" plugin isn't happy with empty config, so we
                        // give it some. If any of the other mandatory plugins need special
                        // treatment, then we'll have to perform it here.
                        // This is *required* by the telemetry module or it will fail...
                        inject_schema_id(
                            Some(&Schema::schema_id(&schema.raw_sdl)),
                            &mut plugin_config,
                        );
                    }
                    add_plugin!(name.to_string(), factory, plugin_config);
                }
            }
            .instrument(span)
            .await;
        }};
    }

    macro_rules! add_mandatory_apollo_plugin {
        ($name: literal) => {
            add_apollo_plugin!(
                $name,
                Some(
                    apollo_plugins_config
                        .remove($name)
                        .unwrap_or(Value::Object(Map::new()))
                )
            );
        };
    }

    macro_rules! add_optional_apollo_plugin {
        ($name: literal) => {
            add_apollo_plugin!($name, apollo_plugins_config.remove($name));
        };
    }

    macro_rules! add_user_plugins {
        () => {
            for (name, plugin_config) in user_plugins_config {
                let user_span = tracing::info_span!("user_plugin", "name" = &name);

                async {
                    if let Some(factory) =
                        plugin_registry.iter().find(|factory| factory.name == name)
                    {
                        add_plugin!(name, factory, plugin_config);
                    } else {
                        errors.push(ConfigurationError::PluginUnknown(name))
                    }
                }
                .instrument(user_span)
                .await;
            }

            plugin_instances.extend(extra);
        };
    }

    add_mandatory_apollo_plugin!("include_subgraph_errors");
    add_mandatory_apollo_plugin!("csrf");
    add_mandatory_apollo_plugin!("headers");
    if apollo_telemetry_plugin_mandatory {
        match initial_telemetry_plugin {
            None => {
                add_mandatory_apollo_plugin!("telemetry");
            }
            Some(plugin) => {
                let _ = plugin_instances.insert("apollo.telemetry".to_string(), plugin);
                apollo_plugins_config.remove("apollo.telemetry");
                apollo_plugin_factories.remove("apollo.telemetry");
            }
        }
    }
    add_mandatory_apollo_plugin!("traffic_shaping");
    add_optional_apollo_plugin!("forbid_mutations");
    add_optional_apollo_plugin!("subscription");
    add_optional_apollo_plugin!("override_subgraph_url");
    add_optional_apollo_plugin!("authorization");
    add_optional_apollo_plugin!("authentication");
    add_optional_apollo_plugin!("preview_file_uploads");
    add_optional_apollo_plugin!("preview_entity_cache");
    add_mandatory_apollo_plugin!("progressive_override");

    // This relative ordering is documented in `docs/source/customizations/native.mdx`:
    add_optional_apollo_plugin!("rhai");
    add_optional_apollo_plugin!("coprocessor");
    add_optional_apollo_plugin!("experimental_demand_control");
    add_user_plugins!();

    // Macros above remove from `apollo_plugin_factories`, so anything left at the end
    // indicates a missing macro call.
    let unused_apollo_plugin_names = apollo_plugin_factories.keys().copied().collect::<Vec<_>>();
    if !unused_apollo_plugin_names.is_empty() {
        panic!(
            "Apollo plugins without their ordering specified in `fn create_plugins`: {}",
            unused_apollo_plugin_names.join(", ")
        )
    }

    let plugin_details = plugin_instances
        .iter()
        .map(|(name, plugin)| (name, plugin.name()))
        .collect::<Vec<(&String, &str)>>();
    tracing::debug!(
        "plugins list: {:?}",
        plugin_details
            .iter()
            .map(|(name, _)| name)
            .collect::<Vec<&&String>>()
    );

    if !errors.is_empty() {
        for error in &errors {
            tracing::error!("{:#}", error);
        }

        Err(BoxError::from(format!(
            "there were {} configuration errors",
            errors.len()
        )))
    } else {
        Ok(plugin_instances)
    }
}

fn inject_schema_id(schema_id: Option<&str>, configuration: &mut Value) {
    if configuration.get("apollo").is_none() {
        // Warning: this must be done here, otherwise studio reporting will not work
        if apollo_key().is_some() && apollo_graph_reference().is_some() {
            if let Some(telemetry) = configuration.as_object_mut() {
                telemetry.insert("apollo".to_string(), Value::Object(Default::default()));
            }
        } else {
            return;
        }
    }
    if let (Some(schema_id), Some(apollo)) = (schema_id, configuration.get_mut("apollo")) {
        if let Some(apollo) = apollo.as_object_mut() {
            apollo.insert(
                "schema_id".to_string(),
                Value::String(schema_id.to_string()),
            );
        }
    }
}

#[cfg(test)]
mod test {
    use std::error::Error;
    use std::fmt;
    use std::sync::Arc;

    use schemars::JsonSchema;
    use serde::Deserialize;
    use serde_json::json;
    use tower_http::BoxError;

    use crate::configuration::Configuration;
    use crate::plugin::Plugin;
    use crate::plugin::PluginInit;
    use crate::register_plugin;
    use crate::router_factory::inject_schema_id;
    use crate::router_factory::RouterSuperServiceFactory;
    use crate::router_factory::YamlRouterFactory;
    use crate::spec::Schema;

    #[derive(Debug)]
    struct PluginError;

    impl fmt::Display for PluginError {
        fn fmt(&self, f: &mut fmt::Formatter<'_>) -> fmt::Result {
            write!(f, "PluginError")
        }
    }

    impl Error for PluginError {}

    // Always starts and stops plugin

    #[derive(Debug)]
    struct AlwaysStartsAndStopsPlugin {}

    /// Configuration for the test plugin
    #[derive(Debug, Default, Deserialize, JsonSchema)]
    struct Conf {
        /// The name of the test
        name: String,
    }

    #[async_trait::async_trait]
    impl Plugin for AlwaysStartsAndStopsPlugin {
        type Config = Conf;

        async fn new(init: PluginInit<Self::Config>) -> Result<Self, BoxError> {
            tracing::debug!("{}", init.config.name);
            Ok(AlwaysStartsAndStopsPlugin {})
        }
    }

    register_plugin!(
        "test",
        "always_starts_and_stops",
        AlwaysStartsAndStopsPlugin
    );

    // Always fails to start plugin

    #[derive(Debug)]
    struct AlwaysFailsToStartPlugin {}

    #[async_trait::async_trait]
    impl Plugin for AlwaysFailsToStartPlugin {
        type Config = Conf;

        async fn new(init: PluginInit<Self::Config>) -> Result<Self, BoxError> {
            tracing::debug!("{}", init.config.name);
            Err(BoxError::from("Error"))
        }
    }

    register_plugin!("test", "always_fails_to_start", AlwaysFailsToStartPlugin);

    #[tokio::test]
    async fn test_yaml_no_extras() {
        let config = Configuration::builder().build().unwrap();
        let service = create_service(config).await;
        assert!(service.is_ok())
    }

    #[tokio::test]
    async fn test_yaml_plugins_always_starts_and_stops() {
        let config: Configuration = serde_yaml::from_str(
            r#"
            plugins:
                test.always_starts_and_stops:
                    name: albert
        "#,
        )
        .unwrap();
        let service = create_service(config).await;
        assert!(service.is_ok())
    }

    #[tokio::test]
    async fn test_yaml_plugins_always_fails_to_start() {
        let config: Configuration = serde_yaml::from_str(
            r#"
            plugins:
                test.always_fails_to_start:
                    name: albert
        "#,
        )
        .unwrap();
        let service = create_service(config).await;
        assert!(service.is_err())
    }

    #[tokio::test]
    async fn test_yaml_plugins_combo_start_and_fail() {
        let config: Configuration = serde_yaml::from_str(
            r#"
            plugins:
                test.always_starts_and_stops:
                    name: albert
                test.always_fails_to_start:
                    name: albert
        "#,
        )
        .unwrap();
        let service = create_service(config).await;
        assert!(service.is_err())
    }

    async fn create_service(config: Configuration) -> Result<(), BoxError> {
        let schema = include_str!("testdata/supergraph.graphql");

        let is_telemetry_disabled = false;
        let service = YamlRouterFactory
            .create(
                is_telemetry_disabled,
                Arc::new(config),
                schema.to_string(),
                None,
                None,
            )
            .await;
        service.map(|_| ())
    }

    #[test]
    fn test_inject_schema_id() {
        let schema = include_str!("testdata/starstuff@current.graphql");
        let mut config = json!({ "apollo": {} });
        let schema = Schema::parse_test(schema, &Default::default()).unwrap();
        inject_schema_id(
            Some(&Schema::schema_id(&schema.api_schema().raw_sdl)),
            &mut config,
        );
        let config =
            serde_json::from_value::<crate::plugins::telemetry::config::Conf>(config).unwrap();
        assert_eq!(
            &config.apollo.schema_id,
            "6af283f857f47055b0069547a8ee21c942c2c72ceebbcaabf78a42f0d1786318"
        );
    }
}<|MERGE_RESOLUTION|>--- conflicted
+++ resolved
@@ -274,7 +274,7 @@
         schema: String,
         previous_supergraph: Option<&'a SupergraphCreator>,
         initial_telemetry_plugin: Option<Box<dyn DynPlugin>>,
-        extra_plugins: Option<Vec<(String, Box<dyn DynPlugin>)>>,
+        mut extra_plugins: Option<Vec<(String, Box<dyn DynPlugin>)>>,
     ) -> Result<SupergraphCreator, BoxError> {
         let query_planner_span = tracing::info_span!("query_planner_creation");
         // QueryPlannerService takes an UnplannedRequest and outputs PlannedRequest
@@ -331,21 +331,9 @@
         drop(_guard);
         drop(schema_span);
 
-<<<<<<< HEAD
+        let span = tracing::info_span!("plugins");
+
         // Process the plugins.
-
-        let plugins = create_plugins(&configuration, &schema, extra_plugins).await?;
-
-        let mut builder = PluggableSupergraphServiceBuilder::new(bridge_query_planner);
-        builder = builder.with_configuration(configuration.clone());
-        let subgraph_services = create_subgraph_services(&plugins, &schema, &configuration).await?;
-        for (name, subgraph_service) in subgraph_services {
-            builder = builder.with_subgraph_service(&name, subgraph_service);
-        }
-        for (plugin_name, plugin) in plugins {
-            builder = builder.with_dyn_plugin(plugin_name, plugin);
-        }
-
         // TODO: Let users know if binary plugins can't be scanned. This
         // is most likely because there are none, so could be handled
         // better.
@@ -357,22 +345,13 @@
             }
         };
 
-        for (plugin_name, plugin) in bin_plugins {
-            tracing::info!("adding binary plugin: {}", plugin_name);
-            builder = builder.with_dyn_plugin(plugin_name, plugin);
-        }
-
-        // Final creation after this line we must NOT fail to go live with the new router from this point as some plugins may interact with globals.
-        let mut supergraph_creator = builder.build().await?;
-
-        // Instantiate the parser here so we can use it to warm up the planner below
-        let query_parsing_layer =
-            QueryAnalysisLayer::new(supergraph_creator.schema(), Arc::clone(&configuration)).await;
-=======
-        let span = tracing::info_span!("plugins");
->>>>>>> 54d299a0
-
-        // Process the plugins.
+        extra_plugins = match extra_plugins {
+            Some(mut plugins) => {
+                plugins.extend(bin_plugins);
+                Some(plugins)
+            }
+            None => Some(bin_plugins),
+        };
         let plugins: Arc<Plugins> = Arc::new(
             create_plugins(
                 &configuration,
