--- conflicted
+++ resolved
@@ -196,22 +196,15 @@
             }
             let mut subgraph_connectors = HashMap::new();
             for (name, connectors_map) in aggregated_connectors.into_iter() {
-<<<<<<< HEAD
-                subgraph_connectors.insert(
-                    name,
-                    SubgraphConnector::for_schema(
-                        Arc::clone(&connector_supergraph),
-                        connectors_map,
-                    )?,
-                );
-=======
                 let connector = SubgraphConnector::for_schema(
-                    connector_schema.clone(),
-                    configuration.preview_connectors.subgraphs.get(&name),
+                    Arc::clone(&connector_supergraph),
+                    configuration
+                        .preview_connectors
+                        .subgraphs
+                        .get(name.as_ref()),
                     connectors_map,
                 )?;
                 subgraph_connectors.insert(name, connector);
->>>>>>> 008a2178
             }
 
             subgraph_connectors
