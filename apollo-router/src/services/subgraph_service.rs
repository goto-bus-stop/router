//! Tower fetcher for subgraphs.

use std::collections::HashMap;
use std::sync::atomic::AtomicBool;
use std::sync::atomic::Ordering::Relaxed;
use std::sync::Arc;
use std::task::Poll;

use bytes::Bytes;
use futures::future::BoxFuture;
use futures::SinkExt;
use futures::StreamExt;
use futures::TryFutureExt;
use http::header::ACCEPT;
use http::header::CONTENT_TYPE;
use http::header::{self};
use http::response::Parts;
use http::HeaderValue;
use http::Request;
use hyper::Body;
use hyper_rustls::ConfigBuilderExt;
use mediatype::names::APPLICATION;
use mediatype::names::JSON;
use mediatype::MediaType;
use mime::APPLICATION_JSON;
use rustls::RootCertStore;
use serde::Serialize;
use tokio_tungstenite::connect_async;
use tokio_tungstenite::connect_async_tls_with_config;
use tokio_tungstenite::tungstenite::client::IntoClientRequest;
use tower::util::BoxService;
use tower::BoxError;
use tower::Service;
use tower::ServiceExt;
use tracing::Instrument;
use uuid::Uuid;

use super::http::HttpClientServiceFactory;
use super::http::HttpRequest;
use super::layers::content_negotiation::GRAPHQL_JSON_RESPONSE_HEADER_VALUE;
use super::Plugins;
use crate::configuration::TlsClientAuth;
use crate::error::FetchError;
use crate::graphql;
use crate::json_ext::Object;
use crate::plugins::authentication::subgraph::SigningParamsConfig;
use crate::plugins::subscription::create_verifier;
use crate::plugins::subscription::CallbackMode;
use crate::plugins::subscription::HeartbeatInterval;
use crate::plugins::subscription::SubscriptionConfig;
use crate::plugins::subscription::SubscriptionMode;
use crate::plugins::subscription::WebSocketConfiguration;
use crate::plugins::subscription::SUBSCRIPTION_WS_CUSTOM_CONNECTION_PARAMS;
use crate::plugins::telemetry::LOGGING_DISPLAY_BODY;
use crate::plugins::telemetry::LOGGING_DISPLAY_HEADERS;
use crate::protocols::websocket::convert_websocket_stream;
use crate::protocols::websocket::GraphqlWebSocket;
use crate::query_planner::OperationKind;
use crate::services::layers::apq;
use crate::services::SubgraphRequest;
use crate::services::SubgraphResponse;
use crate::Configuration;
use crate::Context;
use crate::Notify;

const PERSISTED_QUERY_NOT_FOUND_EXTENSION_CODE: &str = "PERSISTED_QUERY_NOT_FOUND";
const PERSISTED_QUERY_NOT_SUPPORTED_EXTENSION_CODE: &str = "PERSISTED_QUERY_NOT_SUPPORTED";
const PERSISTED_QUERY_NOT_FOUND_MESSAGE: &str = "PersistedQueryNotFound";
const PERSISTED_QUERY_NOT_SUPPORTED_MESSAGE: &str = "PersistedQueryNotSupported";
const CODE_STRING: &str = "code";
const PERSISTED_QUERY_KEY: &str = "persistedQuery";
const HASH_VERSION_KEY: &str = "version";
const HASH_VERSION_VALUE: i32 = 1;
const HASH_KEY: &str = "sha256Hash";
const GRAPHQL_RESPONSE: mediatype::Name = mediatype::Name::new_unchecked("graphql-response");

#[allow(clippy::declare_interior_mutable_const)]
static CALLBACK_PROTOCOL_ACCEPT: HeaderValue =
    HeaderValue::from_static("application/json;callbackSpec=1.0");
pub(crate) static APPLICATION_JSON_HEADER_VALUE: HeaderValue =
    HeaderValue::from_static("application/json");
static ACCEPT_GRAPHQL_JSON: HeaderValue =
    HeaderValue::from_static("application/json, application/graphql-response+json");

enum APQError {
    PersistedQueryNotSupported,
    PersistedQueryNotFound,
    Other,
}

#[cfg_attr(test, derive(serde::Deserialize))]
#[derive(Serialize, Clone, Debug)]
#[serde(rename_all = "camelCase")]
struct SubscriptionExtension {
    subscription_id: String,
    callback_url: url::Url,
    verifier: String,
    heartbeat_interval_ms: u64,
}

/// Client for interacting with subgraphs.
#[derive(Clone)]
pub(crate) struct SubgraphService {
    // we hold a HTTP client service factory here because a service with plugins applied
    // cannot be cloned
    pub(crate) client_factory: HttpClientServiceFactory,
    service: Arc<String>,

    /// Whether apq is enabled in the router for subgraph calls
    /// This is enabled by default can be configured as
    /// subgraph:
    ///      apq: <bool>
    /// If a subgraph sends the error message PERSISTED_QUERY_NOT_SUPPORTED,
    /// apq is set to false
    apq: Arc<AtomicBool>,
    /// Subscription config if enabled
    subscription_config: Option<SubscriptionConfig>,
    notify: Notify<String, graphql::Response>,
}

impl SubgraphService {
    pub(crate) fn from_config(
        service: impl Into<String>,
        configuration: &Configuration,
        subscription_config: Option<SubscriptionConfig>,
        client_factory: crate::services::http::HttpClientServiceFactory,
    ) -> Result<Self, BoxError> {
        let name: String = service.into();

        let enable_apq = configuration
            .apq
            .subgraph
            .subgraphs
            .get(&name)
            .map(|apq| apq.enabled)
            .unwrap_or(configuration.apq.subgraph.all.enabled);

        SubgraphService::new(
            name,
            enable_apq,
            subscription_config,
            configuration.notify.clone(),
            client_factory,
        )
    }

    pub(crate) fn new(
        service: impl Into<String>,
        enable_apq: bool,
        subscription_config: Option<SubscriptionConfig>,
        notify: Notify<String, graphql::Response>,
        client_factory: crate::services::http::HttpClientServiceFactory,
    ) -> Result<Self, BoxError> {
        Ok(Self {
            client_factory,
            service: Arc::new(service.into()),
            apq: Arc::new(<AtomicBool>::new(enable_apq)),
            subscription_config,
            notify,
        })
    }
}

pub(crate) fn generate_tls_client_config(
    tls_cert_store: Option<RootCertStore>,
    client_cert_config: Option<&TlsClientAuth>,
) -> Result<rustls::ClientConfig, BoxError> {
    let tls_builder = rustls::ClientConfig::builder().with_safe_defaults();
    Ok(match (tls_cert_store, client_cert_config) {
        (None, None) => tls_builder.with_native_roots().with_no_client_auth(),
        (Some(store), None) => tls_builder
            .with_root_certificates(store)
            .with_no_client_auth(),
        (None, Some(client_auth_config)) => tls_builder.with_native_roots().with_client_auth_cert(
            client_auth_config.certificate_chain.clone(),
            client_auth_config.key.clone(),
        )?,
        (Some(store), Some(client_auth_config)) => tls_builder
            .with_root_certificates(store)
            .with_client_auth_cert(
                client_auth_config.certificate_chain.clone(),
                client_auth_config.key.clone(),
            )?,
    })
}

impl tower::Service<SubgraphRequest> for SubgraphService {
    type Response = SubgraphResponse;
    type Error = BoxError;
    type Future = BoxFuture<'static, Result<Self::Response, Self::Error>>;

    fn poll_ready(&mut self, _cx: &mut std::task::Context<'_>) -> Poll<Result<(), Self::Error>> {
        Poll::Ready(Ok(()))
    }

    fn call(&mut self, mut request: SubgraphRequest) -> Self::Future {
        let subscription_config = (request.operation_kind == OperationKind::Subscription)
            .then(|| self.subscription_config.clone())
            .flatten();
        let service_name = (*self.service).to_owned();

        // Do it only for subscription to dedup them
        let hashed_request = if request.operation_kind == OperationKind::Subscription {
            let subscription_config = match &subscription_config {
                Some(sub_cfg) => sub_cfg,
                None => {
                    return Box::pin(async move {
                        Err(BoxError::from(FetchError::SubrequestWsError {
                            service: service_name,
                            reason: "subscription is not enabled".to_string(),
                        }))
                    });
                }
            };
            if subscription_config.enable_deduplication {
                request.to_sha256()
            } else {
                Uuid::new_v4().to_string()
            }
        } else {
            String::new()
        };

        let SubgraphRequest {
            subgraph_request,
            context,
            ..
        } = request.clone();

        let (_, mut body) = subgraph_request.into_parts();

        let client_factory = self.client_factory.clone();

        let arc_apq_enabled = self.apq.clone();

        let mut notify = self.notify.clone();
        let make_calls = async move {
            // Subscription handling
            if request.operation_kind == OperationKind::Subscription
                && request.subscription_stream.is_some()
            {
                let subscription_config =
                    subscription_config.ok_or_else(|| FetchError::SubrequestHttpError {
                        service: service_name.clone(),
                        reason: "subscription is not enabled".to_string(),
                        status_code: None,
                    })?;
                let mode = subscription_config.mode.get_subgraph_config(&service_name);

                match &mode {
                    Some(SubscriptionMode::Passthrough(ws_conf)) => {
                        // call_websocket for passthrough mode
                        return call_websocket(
                            notify,
                            request,
                            context,
                            service_name,
                            ws_conf,
                            hashed_request,
                        )
                        .await;
                    }
                    Some(SubscriptionMode::Callback(CallbackMode {
                        public_url,
                        heartbeat_interval,
                        ..
                    })) => {
                        // Hash the subgraph_request
                        let subscription_id = hashed_request;

                        // Call create_or_subscribe on notify
                        let (handle, created) = notify
                            .create_or_subscribe(subscription_id.clone(), true)
                            .await?;

                        // If it existed before just send the right stream (handle) and early return
                        let stream_tx = request.subscription_stream.clone().ok_or_else(|| {
                            FetchError::SubrequestWsError {
                                service: service_name.clone(),
                                reason: "cannot get the callback stream".to_string(),
                            }
                        })?;
                        stream_tx.send(Box::pin(handle.into_stream())).await?;

                        tracing::info!(
                            monotonic_counter.apollo.router.operations.subscriptions = 1u64,
                            subscriptions.mode = %"callback",
                            subscriptions.deduplicated = !created,
                            subgraph.service.name = service_name,
                        );
                        if !created {
                            tracing::info!(
                                monotonic_counter.apollo_router_deduplicated_subscriptions_total = 1u64,
                                mode = %"callback",
                            );
                            // Dedup happens here
                            return Ok(SubgraphResponse::builder()
                                .context(context)
                                .extensions(Object::default())
                                .build());
                        }

                        // If not then put the subscription_id in the extensions for callback mode and continue
                        // Do this if the topic doesn't already exist
                        let mut callback_url = public_url.clone();
                        if callback_url.path_segments_mut().is_err() {
                            callback_url = callback_url.join(&subscription_id)?;
                        } else {
                            callback_url
                                .path_segments_mut()
                                .expect("can't happen because we checked before")
                                .push(&subscription_id);
                        }

                        // Generate verifier
                        let verifier = create_verifier(&subscription_id).map_err(|err| {
                            FetchError::SubrequestHttpError {
                                service: service_name.clone(),
                                reason: format!("{err:?}"),
                                status_code: None,
                            }
                        })?;
                        request
                            .subgraph_request
                            .headers_mut()
                            .append(ACCEPT, CALLBACK_PROTOCOL_ACCEPT.clone());

                        let subscription_extension = SubscriptionExtension {
                            subscription_id,
                            callback_url,
                            verifier,
                            heartbeat_interval_ms: match heartbeat_interval {
                                HeartbeatInterval::Disabled(_) => 0,
                                HeartbeatInterval::Duration(duration) => {
                                    duration.as_millis() as u64
                                }
                            },
                        };
                        body.extensions.insert(
                            "subscription",
                            serde_json_bytes::to_value(subscription_extension).map_err(|err| {
                                FetchError::SubrequestHttpError {
                                    service: service_name.clone(),
                                    reason: format!(
                                        "cannot serialize the subscription extension: {err:?}",
                                    ),
                                    status_code: None,
                                }
                            })?,
                        );
                    }
                    _ => {
                        return Err(Box::new(FetchError::SubrequestWsError {
                            service: service_name.clone(),
                            reason: "subscription mode is not enabled".to_string(),
                        }));
                    }
                }
            }

            let client = client_factory.create(&service_name);

            // If APQ is not enabled, simply make the graphql call
            // with the same request body.
            let apq_enabled = arc_apq_enabled.as_ref();
            if !apq_enabled.load(Relaxed) {
                return call_http(request, body, context, client, &service_name).await;
            }

            // Else, if APQ is enabled,
            // Calculate the query hash and try the request with
            // a persistedQuery instead of the whole query.
            let graphql::Request {
                query,
                operation_name,
                variables,
                extensions,
            } = body.clone();

            let hash_value = apq::calculate_hash_for_query(query.as_deref().unwrap_or_default());

            let persisted_query = serde_json_bytes::json!({
                HASH_VERSION_KEY: HASH_VERSION_VALUE,
                HASH_KEY: hash_value
            });

            let mut extensions_with_apq = extensions.clone();
            extensions_with_apq.insert(PERSISTED_QUERY_KEY, persisted_query);

            let mut apq_body = graphql::Request {
                query: None,
                operation_name,
                variables,
                extensions: extensions_with_apq,
            };

            let response = call_http(
                request.clone(),
                apq_body.clone(),
                context.clone(),
                client_factory.create(&service_name),
                &service_name,
            )
            .await?;

            // Check the error for the request with only persistedQuery.
            // If PersistedQueryNotSupported, disable APQ for this subgraph
            // If PersistedQueryNotFound, add the original query to the request and retry.
            // Else, return the response like before.
            let gql_response = response.response.body();
            match get_apq_error(gql_response) {
                APQError::PersistedQueryNotSupported => {
                    apq_enabled.store(false, Relaxed);
                    call_http(request, body, context, client, &service_name).await
                }
                APQError::PersistedQueryNotFound => {
                    apq_body.query = query;
                    call_http(request, apq_body, context, client, &service_name).await
                }
                _ => Ok(response),
            }
        };

        Box::pin(make_calls)
    }
}

/// call websocket makes websocket calls with modified graphql::Request (body)
async fn call_websocket(
    mut notify: Notify<String, graphql::Response>,
    request: SubgraphRequest,
    context: Context,
    service_name: String,
    subgraph_cfg: &WebSocketConfiguration,
    subscription_hash: String,
) -> Result<SubgraphResponse, BoxError> {
    let operation_name = request
        .subgraph_request
        .body()
        .operation_name
        .clone()
        .unwrap_or_default();

    let SubgraphRequest {
        subgraph_request,
        subscription_stream,
        ..
    } = request;
    let subscription_stream_tx =
        subscription_stream.ok_or_else(|| FetchError::SubrequestWsError {
            service: service_name.clone(),
            reason: "cannot get the websocket stream".to_string(),
        })?;

    let (handle, created) = notify
        .create_or_subscribe(subscription_hash.clone(), false)
        .await?;
    tracing::info!(
        monotonic_counter.apollo.router.operations.subscriptions = 1u64,
        subscriptions.mode = %"passthrough",
        subscriptions.deduplicated = !created,
        subgraph.service.name = service_name,
    );
    if !created {
        subscription_stream_tx
            .send(Box::pin(handle.into_stream()))
            .await?;
        tracing::info!(
            monotonic_counter.apollo_router_deduplicated_subscriptions_total = 1u64,
            mode = %"passthrough",
        );

        // Dedup happens here
        return Ok(SubgraphResponse::builder()
            .context(context)
            .extensions(Object::default())
            .build());
    }

    let (parts, body) = subgraph_request.into_parts();

    // Check context key and Authorization header (context key takes precedence) to set connection params if needed
    let connection_params = match (
        context.get_json_value(SUBSCRIPTION_WS_CUSTOM_CONNECTION_PARAMS),
        parts
            .headers
            .get(http::header::AUTHORIZATION)
            .and_then(|auth| auth.to_str().ok()),
    ) {
        (Some(connection_params), _) => Some(connection_params),
        (None, Some(authorization)) => Some(serde_json_bytes::json!({ "token": authorization })),
        _ => None,
    };

    let request = get_websocket_request(service_name.clone(), parts, subgraph_cfg)?;

    let display_headers = context.contains_key(LOGGING_DISPLAY_HEADERS);
    let display_body = context.contains_key(LOGGING_DISPLAY_BODY);

    let signing_params = context
        .extensions()
        .lock()
        .get::<SigningParamsConfig>()
        .cloned();

    let request = if let Some(signing_params) = signing_params {
        signing_params
            .sign_empty(request, service_name.as_str())
            .await?
    } else {
        request
    };

    if display_headers {
        tracing::info!(http.request.headers = ?request.headers(), apollo.subgraph.name = %service_name, "Websocket request headers to subgraph {service_name:?}");
    }

    if display_body {
        tracing::info!(http.request.body = ?request.body(), apollo.subgraph.name = %service_name, "Websocket request body to subgraph {service_name:?}");
    }

    let uri = request.uri();
    let path = uri.path();
    let host = uri.host().unwrap_or_default();
    let port = uri.port_u16().unwrap_or_else(|| {
        let scheme = uri.scheme_str();
        if scheme == Some("wss") {
            443
        } else if scheme == Some("ws") {
            80
        } else {
            0
        }
    });

    let subgraph_req_span = tracing::info_span!("subgraph_request",
        "otel.kind" = "CLIENT",
        "net.peer.name" = %host,
        "net.peer.port" = %port,
        "http.route" = %path,
        "http.url" = %uri,
        "net.transport" = "ip_tcp",
        "apollo.subgraph.name" = %service_name,
        "graphql.operation.name" = %operation_name,
    );

    let (ws_stream, mut resp) = match request.uri().scheme_str() {
        Some("wss") => {
            connect_async_tls_with_config(request, None, false, None)
                .instrument(subgraph_req_span)
                .await
        }
        _ => connect_async(request).instrument(subgraph_req_span).await,
    }
    .map_err(|err| {
        if display_body || display_headers {
            tracing::info!(
                http.response.error = format!("{:?}", &err), apollo.subgraph.name = %service_name, "Websocket connection error from subgraph {service_name:?} received"
            );
        }
        FetchError::SubrequestWsError {
            service: service_name.clone(),
            reason: format!("cannot connect websocket to subgraph: {err}"),
        }
    })?;

    if display_headers {
        tracing::info!(response.headers = ?resp.headers(), apollo.subgraph.name = %service_name, "Websocket response headers to subgraph {service_name:?}");
    }
    if display_body {
        tracing::info!(
            response.body = %String::from_utf8_lossy(&resp.body_mut().take().unwrap_or_default()), apollo.subgraph.name = %service_name, "Websocket response body from subgraph {service_name:?} received"
        );
    }

    let mut gql_stream = GraphqlWebSocket::new(
        convert_websocket_stream(ws_stream, subscription_hash.clone()),
        subscription_hash,
        subgraph_cfg.protocol,
        connection_params,
    )
    .await
    .map_err(|_| FetchError::SubrequestWsError {
        service: service_name.clone(),
        reason: "cannot get the GraphQL websocket stream".to_string(),
    })?;

    gql_stream
        .send(body)
        .await
        .map_err(|err| FetchError::SubrequestWsError {
            service: service_name,
            reason: format!("cannot send the subgraph request to websocket stream: {err:?}"),
        })?;
    let (mut gql_sink, gql_stream) = gql_stream.split();
    let (handle_sink, handle_stream) = handle.split();

    tokio::task::spawn(async move {
        let _ = gql_stream
            .map(Ok::<_, graphql::Error>)
            .forward(handle_sink)
            .await;

        if let Err(err) = gql_sink.close().await {
            tracing::trace!("cannot close the websocket stream: {err:?}");
        }
    });

    subscription_stream_tx.send(Box::pin(handle_stream)).await?;

    Ok(SubgraphResponse::new_from_response(
        resp.map(|_| graphql::Response::default()),
        context,
    ))
}

/// call_http makes http calls with modified graphql::Request (body)
async fn call_http(
    request: SubgraphRequest,
    body: graphql::Request,
    context: Context,
    client: crate::services::http::BoxService,
    service_name: &str,
) -> Result<SubgraphResponse, BoxError> {
    let SubgraphRequest {
        subgraph_request, ..
    } = request;

    let operation_name = subgraph_request
        .body()
        .operation_name
        .clone()
        .unwrap_or_default();

    let (parts, _) = subgraph_request.into_parts();
    let body = serde_json::to_string(&body).expect("JSON serialization should not fail");
    let mut request = http::Request::from_parts(parts, Body::from(body));

    request
        .headers_mut()
        .insert(CONTENT_TYPE, APPLICATION_JSON_HEADER_VALUE.clone());
    request
        .headers_mut()
        .append(ACCEPT, ACCEPT_GRAPHQL_JSON.clone());

    let schema_uri = request.uri();
    let host = schema_uri.host().unwrap_or_default();
    let port = schema_uri.port_u16().unwrap_or_else(|| {
        let scheme = schema_uri.scheme_str();
        if scheme == Some("https") {
            443
        } else if scheme == Some("http") {
            80
        } else {
            0
        }
    });

    let path = schema_uri.path();

    let subgraph_req_span = tracing::info_span!("subgraph_request",
        "otel.kind" = "CLIENT",
        "net.peer.name" = %host,
        "net.peer.port" = %port,
        "http.route" = %path,
        "http.url" = %schema_uri,
        "net.transport" = "ip_tcp",
        "apollo.subgraph.name" = %service_name,
        "graphql.operation.name" = %operation_name,
    );

    // The graphql spec is lax about what strategy to use for processing responses: https://github.com/graphql/graphql-over-http/blob/main/spec/GraphQLOverHTTP.md#processing-the-response
    //
    // "If the response uses a non-200 status code and the media type of the response payload is application/json
    // then the client MUST NOT rely on the body to be a well-formed GraphQL response since the source of the response
    // may not be the server but instead some intermediary such as API gateways, proxies, firewalls, etc."
    //
    // The TLDR of this is that it's really asking us to do the best we can with whatever information we have with some modifications depending on content type.
    // Our goal is to give the user the most relevant information possible in the response errors
    //
    // Rules:
    // 1. If the content type of the response is not `application/json` or `application/graphql-response+json` then we won't try to parse.
    // 2. If an HTTP status is not 2xx it will always be attached as a graphql error.
    // 3. If the response type is `application/json` and status is not 2xx and the body the entire body will be output if the response is not valid graphql.

    let display_body = context.contains_key(LOGGING_DISPLAY_BODY);

    // Perform the actual fetch. If this fails then we didn't manage to make the call at all, so we can't do anything with it.
    let (parts, content_type, body) =
        do_fetch(client, &context, service_name, request, display_body)
            .instrument(subgraph_req_span)
            .await?;

    if display_body {
        if let Some(Ok(b)) = &body {
            tracing::info!(
                response.body = %String::from_utf8_lossy(b), apollo.subgraph.name = %service_name, "Raw response body from subgraph {service_name:?} received"
            );
        }
    }

    let mut graphql_response = match (content_type, body, parts.status.is_success()) {
        (Ok(ContentType::ApplicationGraphqlResponseJson), Some(Ok(body)), _)
        | (Ok(ContentType::ApplicationJson), Some(Ok(body)), true) => {
            // Application graphql json expects valid graphql response
            // Application json expects valid graphql response if 2xx
            tracing::debug_span!("parse_subgraph_response").in_scope(|| {
                // Application graphql json expects valid graphql response
                graphql::Response::from_bytes(service_name, body).unwrap_or_else(|error| {
                    graphql::Response::builder()
                        .error(error.to_graphql_error(None))
                        .build()
                })
            })
        }
        (Ok(ContentType::ApplicationJson), Some(Ok(body)), false) => {
            // Application json does not expect a valid graphql response if not 2xx.
            // If parse fails then attach the entire payload as an error
            tracing::debug_span!("parse_subgraph_response").in_scope(|| {
                // Application graphql json expects valid graphql response
                let mut original_response = String::from_utf8_lossy(&body).to_string();
                if original_response.is_empty() {
                    original_response = "<empty response body>".into()
                }
                graphql::Response::from_bytes(service_name, body).unwrap_or_else(|_error| {
                    graphql::Response::builder()
                        .error(
                            FetchError::SubrequestMalformedResponse {
                                service: service_name.to_string(),
                                reason: original_response,
                            }
                            .to_graphql_error(None),
                        )
                        .build()
                })
            })
        }
        (content_type, body, _) => {
            // Something went wrong, compose a response with errors if they are present
            let mut graphql_response = graphql::Response::builder().build();
            if let Err(err) = content_type {
                graphql_response.errors.push(err.to_graphql_error(None));
            }
            if let Some(Err(err)) = body {
                graphql_response.errors.push(err.to_graphql_error(None));
            }
            graphql_response
        }
    };

    // Add an error for response codes that are not 2xx
    if !parts.status.is_success() {
        let status = parts.status;
        graphql_response.errors.insert(
            0,
            FetchError::SubrequestHttpError {
                service: service_name.to_string(),
                status_code: Some(status.as_u16()),
                reason: format!(
                    "{}: {}",
                    status.as_str(),
                    status.canonical_reason().unwrap_or("Unknown")
                ),
            }
            .to_graphql_error(None),
        )
    }

    let resp = http::Response::from_parts(parts, graphql_response);
    Ok(SubgraphResponse::new_from_response(resp, context))
}

enum ContentType {
    ApplicationJson,
    ApplicationGraphqlResponseJson,
}

fn get_graphql_content_type(service_name: &str, parts: &Parts) -> Result<ContentType, FetchError> {
    let content_type = parts
        .headers
        .get(header::CONTENT_TYPE)
        .map(|v| v.to_str().map(MediaType::parse));
    match content_type {
        Some(Ok(Ok(content_type))) => {
            if content_type.ty == APPLICATION && content_type.subty == JSON {
                Ok(ContentType::ApplicationJson)
            } else if content_type.ty == APPLICATION
                && content_type.subty == GRAPHQL_RESPONSE
                && content_type.suffix == Some(JSON)
            {
                Ok(ContentType::ApplicationGraphqlResponseJson)
            } else {
                Err(FetchError::SubrequestHttpError {
                    status_code: Some(parts.status.as_u16()),
                    service: service_name.to_string(),
                    reason: format!("subgraph didn't return JSON (expected content-type: {} or content-type: {}; found content-type: {content_type})", APPLICATION_JSON.essence_str(), GRAPHQL_JSON_RESPONSE_HEADER_VALUE),
                })
            }
        }
        None | Some(_) => Err(FetchError::SubrequestHttpError {
            status_code: Some(parts.status.as_u16()),
            service: service_name.to_string(),
            reason: format!(
                "subgraph didn't return JSON (expected content-type: {} or content-type: {})",
                APPLICATION_JSON.essence_str(),
                GRAPHQL_JSON_RESPONSE_HEADER_VALUE
            ),
        }),
    }
}

async fn do_fetch(
    mut client: crate::services::http::BoxService,

    context: &Context,
    service_name: &str,
    request: Request<Body>,
    display_body: bool,
) -> Result<
    (
        Parts,
        Result<ContentType, FetchError>,
        Option<Result<Bytes, FetchError>>,
    ),
    FetchError,
> {
    let _active_request_guard = context.enter_active_request();
    let response = client
        .call(HttpRequest {
            http_request: request,
            context: context.clone(),
        })
        .map_err(|err| {
            tracing::error!(fetch_error = ?err);
            FetchError::SubrequestHttpError {
                status_code: None,
                service: service_name.to_string(),
                reason: err.to_string(),
            }
        })
        .await?;

    let (parts, body) = response.http_response.into_parts();

    let content_type = get_graphql_content_type(service_name, &parts);

    let body = if content_type.is_ok() {
        let body = hyper::body::to_bytes(body)
            .instrument(tracing::debug_span!("aggregate_response_data"))
            .await
            .map_err(|err| {
                tracing::error!(fetch_error = ?err);
                FetchError::SubrequestHttpError {
                    status_code: Some(parts.status.as_u16()),
                    service: service_name.to_string(),
                    reason: err.to_string(),
                }
            });
        if let Ok(body) = &body {
            if display_body {
                tracing::info!(
                    http.response.body = %String::from_utf8_lossy(body), apollo.subgraph.name = %service_name, "Raw response body from subgraph {service_name:?} received"
                );
            }
        }
        Some(body)
    } else {
        if display_body {
            let body = hyper::body::to_bytes(body)
                .instrument(tracing::debug_span!("aggregate_response_data"))
                .await
                .map_err(|err| {
                    tracing::error!(fetch_error = ?err);
                    FetchError::SubrequestHttpError {
                        status_code: Some(parts.status.as_u16()),
                        service: service_name.to_string(),
                        reason: err.to_string(),
                    }
                });
            if let Ok(body) = &body {
                tracing::info!(
                    http.response.body = %String::from_utf8_lossy(body), apollo.subgraph.name = %service_name, "Raw response body from subgraph {service_name:?} received"
                );
            }
        }
        None
    };
    Ok((parts, content_type, body))
}

fn get_websocket_request(
    service_name: String,
    mut parts: http::request::Parts,
    subgraph_ws_cfg: &WebSocketConfiguration,
) -> Result<http::Request<()>, FetchError> {
    let mut subgraph_url = url::Url::parse(&parts.uri.to_string()).map_err(|err| {
        tracing::error!("cannot parse subgraph url {}: {err:?}", parts.uri);
        FetchError::SubrequestWsError {
            service: service_name.clone(),
            reason: "cannot parse subgraph url".to_string(),
        }
    })?;
    let new_scheme = match subgraph_url.scheme() {
        "http" => "ws",
        "https" => "wss",
        _ => "ws",
    };
    subgraph_url.set_scheme(new_scheme).map_err(|err| {
        tracing::error!("cannot set a scheme '{new_scheme}' on subgraph url: {err:?}");

        FetchError::SubrequestWsError {
            service: service_name.clone(),
            reason: "cannot set a scheme on websocket url".to_string(),
        }
    })?;

    let subgraph_url = match &subgraph_ws_cfg.path {
        Some(path) => subgraph_url
            .join(path)
            .map_err(|_| FetchError::SubrequestWsError {
                service: service_name.clone(),
                reason: "cannot parse subgraph url with the specific websocket path".to_string(),
            })?,
        None => subgraph_url,
    };
    let mut request = subgraph_url.into_client_request().map_err(|err| {
        tracing::error!("cannot create websocket client request: {err:?}");

        FetchError::SubrequestWsError {
            service: service_name.clone(),
            reason: "cannot create websocket client request".to_string(),
        }
    })?;
    request.headers_mut().insert(
        http::header::SEC_WEBSOCKET_PROTOCOL,
        subgraph_ws_cfg.protocol.into(),
    );
    parts.headers.extend(request.headers_mut().drain());
    *request.headers_mut() = parts.headers;

    Ok(request)
}

fn get_apq_error(gql_response: &graphql::Response) -> APQError {
    for error in &gql_response.errors {
        // Check if error message is an APQ error
        match error.message.as_str() {
            PERSISTED_QUERY_NOT_FOUND_MESSAGE => {
                return APQError::PersistedQueryNotFound;
            }
            PERSISTED_QUERY_NOT_SUPPORTED_MESSAGE => {
                return APQError::PersistedQueryNotSupported;
            }
            _ => {}
        }
        // Check if extensions contains the APQ error in "code"
        if let Some(value) = error.extensions.get(CODE_STRING) {
            if value == PERSISTED_QUERY_NOT_FOUND_EXTENSION_CODE {
                return APQError::PersistedQueryNotFound;
            } else if value == PERSISTED_QUERY_NOT_SUPPORTED_EXTENSION_CODE {
                return APQError::PersistedQueryNotSupported;
            }
        }
    }
    APQError::Other
}

<<<<<<< HEAD
pub(crate) async fn compress(body: String, headers: &HeaderMap) -> Result<Vec<u8>, BoxError> {
    let content_encoding = headers.get(&CONTENT_ENCODING);
    match content_encoding {
        Some(content_encoding) => match content_encoding.to_str()? {
            "br" => {
                let mut br_encoder = BrotliEncoder::new(Vec::new());
                br_encoder.write_all(body.as_bytes()).await?;
                br_encoder.shutdown().await?;

                Ok(br_encoder.into_inner())
            }
            "gzip" => {
                let mut gzip_encoder = GzipEncoder::new(Vec::new());
                gzip_encoder.write_all(body.as_bytes()).await?;
                gzip_encoder.shutdown().await?;

                Ok(gzip_encoder.into_inner())
            }
            "deflate" => {
                let mut df_encoder = ZlibEncoder::new(Vec::new());
                df_encoder.write_all(body.as_bytes()).await?;
                df_encoder.shutdown().await?;

                Ok(df_encoder.into_inner())
            }
            "identity" => Ok(body.into_bytes()),
            unknown => {
                tracing::error!("unknown content-encoding value '{:?}'", unknown);
                Err(BoxError::from(format!(
                    "unknown content-encoding value '{unknown:?}'",
                )))
            }
        },
        None => Ok(body.into_bytes()),
    }
}

#[derive(Clone, Default)]
=======
#[derive(Clone)]
>>>>>>> 3de98bd0
pub(crate) struct SubgraphServiceFactory {
    pub(crate) services: Arc<HashMap<String, Arc<dyn MakeSubgraphService>>>,
    pub(crate) plugins: Arc<Plugins>,
}

impl SubgraphServiceFactory {
    pub(crate) fn new(
        services: Vec<(String, Arc<dyn MakeSubgraphService>)>,
        plugins: Arc<Plugins>,
    ) -> Self {
        Self {
            services: Arc::new(services.into_iter().collect()),
            plugins,
        }
    }

    pub(crate) fn create(
        &self,
        name: &str,
    ) -> Option<BoxService<SubgraphRequest, SubgraphResponse, BoxError>> {
        self.services.get(name).map(|service| {
            let service = service.make();
            self.plugins
                .iter()
                .rev()
                .fold(service, |acc, (_, e)| e.subgraph_service(name, acc))
        })
    }
}

/// make new instances of the subgraph service
///
/// there can be multiple instances of that service executing at any given time
pub(crate) trait MakeSubgraphService: Send + Sync + 'static {
    fn make(&self) -> BoxService<SubgraphRequest, SubgraphResponse, BoxError>;
}

impl<S> MakeSubgraphService for S
where
    S: Service<SubgraphRequest, Response = SubgraphResponse, Error = BoxError>
        + Clone
        + Send
        + Sync
        + 'static,
    <S as Service<SubgraphRequest>>::Future: Send,
{
    fn make(&self) -> BoxService<SubgraphRequest, SubgraphResponse, BoxError> {
        self.clone().boxed()
    }
}

#[cfg(test)]
mod tests {
    use std::convert::Infallible;
    use std::net::SocketAddr;
    use std::net::TcpListener;
    use std::str::FromStr;

    use axum::extract::ws::Message;
    use axum::extract::ConnectInfo;
    use axum::extract::WebSocketUpgrade;
    use axum::response::IntoResponse;
    use axum::routing::get;
    use axum::Router;
    use axum::Server;
    use bytes::Buf;
    use futures::StreamExt;
    use http::header::HOST;
    use http::StatusCode;
    use http::Uri;
    use hyper::service::make_service_fn;
    use hyper::Body;
    use serde_json_bytes::ByteString;
    use serde_json_bytes::Value;
    use tokio::sync::mpsc;
    use tokio_stream::wrappers::ReceiverStream;
    use tower::service_fn;
    use tower::ServiceExt;
    use url::Url;
    use SubgraphRequest;

    use super::*;
    use crate::graphql::Error;
    use crate::graphql::Request;
    use crate::graphql::Response;
    use crate::plugins::subscription::Disabled;
    use crate::plugins::subscription::SubgraphPassthroughMode;
    use crate::plugins::subscription::SubscriptionModeConfig;
    use crate::plugins::subscription::SUBSCRIPTION_CALLBACK_HMAC_KEY;
    use crate::plugins::traffic_shaping::Http2Config;
    use crate::protocols::websocket::ClientMessage;
    use crate::protocols::websocket::ServerMessage;
    use crate::protocols::websocket::WebSocketProtocol;
    use crate::query_planner::fetch::OperationKind;
    use crate::Context;

    // starts a local server emulating a subgraph returning status code 400
    async fn emulate_subgraph_bad_request(listener: TcpListener) {
        async fn handle(_request: http::Request<Body>) -> Result<http::Response<Body>, Infallible> {
            Ok(http::Response::builder()
                .header(CONTENT_TYPE, APPLICATION_JSON.essence_str())
                .status(StatusCode::BAD_REQUEST)
                .body(
                    serde_json::to_string(&Response {
                        errors: vec![Error::builder()
                            .message("This went wrong")
                            .extension_code("FETCH_ERROR")
                            .build()],
                        ..Response::default()
                    })
                    .expect("always valid")
                    .into(),
                )
                .unwrap())
        }

        let make_svc = make_service_fn(|_conn| async { Ok::<_, Infallible>(service_fn(handle)) });
        let server = Server::from_tcp(listener).unwrap().serve(make_svc);
        server.await.unwrap();
    }

    // starts a local server emulating a subgraph returning status code 401
    async fn emulate_subgraph_unauthorized(listener: TcpListener) {
        async fn handle(_request: http::Request<Body>) -> Result<http::Response<Body>, Infallible> {
            Ok(http::Response::builder()
                .header(CONTENT_TYPE, APPLICATION_JSON.essence_str())
                .status(StatusCode::UNAUTHORIZED)
                .body(r#""#.into())
                .unwrap())
        }

        let make_svc = make_service_fn(|_conn| async { Ok::<_, Infallible>(service_fn(handle)) });
        let server = Server::from_tcp(listener).unwrap().serve(make_svc);
        server.await.unwrap();
    }

    // starts a local server emulating a subgraph returning bad response format
    async fn emulate_subgraph_ok_status_invalid_response(listener: TcpListener) {
        async fn handle(_request: http::Request<Body>) -> Result<http::Response<Body>, Infallible> {
            Ok(http::Response::builder()
                .header(CONTENT_TYPE, APPLICATION_JSON.essence_str())
                .status(StatusCode::OK)
                .body(r#"invalid"#.into())
                .unwrap())
        }

        let make_svc = make_service_fn(|_conn| async { Ok::<_, Infallible>(service_fn(handle)) });
        let server = Server::from_tcp(listener).unwrap().serve(make_svc);
        server.await.unwrap();
    }

    // starts a local server emulating a subgraph returning bad response format
    async fn emulate_subgraph_invalid_response_invalid_status_application_json(
        listener: TcpListener,
    ) {
        async fn handle(_request: http::Request<Body>) -> Result<http::Response<Body>, Infallible> {
            Ok(http::Response::builder()
                .header(CONTENT_TYPE, APPLICATION_JSON.essence_str())
                .status(StatusCode::UNAUTHORIZED)
                .body(r#"invalid"#.into())
                .unwrap())
        }

        let make_svc = make_service_fn(|_conn| async { Ok::<_, Infallible>(service_fn(handle)) });
        let server = Server::from_tcp(listener).unwrap().serve(make_svc);
        server.await.unwrap();
    }

    // starts a local server emulating a subgraph returning bad response format
    async fn emulate_subgraph_invalid_response_invalid_status_application_graphql(
        listener: TcpListener,
    ) {
        async fn handle(_request: http::Request<Body>) -> Result<http::Response<Body>, Infallible> {
            Ok(http::Response::builder()
                .header(CONTENT_TYPE, GRAPHQL_JSON_RESPONSE_HEADER_VALUE)
                .status(StatusCode::UNAUTHORIZED)
                .body(r#"invalid"#.into())
                .unwrap())
        }

        let make_svc = make_service_fn(|_conn| async { Ok::<_, Infallible>(service_fn(handle)) });
        let server = Server::from_tcp(listener).unwrap().serve(make_svc);
        server.await.unwrap();
    }

    // starts a local server emulating a subgraph returning bad response format
    async fn emulate_subgraph_application_json_response(listener: TcpListener) {
        async fn handle(_request: http::Request<Body>) -> Result<http::Response<Body>, Infallible> {
            Ok(http::Response::builder()
                .header(CONTENT_TYPE, APPLICATION_JSON.essence_str())
                .status(StatusCode::OK)
                .body(r#"{"data": null}"#.into())
                .unwrap())
        }

        let make_svc = make_service_fn(|_conn| async { Ok::<_, Infallible>(service_fn(handle)) });
        let server = Server::from_tcp(listener).unwrap().serve(make_svc);
        server.await.unwrap();
    }

    // starts a local server emulating a subgraph returning bad response format
    async fn emulate_subgraph_application_graphql_response(listener: TcpListener) {
        async fn handle(_request: http::Request<Body>) -> Result<http::Response<Body>, Infallible> {
            Ok(http::Response::builder()
                .header(CONTENT_TYPE, GRAPHQL_JSON_RESPONSE_HEADER_VALUE)
                .status(StatusCode::OK)
                .body(r#"{"data": null}"#.into())
                .unwrap())
        }

        let make_svc = make_service_fn(|_conn| async { Ok::<_, Infallible>(service_fn(handle)) });
        let server = Server::from_tcp(listener).unwrap().serve(make_svc);
        server.await.unwrap();
    }

    // starts a local server emulating a subgraph returning bad response format
    async fn emulate_subgraph_bad_response_format(listener: TcpListener) {
        async fn handle(_request: http::Request<Body>) -> Result<http::Response<Body>, Infallible> {
            Ok(http::Response::builder()
                .header(CONTENT_TYPE, "text/html")
                .status(StatusCode::OK)
                .body(r#"TEST"#.into())
                .unwrap())
        }

        let make_svc = make_service_fn(|_conn| async { Ok::<_, Infallible>(service_fn(handle)) });
        let server = Server::from_tcp(listener).unwrap().serve(make_svc);
        server.await.unwrap();
    }

    // starts a local server emulating a subgraph returning response with
    // "errors" : {["message": "PersistedQueryNotSupported",...],...}
    async fn emulate_persisted_query_not_supported_message(listener: TcpListener) {
        async fn handle(request: http::Request<Body>) -> Result<http::Response<Body>, Infallible> {
            let (_, body) = request.into_parts();
            let graphql_request: Result<graphql::Request, &str> = hyper::body::to_bytes(body)
                .await
                .map_err(|_| ())
                .and_then(|bytes| serde_json::from_reader(bytes.reader()).map_err(|_| ()))
                .map_err(|_| "failed to parse the request body as JSON");
            match graphql_request {
                Ok(request) => {
                    if request.extensions.contains_key(PERSISTED_QUERY_KEY) {
                        return Ok(http::Response::builder()
                            .header(CONTENT_TYPE, APPLICATION_JSON.essence_str())
                            .status(StatusCode::OK)
                            .body(
                                serde_json::to_string(&Response {
                                    data: Some(Value::String(ByteString::from("test"))),
                                    errors: vec![Error::builder()
                                        .message(PERSISTED_QUERY_NOT_SUPPORTED_MESSAGE)
                                        .extension_code("Random code")
                                        .build()],
                                    ..Response::default()
                                })
                                .expect("always valid")
                                .into(),
                            )
                            .unwrap());
                    }

                    return Ok(http::Response::builder()
                        .header(CONTENT_TYPE, APPLICATION_JSON.essence_str())
                        .status(StatusCode::OK)
                        .body(
                            serde_json::to_string(&Response {
                                data: Some(Value::String(ByteString::from("test"))),
                                ..Response::default()
                            })
                            .expect("always valid")
                            .into(),
                        )
                        .unwrap());
                }
                Err(_) => {
                    panic!("invalid graphql request recieved")
                }
            }
        }

        let make_svc = make_service_fn(|_conn| async { Ok::<_, Infallible>(service_fn(handle)) });
        let server = Server::from_tcp(listener).unwrap().serve(make_svc);
        server.await.unwrap();
    }

    // starts a local server emulating a subgraph returning response with
    // "errors" : {[..., "extensions": {"code": "PERSISTED_QUERY_NOT_SUPPORTED"}],...}
    async fn emulate_persisted_query_not_supported_extension_code(listener: TcpListener) {
        async fn handle(request: http::Request<Body>) -> Result<http::Response<Body>, Infallible> {
            let (_, body) = request.into_parts();
            let graphql_request: Result<graphql::Request, &str> = hyper::body::to_bytes(body)
                .await
                .map_err(|_| ())
                .and_then(|bytes| serde_json::from_reader(bytes.reader()).map_err(|_| ()))
                .map_err(|_| "failed to parse the request body as JSON");
            match graphql_request {
                Ok(request) => {
                    if request.extensions.contains_key(PERSISTED_QUERY_KEY) {
                        return Ok(http::Response::builder()
                            .header(CONTENT_TYPE, APPLICATION_JSON.essence_str())
                            .status(StatusCode::OK)
                            .body(
                                serde_json::to_string(&Response {
                                    data: Some(Value::String(ByteString::from("test"))),
                                    errors: vec![Error::builder()
                                        .message("Random message")
                                        .extension_code(
                                            PERSISTED_QUERY_NOT_SUPPORTED_EXTENSION_CODE,
                                        )
                                        .build()],
                                    ..Response::default()
                                })
                                .expect("always valid")
                                .into(),
                            )
                            .unwrap());
                    }

                    return Ok(http::Response::builder()
                        .header(CONTENT_TYPE, APPLICATION_JSON.essence_str())
                        .status(StatusCode::OK)
                        .body(
                            serde_json::to_string(&Response {
                                data: Some(Value::String(ByteString::from("test"))),
                                ..Response::default()
                            })
                            .expect("always valid")
                            .into(),
                        )
                        .unwrap());
                }
                Err(_) => {
                    panic!("invalid graphql request recieved")
                }
            }
        }

        let make_svc = make_service_fn(|_conn| async { Ok::<_, Infallible>(service_fn(handle)) });
        let server = Server::from_tcp(listener).unwrap().serve(make_svc);
        server.await.unwrap();
    }

    // starts a local server emulating a subgraph returning response with
    // "errors" : {["message": "PersistedQueryNotFound",...],...}
    async fn emulate_persisted_query_not_found_message(listener: TcpListener) {
        async fn handle(request: http::Request<Body>) -> Result<http::Response<Body>, Infallible> {
            let (_, body) = request.into_parts();
            let graphql_request: Result<graphql::Request, &str> = hyper::body::to_bytes(body)
                .await
                .map_err(|_| ())
                .and_then(|bytes| serde_json::from_reader(bytes.reader()).map_err(|_| ()))
                .map_err(|_| "failed to parse the request body as JSON");

            match graphql_request {
                Ok(request) => {
                    if !request.extensions.contains_key(PERSISTED_QUERY_KEY) {
                        panic!("Recieved request without persisted query in persisted_query_not_found test.")
                    }

                    if request.query.is_none() {
                        return Ok(http::Response::builder()
                            .header(CONTENT_TYPE, APPLICATION_JSON.essence_str())
                            .status(StatusCode::OK)
                            .body(
                                serde_json::to_string(&Response {
                                    data: Some(Value::String(ByteString::from("test"))),
                                    errors: vec![Error::builder()
                                        .message(PERSISTED_QUERY_NOT_FOUND_MESSAGE)
                                        .extension_code("Random Code")
                                        .build()],
                                    ..Response::default()
                                })
                                .expect("always valid")
                                .into(),
                            )
                            .unwrap());
                    } else {
                        return Ok(http::Response::builder()
                            .header(CONTENT_TYPE, APPLICATION_JSON.essence_str())
                            .status(StatusCode::OK)
                            .body(
                                serde_json::to_string(&Response {
                                    data: Some(Value::String(ByteString::from("test"))),
                                    ..Response::default()
                                })
                                .expect("always valid")
                                .into(),
                            )
                            .unwrap());
                    }
                }
                Err(_) => {
                    panic!("invalid graphql request recieved")
                }
            }
        }

        let make_svc = make_service_fn(|_conn| async { Ok::<_, Infallible>(service_fn(handle)) });
        let server = Server::from_tcp(listener).unwrap().serve(make_svc);
        server.await.unwrap();
    }

    // starts a local server emulating a subgraph returning response with
    // "errors" : {[..., "extensions": {"code": "PERSISTED_QUERY_NOT_FOUND"}],...}
    async fn emulate_persisted_query_not_found_extension_code(listener: TcpListener) {
        async fn handle(request: http::Request<Body>) -> Result<http::Response<Body>, Infallible> {
            let (_, body) = request.into_parts();
            let graphql_request: Result<graphql::Request, &str> = hyper::body::to_bytes(body)
                .await
                .map_err(|_| ())
                .and_then(|bytes| serde_json::from_reader(bytes.reader()).map_err(|_| ()))
                .map_err(|_| "failed to parse the request body as JSON");

            match graphql_request {
                Ok(request) => {
                    if !request.extensions.contains_key(PERSISTED_QUERY_KEY) {
                        panic!("Recieved request without persisted query in persisted_query_not_found test.")
                    }

                    if request.query.is_none() {
                        return Ok(http::Response::builder()
                            .header(CONTENT_TYPE, APPLICATION_JSON.essence_str())
                            .status(StatusCode::OK)
                            .body(
                                serde_json::to_string(&Response {
                                    data: Some(Value::String(ByteString::from("test"))),
                                    errors: vec![Error::builder()
                                        .message("Random message")
                                        .extension_code(PERSISTED_QUERY_NOT_FOUND_EXTENSION_CODE)
                                        .build()],
                                    ..Response::default()
                                })
                                .expect("always valid")
                                .into(),
                            )
                            .unwrap());
                    } else {
                        return Ok(http::Response::builder()
                            .header(CONTENT_TYPE, APPLICATION_JSON.essence_str())
                            .status(StatusCode::OK)
                            .body(
                                serde_json::to_string(&Response {
                                    data: Some(Value::String(ByteString::from("test"))),
                                    ..Response::default()
                                })
                                .expect("always valid")
                                .into(),
                            )
                            .unwrap());
                    }
                }
                Err(_) => {
                    panic!("invalid graphql request recieved")
                }
            }
        }

        let make_svc = make_service_fn(|_conn| async { Ok::<_, Infallible>(service_fn(handle)) });
        let server = Server::from_tcp(listener).unwrap().serve(make_svc);
        server.await.unwrap();
    }

    // starts a local server emulating a subgraph returning a response to request with apq
    // and panics if it does not find a persistedQuery.
    async fn emulate_expected_apq_enabled_configuration(listener: TcpListener) {
        async fn handle(request: http::Request<Body>) -> Result<http::Response<Body>, Infallible> {
            let (_, body) = request.into_parts();
            let graphql_request: Result<graphql::Request, &str> = hyper::body::to_bytes(body)
                .await
                .map_err(|_| ())
                .and_then(|bytes| serde_json::from_reader(bytes.reader()).map_err(|_| ()))
                .map_err(|_| "failed to parse the request body as JSON");

            match graphql_request {
                Ok(request) => {
                    if !request.extensions.contains_key(PERSISTED_QUERY_KEY) {
                        panic!("persistedQuery expected when configuration has apq_enabled=true")
                    }

                    return Ok(http::Response::builder()
                        .header(CONTENT_TYPE, APPLICATION_JSON.essence_str())
                        .status(StatusCode::OK)
                        .body(
                            serde_json::to_string(&Response {
                                data: Some(Value::String(ByteString::from("test"))),
                                ..Response::default()
                            })
                            .expect("always valid")
                            .into(),
                        )
                        .unwrap());
                }
                Err(_) => {
                    panic!("invalid graphql request recieved")
                }
            }
        }

        let make_svc = make_service_fn(|_conn| async { Ok::<_, Infallible>(service_fn(handle)) });
        let server = Server::from_tcp(listener).unwrap().serve(make_svc);
        server.await.unwrap();
    }

    // starts a local server emulating a subgraph returning a response to request without apq
    // and panics if it finds a persistedQuery.
    async fn emulate_expected_apq_disabled_configuration(listener: TcpListener) {
        async fn handle(request: http::Request<Body>) -> Result<http::Response<Body>, Infallible> {
            let (_, body) = request.into_parts();
            let graphql_request: Result<graphql::Request, &str> = hyper::body::to_bytes(body)
                .await
                .map_err(|_| ())
                .and_then(|bytes| serde_json::from_reader(bytes.reader()).map_err(|_| ()))
                .map_err(|_| "failed to parse the request body as JSON");

            match graphql_request {
                Ok(request) => {
                    if request.extensions.contains_key(PERSISTED_QUERY_KEY) {
                        panic!(
                            "persistedQuery not expected when configuration has apq_enabled=false"
                        )
                    }

                    return Ok(http::Response::builder()
                        .header(CONTENT_TYPE, APPLICATION_JSON.essence_str())
                        .status(StatusCode::OK)
                        .body(
                            serde_json::to_string(&Response {
                                data: Some(Value::String(ByteString::from("test"))),
                                ..Response::default()
                            })
                            .expect("always valid")
                            .into(),
                        )
                        .unwrap());
                }
                Err(_) => {
                    panic!("invalid graphql request recieved")
                }
            }
        }

        let make_svc = make_service_fn(|_conn| async { Ok::<_, Infallible>(service_fn(handle)) });
        let server = Server::from_tcp(listener).unwrap().serve(make_svc);
        server.await.unwrap();
    }

    async fn emulate_correct_websocket_server(listener: TcpListener) {
        async fn ws_handler(
            ws: WebSocketUpgrade,
            ConnectInfo(_addr): ConnectInfo<SocketAddr>,
        ) -> Result<impl IntoResponse, Infallible> {
            // finalize the upgrade process by returning upgrade callback.
            // we can customize the callback by sending additional info such as address.
            let res = ws.on_upgrade(move |mut socket| async move {
                let connection_ack = socket.recv().await.unwrap().unwrap().into_text().unwrap();
                let ack_msg: ClientMessage = serde_json::from_str(&connection_ack).unwrap();
                assert!(matches!(ack_msg, ClientMessage::ConnectionInit { .. }));

                socket
                    .send(Message::Text(
                        serde_json::to_string(&ServerMessage::ConnectionAck).unwrap(),
                    ))
                    .await
                    .unwrap();
                let new_message = socket.recv().await.unwrap().unwrap().into_text().unwrap();
                let subscribe_msg: ClientMessage = serde_json::from_str(&new_message).unwrap();
                assert!(matches!(subscribe_msg, ClientMessage::Subscribe { .. }));
                let client_id = if let ClientMessage::Subscribe { payload, id } = subscribe_msg {
                    assert_eq!(
                        payload,
                        Request::builder()
                            .query("subscription {\n  userWasCreated {\n    username\n  }\n}")
                            .build()
                    );

                    id
                } else {
                    panic!("subscribe message should be sent");
                };

                socket
                    .send(Message::Text(
                        serde_json::to_string(&ServerMessage::Next { id: client_id, payload: graphql::Response::builder().data(serde_json_bytes::json!({"userWasCreated": {"username": "ada_lovelace"}})).build() }).unwrap(),
                    ))
                    .await
                    .unwrap();
            });

            Ok(res)
        }

        let app = Router::new().route("/ws", get(ws_handler));
        let server = Server::from_tcp(listener)
            .unwrap()
            .serve(app.into_make_service_with_connect_info::<SocketAddr>());
        server.await.unwrap();
    }

    async fn emulate_incorrect_websocket_server(listener: TcpListener) {
        async fn ws_handler(
            _ws: WebSocketUpgrade,
            ConnectInfo(_addr): ConnectInfo<SocketAddr>,
        ) -> Result<impl IntoResponse, Infallible> {
            Ok((http::StatusCode::BAD_REQUEST, "bad request"))
        }

        let app = Router::new().route("/ws", get(ws_handler));
        let server = Server::from_tcp(listener)
            .unwrap()
            .serve(app.into_make_service_with_connect_info::<SocketAddr>());
        server.await.unwrap();
    }

    async fn emulate_subgraph_with_callback_data(listener: TcpListener) {
        async fn handle(request: http::Request<Body>) -> Result<http::Response<Body>, Infallible> {
            let (parts, body) = request.into_parts();
            assert!(parts
                .headers
                .get_all(ACCEPT)
                .iter()
                .any(|header_value| header_value == CALLBACK_PROTOCOL_ACCEPT));
            let graphql_request: Result<graphql::Request, &str> = hyper::body::to_bytes(body)
                .await
                .map_err(|_| ())
                .and_then(|bytes| serde_json::from_reader(bytes.reader()).map_err(|_| ()))
                .map_err(|_| "failed to parse the request body as JSON");
            let graphql_request = graphql_request.unwrap();
            assert!(graphql_request.extensions.contains_key("subscription"));
            let subscription_extension: SubscriptionExtension = serde_json_bytes::from_value(
                graphql_request
                    .extensions
                    .get("subscription")
                    .unwrap()
                    .clone(),
            )
            .unwrap();
            assert_eq!(
                subscription_extension.callback_url.to_string(),
                format!(
                    "http://localhost:4000/testcallback/{}",
                    subscription_extension.subscription_id
                )
            );
            assert_eq!(subscription_extension.heartbeat_interval_ms, 0);

            Ok(http::Response::builder()
                .header(CONTENT_TYPE, APPLICATION_JSON.essence_str())
                .status(StatusCode::OK)
                .body(
                    serde_json::to_string(&Response::builder().data(Value::Null).build())
                        .expect("always valid")
                        .into(),
                )
                .unwrap())
        }

        let make_svc = make_service_fn(|_conn| async { Ok::<_, Infallible>(service_fn(handle)) });
        let server = Server::from_tcp(listener).unwrap().serve(make_svc);
        server.await.unwrap();
    }

    fn subscription_config() -> SubscriptionConfig {
        SubscriptionConfig {
            enabled: true,
            mode: SubscriptionModeConfig {
                callback: Some(CallbackMode {
                    public_url: Url::parse("http://localhost:4000/testcallback").unwrap(),
                    listen: None,
                    path: Some("/testcallback".to_string()),
                    subgraphs: vec![String::from("testbis")].into_iter().collect(),
                    heartbeat_interval: HeartbeatInterval::Disabled(Disabled::Disabled),
                }),
                passthrough: Some(SubgraphPassthroughMode {
                    all: None,
                    subgraphs: [(
                        "test".to_string(),
                        WebSocketConfiguration {
                            path: Some(String::from("/ws")),
                            protocol: WebSocketProtocol::default(),
                        },
                    )]
                    .into(),
                }),
            },
            enable_deduplication: true,
            max_opened_subscriptions: None,
            queue_capacity: None,
        }
    }

    fn supergraph_request(query: &str) -> Arc<http::Request<Request>> {
        Arc::new(
            http::Request::builder()
                .header(HOST, "host")
                .header(CONTENT_TYPE, APPLICATION_JSON.essence_str())
                .body(Request::builder().query(query).build())
                .expect("expecting valid request"),
        )
    }

    fn subgraph_http_request(uri: Uri, query: &str) -> http::Request<Request> {
        http::Request::builder()
            .header(HOST, "rhost")
            .header(CONTENT_TYPE, APPLICATION_JSON.essence_str())
            .uri(uri)
            .body(Request::builder().query(query).build())
            .expect("expecting valid request")
    }

    #[tokio::test(flavor = "multi_thread")]
    async fn test_subgraph_service_callback() {
        let _ = SUBSCRIPTION_CALLBACK_HMAC_KEY.set(String::from("TESTEST"));
        let listener = std::net::TcpListener::bind("127.0.0.1:0").unwrap();
        let socket_addr = listener.local_addr().unwrap();
        let spawned_task = tokio::task::spawn(emulate_subgraph_with_callback_data(listener));
        let subgraph_service = SubgraphService::new(
            "testbis",
            true,
            subscription_config().into(),
            Notify::builder().build(),
            HttpClientServiceFactory::from_config(
                "testbis",
                &Configuration::default(),
                Http2Config::Disable,
            ),
        )
        .expect("can create a SubgraphService");
        let (tx, _rx) = mpsc::channel(2);
        let url = Uri::from_str(&format!("http://{socket_addr}")).unwrap();
        let response = subgraph_service
            .oneshot(
                SubgraphRequest::builder()
                    .supergraph_request(supergraph_request(
                        "subscription {\n  userWasCreated {\n    username\n  }\n}",
                    ))
                    .subgraph_request(subgraph_http_request(
                        url,
                        "subscription {\n  userWasCreated {\n    username\n  }\n}",
                    ))
                    .operation_kind(OperationKind::Subscription)
                    .subscription_stream(tx)
                    .subgraph_name(String::from("test"))
                    .context(Context::new())
                    .build(),
            )
            .await
            .unwrap();
        response.response.body().errors.iter().for_each(|e| {
            println!("error: {}", e.message);
        });
        assert!(response.response.body().errors.is_empty());
        spawned_task.abort();
    }

    #[tokio::test(flavor = "multi_thread")]
    async fn test_subgraph_service_content_type_application_graphql() {
        let listener = std::net::TcpListener::bind("127.0.0.1:0").unwrap();
        let socket_addr = listener.local_addr().unwrap();
        tokio::task::spawn(emulate_subgraph_application_graphql_response(listener));
        let subgraph_service = SubgraphService::new(
            "test",
            true,
            None,
            Notify::default(),
            HttpClientServiceFactory::from_config(
                "test",
                &Configuration::default(),
                Http2Config::Enable,
            ),
        )
        .expect("can create a SubgraphService");

        let url = Uri::from_str(&format!("http://{socket_addr}")).unwrap();
        let response = subgraph_service
            .oneshot(
                SubgraphRequest::builder()
                    .supergraph_request(supergraph_request("query"))
                    .subgraph_request(subgraph_http_request(url, "query"))
                    .operation_kind(OperationKind::Query)
                    .subgraph_name(String::from("test"))
                    .context(Context::new())
                    .build(),
            )
            .await
            .unwrap();
        assert!(response.response.body().errors.is_empty());
    }

    #[tokio::test(flavor = "multi_thread")]
    async fn test_subgraph_service_content_type_application_json() {
        let listener = std::net::TcpListener::bind("127.0.0.1:0").unwrap();
        let socket_addr = listener.local_addr().unwrap();
        tokio::task::spawn(emulate_subgraph_application_json_response(listener));
        let subgraph_service = SubgraphService::new(
            "test",
            true,
            None,
            Notify::default(),
            HttpClientServiceFactory::from_config(
                "test",
                &Configuration::default(),
                Http2Config::Enable,
            ),
        )
        .expect("can create a SubgraphService");

        let url = Uri::from_str(&format!("http://{socket_addr}")).unwrap();
        let response = subgraph_service
            .oneshot(
                SubgraphRequest::builder()
                    .supergraph_request(supergraph_request("query"))
                    .subgraph_request(subgraph_http_request(url, "query"))
                    .operation_kind(OperationKind::Query)
                    .subgraph_name(String::from("test"))
                    .context(Context::new())
                    .build(),
            )
            .await
            .unwrap();
        assert!(response.response.body().errors.is_empty());
    }

    #[tokio::test(flavor = "multi_thread")]
    async fn test_subgraph_service_invalid_response() {
        let listener = std::net::TcpListener::bind("127.0.0.1:0").unwrap();
        let socket_addr = listener.local_addr().unwrap();
        tokio::task::spawn(emulate_subgraph_ok_status_invalid_response(listener));
        let subgraph_service = SubgraphService::new(
            "test",
            true,
            None,
            Notify::default(),
            HttpClientServiceFactory::from_config(
                "test",
                &Configuration::default(),
                Http2Config::Enable,
            ),
        )
        .expect("can create a SubgraphService");

        let url = Uri::from_str(&format!("http://{socket_addr}")).unwrap();
        let response = subgraph_service
            .oneshot(
                SubgraphRequest::builder()
                    .supergraph_request(supergraph_request("query"))
                    .subgraph_request(subgraph_http_request(url, "query"))
                    .operation_kind(OperationKind::Query)
                    .subgraph_name(String::from("test"))
                    .context(Context::new())
                    .build(),
            )
            .await
            .unwrap();
        assert_eq!(
            response.response.body().errors[0].message,
            "service 'test' response was malformed: expected value at line 1 column 1"
        );
    }

    #[tokio::test(flavor = "multi_thread")]
    async fn test_subgraph_invalid_status_invalid_response_application_json() {
        let listener = std::net::TcpListener::bind("127.0.0.1:0").unwrap();
        let socket_addr = listener.local_addr().unwrap();
        tokio::task::spawn(
            emulate_subgraph_invalid_response_invalid_status_application_json(listener),
        );
        let subgraph_service = SubgraphService::new(
            "test",
            true,
            None,
            Notify::default(),
            HttpClientServiceFactory::from_config(
                "test",
                &Configuration::default(),
                Http2Config::Enable,
            ),
        )
        .expect("can create a SubgraphService");

        let url = Uri::from_str(&format!("http://{socket_addr}")).unwrap();
        let response = subgraph_service
            .oneshot(
                SubgraphRequest::builder()
                    .supergraph_request(supergraph_request("query"))
                    .subgraph_request(subgraph_http_request(url, "query"))
                    .operation_kind(OperationKind::Query)
                    .subgraph_name(String::from("test"))
                    .context(Context::new())
                    .build(),
            )
            .await
            .unwrap();
        assert_eq!(
            response.response.body().errors[0].message,
            "HTTP fetch failed from 'test': 401: Unauthorized"
        );
        assert_eq!(
            response.response.body().errors[1].message,
            "service 'test' response was malformed: invalid"
        );
    }

    #[tokio::test(flavor = "multi_thread")]
    async fn test_subgraph_invalid_status_invalid_response_application_graphql() {
        let listener = std::net::TcpListener::bind("127.0.0.1:0").unwrap();
        let socket_addr = listener.local_addr().unwrap();
        tokio::task::spawn(
            emulate_subgraph_invalid_response_invalid_status_application_graphql(listener),
        );
        let subgraph_service = SubgraphService::new(
            "test",
            true,
            None,
            Notify::default(),
            HttpClientServiceFactory::from_config(
                "test",
                &Configuration::default(),
                Http2Config::Enable,
            ),
        )
        .expect("can create a SubgraphService");

        let url = Uri::from_str(&format!("http://{socket_addr}")).unwrap();
        let response = subgraph_service
            .oneshot(
                SubgraphRequest::builder()
                    .supergraph_request(supergraph_request("query"))
                    .subgraph_request(subgraph_http_request(url, "query"))
                    .operation_kind(OperationKind::Query)
                    .subgraph_name(String::from("test"))
                    .context(Context::new())
                    .build(),
            )
            .await
            .unwrap();
        assert_eq!(
            response.response.body().errors[0].message,
            "HTTP fetch failed from 'test': 401: Unauthorized"
        );
        assert_eq!(
            response.response.body().errors[1].message,
            "service 'test' response was malformed: expected value at line 1 column 1"
        );
    }

    #[tokio::test(flavor = "multi_thread")]
    async fn test_subgraph_service_websocket() {
        let listener = std::net::TcpListener::bind("127.0.0.1:0").unwrap();
        let socket_addr = listener.local_addr().unwrap();
        let spawned_task = tokio::task::spawn(emulate_correct_websocket_server(listener));
        let subgraph_service = SubgraphService::new(
            "test",
            true,
            subscription_config().into(),
            Notify::builder().build(),
            HttpClientServiceFactory::from_config(
                "test",
                &Configuration::default(),
                Http2Config::Enable,
            ),
        )
        .expect("can create a SubgraphService");
        let (tx, rx) = mpsc::channel(2);
        let mut rx_stream = ReceiverStream::new(rx);

        let url = Uri::from_str(&format!("ws://{socket_addr}")).unwrap();
        let response = subgraph_service
            .oneshot(
                SubgraphRequest::builder()
                    .supergraph_request(supergraph_request(
                        "subscription {\n  userWasCreated {\n    username\n  }\n}",
                    ))
                    .subgraph_request(subgraph_http_request(
                        url,
                        "subscription {\n  userWasCreated {\n    username\n  }\n}",
                    ))
                    .operation_kind(OperationKind::Subscription)
                    .subscription_stream(tx)
                    .subgraph_name(String::from("test"))
                    .context(Context::new())
                    .build(),
            )
            .await
            .unwrap();
        assert!(response.response.body().errors.is_empty());

        let mut gql_stream = rx_stream.next().await.unwrap();
        let message = gql_stream.next().await.unwrap();
        assert_eq!(
            message,
            graphql::Response::builder()
                .subscribed(true)
                .data(serde_json_bytes::json!({"userWasCreated": {"username": "ada_lovelace"}}))
                .build()
        );
        spawned_task.abort();
    }

    #[tokio::test(flavor = "multi_thread")]
    async fn test_subgraph_service_websocket_with_error() {
        let listener = std::net::TcpListener::bind("127.0.0.1:0").unwrap();
        let socket_addr = listener.local_addr().unwrap();
        tokio::task::spawn(emulate_incorrect_websocket_server(listener));
        let subgraph_service = SubgraphService::new(
            "test",
            true,
            subscription_config().into(),
            Notify::builder().build(),
            HttpClientServiceFactory::from_config(
                "test",
                &Configuration::default(),
                Http2Config::Enable,
            ),
        )
        .expect("can create a SubgraphService");
        let (tx, _rx) = mpsc::channel(2);

        let url = Uri::from_str(&format!("ws://{socket_addr}")).unwrap();
        let err = subgraph_service
            .oneshot(
                SubgraphRequest::builder()
                    .supergraph_request(supergraph_request(
                        "subscription {\n  userWasCreated {\n    username\n  }\n}",
                    ))
                    .subgraph_request(subgraph_http_request(
                        url,
                        "subscription {\n  userWasCreated {\n    username\n  }\n}",
                    ))
                    .operation_kind(OperationKind::Subscription)
                    .subscription_stream(tx)
                    .subgraph_name(String::from("test"))
                    .context(Context::new())
                    .build(),
            )
            .await
            .unwrap_err();
        assert_eq!(
            err.to_string(),
            "Websocket fetch failed from 'test': cannot connect websocket to subgraph: HTTP error: 400 Bad Request".to_string()
        );
    }

    #[tokio::test(flavor = "multi_thread")]
    async fn test_bad_status_code_should_not_fail() {
        let listener = std::net::TcpListener::bind("127.0.0.1:0").unwrap();
        let socket_addr = listener.local_addr().unwrap();
        tokio::task::spawn(emulate_subgraph_bad_request(listener));
        let subgraph_service = SubgraphService::new(
            "test",
            true,
            None,
            Notify::default(),
            HttpClientServiceFactory::from_config(
                "test",
                &Configuration::default(),
                Http2Config::Enable,
            ),
        )
        .expect("can create a SubgraphService");

        let url = Uri::from_str(&format!("http://{socket_addr}")).unwrap();
        let response = subgraph_service
            .oneshot(
                SubgraphRequest::builder()
                    .supergraph_request(supergraph_request("query"))
                    .subgraph_request(subgraph_http_request(url, "query"))
                    .operation_kind(OperationKind::Query)
                    .subgraph_name(String::from("test"))
                    .context(Context::new())
                    .build(),
            )
            .await
            .unwrap();
        assert_eq!(
            response.response.body().errors[0].message,
            "HTTP fetch failed from 'test': 400: Bad Request"
        );
        assert_eq!(
            response.response.body().errors[1].message,
            "This went wrong"
        );
    }

    #[tokio::test(flavor = "multi_thread")]
    async fn test_bad_content_type() {
        let listener = std::net::TcpListener::bind("127.0.0.1:0").unwrap();
        let socket_addr = listener.local_addr().unwrap();
        tokio::task::spawn(emulate_subgraph_bad_response_format(listener));

        let subgraph_service = SubgraphService::new(
            "test",
            true,
            None,
            Notify::default(),
            HttpClientServiceFactory::from_config(
                "test",
                &Configuration::default(),
                Http2Config::Enable,
            ),
        )
        .expect("can create a SubgraphService");

        let url = Uri::from_str(&format!("http://{socket_addr}")).unwrap();
        let response = subgraph_service
            .oneshot(
                SubgraphRequest::builder()
                    .supergraph_request(supergraph_request("query"))
                    .subgraph_request(subgraph_http_request(url, "query"))
                    .operation_kind(OperationKind::Query)
                    .subgraph_name(String::from("test"))
                    .context(Context::new())
                    .build(),
            )
            .await
            .unwrap();
        assert_eq!(
            response.response.body().errors[0].message,
            "HTTP fetch failed from 'test': subgraph didn't return JSON (expected content-type: application/json or content-type: application/graphql-response+json; found content-type: text/html)"
        );
    }

    #[tokio::test(flavor = "multi_thread")]
    async fn test_unauthorized() {
        let listener = std::net::TcpListener::bind("127.0.0.1:0").unwrap();
        let socket_addr = listener.local_addr().unwrap();
        tokio::task::spawn(emulate_subgraph_unauthorized(listener));
        let subgraph_service = SubgraphService::new(
            "test",
            true,
            None,
            Notify::default(),
            HttpClientServiceFactory::from_config(
                "test",
                &Configuration::default(),
                Http2Config::Enable,
            ),
        )
        .expect("can create a SubgraphService");

        let url = Uri::from_str(&format!("http://{socket_addr}")).unwrap();
        let response = subgraph_service
            .oneshot(
                SubgraphRequest::builder()
                    .supergraph_request(supergraph_request("query"))
                    .subgraph_request(subgraph_http_request(url, "query"))
                    .operation_kind(OperationKind::Query)
                    .subgraph_name(String::from("test"))
                    .context(Context::new())
                    .build(),
            )
            .await
            .unwrap();
        assert_eq!(
            response.response.body().errors[0].message,
            "HTTP fetch failed from 'test': 401: Unauthorized"
        );
    }

    #[tokio::test(flavor = "multi_thread")]
    async fn test_persisted_query_not_supported_message() {
        let listener = std::net::TcpListener::bind("127.0.0.1:0").unwrap();
        let socket_addr = listener.local_addr().unwrap();
        tokio::task::spawn(emulate_persisted_query_not_supported_message(listener));
        let subgraph_service = SubgraphService::new(
            "test",
            true,
            None,
            Notify::default(),
            HttpClientServiceFactory::from_config(
                "test",
                &Configuration::default(),
                Http2Config::Enable,
            ),
        )
        .expect("can create a SubgraphService");

        assert!(subgraph_service.clone().apq.as_ref().load(Relaxed));

        let url = Uri::from_str(&format!("http://{socket_addr}")).unwrap();
        let resp = subgraph_service
            .clone()
            .oneshot(
                SubgraphRequest::builder()
                    .supergraph_request(supergraph_request("query"))
                    .subgraph_request(subgraph_http_request(url, "query"))
                    .operation_kind(OperationKind::Query)
                    .subgraph_name(String::from("test"))
                    .context(Context::new())
                    .build(),
            )
            .await
            .unwrap();

        let expected_resp = Response {
            data: Some(Value::String(ByteString::from("test"))),
            ..Response::default()
        };

        assert_eq!(resp.response.body(), &expected_resp);
        assert!(!subgraph_service.apq.as_ref().load(Relaxed));
    }

    #[tokio::test(flavor = "multi_thread")]
    async fn test_persisted_query_not_supported_extension_code() {
        let listener = std::net::TcpListener::bind("127.0.0.1:0").unwrap();
        let socket_addr = listener.local_addr().unwrap();
        tokio::task::spawn(emulate_persisted_query_not_supported_extension_code(
            listener,
        ));
        let subgraph_service = SubgraphService::new(
            "test",
            true,
            None,
            Notify::default(),
            HttpClientServiceFactory::from_config(
                "test",
                &Configuration::default(),
                Http2Config::Enable,
            ),
        )
        .expect("can create a SubgraphService");

        assert!(subgraph_service.clone().apq.as_ref().load(Relaxed));

        let url = Uri::from_str(&format!("http://{socket_addr}")).unwrap();
        let resp = subgraph_service
            .clone()
            .oneshot(
                SubgraphRequest::builder()
                    .supergraph_request(supergraph_request("query"))
                    .subgraph_request(subgraph_http_request(url, "query"))
                    .operation_kind(OperationKind::Query)
                    .subgraph_name(String::from("test"))
                    .context(Context::new())
                    .build(),
            )
            .await
            .unwrap();

        let expected_resp = Response {
            data: Some(Value::String(ByteString::from("test"))),
            ..Response::default()
        };

        assert_eq!(resp.response.body(), &expected_resp);
        assert!(!subgraph_service.apq.as_ref().load(Relaxed));
    }

    #[tokio::test(flavor = "multi_thread")]
    async fn test_persisted_query_not_found_message() {
        let listener = std::net::TcpListener::bind("127.0.0.1:0").unwrap();
        let socket_addr = listener.local_addr().unwrap();
        tokio::task::spawn(emulate_persisted_query_not_found_message(listener));
        let subgraph_service = SubgraphService::new(
            "test",
            true,
            None,
            Notify::default(),
            HttpClientServiceFactory::from_config(
                "test",
                &Configuration::default(),
                Http2Config::Enable,
            ),
        )
        .expect("can create a SubgraphService");

        let url = Uri::from_str(&format!("http://{socket_addr}")).unwrap();
        let resp = subgraph_service
            .clone()
            .oneshot(
                SubgraphRequest::builder()
                    .supergraph_request(supergraph_request("query"))
                    .subgraph_request(subgraph_http_request(url, "query"))
                    .operation_kind(OperationKind::Query)
                    .subgraph_name(String::from("test"))
                    .context(Context::new())
                    .build(),
            )
            .await
            .unwrap();

        let expected_resp = Response {
            data: Some(Value::String(ByteString::from("test"))),
            ..Response::default()
        };

        assert_eq!(resp.response.body(), &expected_resp);
    }

    #[tokio::test(flavor = "multi_thread")]
    async fn test_persisted_query_not_found_extension_code() {
        let listener = std::net::TcpListener::bind("127.0.0.1:0").unwrap();
        let socket_addr = listener.local_addr().unwrap();
        tokio::task::spawn(emulate_persisted_query_not_found_extension_code(listener));
        let subgraph_service = SubgraphService::new(
            "test",
            true,
            None,
            Notify::default(),
            HttpClientServiceFactory::from_config(
                "test",
                &Configuration::default(),
                Http2Config::Enable,
            ),
        )
        .expect("can create a SubgraphService");

        let url = Uri::from_str(&format!("http://{socket_addr}")).unwrap();
        let resp = subgraph_service
            .clone()
            .oneshot(
                SubgraphRequest::builder()
                    .supergraph_request(supergraph_request("query"))
                    .subgraph_request(subgraph_http_request(url, "query"))
                    .operation_kind(OperationKind::Query)
                    .subgraph_name(String::from("test"))
                    .context(Context::new())
                    .build(),
            )
            .await
            .unwrap();

        let expected_resp = Response {
            data: Some(Value::String(ByteString::from("test"))),
            ..Response::default()
        };

        assert_eq!(resp.response.body(), &expected_resp);
    }

    #[tokio::test(flavor = "multi_thread")]
    async fn test_apq_enabled_subgraph_configuration() {
        let listener = std::net::TcpListener::bind("127.0.0.1:0").unwrap();
        let socket_addr = listener.local_addr().unwrap();
        tokio::task::spawn(emulate_expected_apq_enabled_configuration(listener));
        let subgraph_service = SubgraphService::new(
            "test",
            true,
            None,
            Notify::default(),
            HttpClientServiceFactory::from_config(
                "test",
                &Configuration::default(),
                Http2Config::Enable,
            ),
        )
        .expect("can create a SubgraphService");

        let url = Uri::from_str(&format!("http://{socket_addr}")).unwrap();
        let resp = subgraph_service
            .clone()
            .oneshot(
                SubgraphRequest::builder()
                    .supergraph_request(supergraph_request("query"))
                    .subgraph_request(subgraph_http_request(url, "query"))
                    .operation_kind(OperationKind::Query)
                    .subgraph_name(String::from("test"))
                    .context(Context::new())
                    .build(),
            )
            .await
            .unwrap();

        let expected_resp = Response {
            data: Some(Value::String(ByteString::from("test"))),
            ..Response::default()
        };

        assert_eq!(resp.response.body(), &expected_resp);
    }

    #[tokio::test(flavor = "multi_thread")]
    async fn test_apq_disabled_subgraph_configuration() {
        let listener = std::net::TcpListener::bind("127.0.0.1:0").unwrap();
        let socket_addr = listener.local_addr().unwrap();
        tokio::task::spawn(emulate_expected_apq_disabled_configuration(listener));
        let subgraph_service = SubgraphService::new(
            "test",
            false,
            None,
            Notify::default(),
            HttpClientServiceFactory::from_config(
                "test",
                &Configuration::default(),
                Http2Config::Enable,
            ),
        )
        .expect("can create a SubgraphService");

        let url = Uri::from_str(&format!("http://{socket_addr}")).unwrap();
        let resp = subgraph_service
            .clone()
            .oneshot(
                SubgraphRequest::builder()
                    .supergraph_request(supergraph_request("query"))
                    .subgraph_request(subgraph_http_request(url, "query"))
                    .operation_kind(OperationKind::Query)
                    .subgraph_name(String::from("test"))
                    .context(Context::new())
                    .build(),
            )
            .await
            .unwrap();

        let expected_resp = Response {
            data: Some(Value::String(ByteString::from("test"))),
            ..Response::default()
        };

        assert_eq!(resp.response.body(), &expected_resp);
    }
}<|MERGE_RESOLUTION|>--- conflicted
+++ resolved
@@ -965,48 +965,7 @@
     APQError::Other
 }
 
-<<<<<<< HEAD
-pub(crate) async fn compress(body: String, headers: &HeaderMap) -> Result<Vec<u8>, BoxError> {
-    let content_encoding = headers.get(&CONTENT_ENCODING);
-    match content_encoding {
-        Some(content_encoding) => match content_encoding.to_str()? {
-            "br" => {
-                let mut br_encoder = BrotliEncoder::new(Vec::new());
-                br_encoder.write_all(body.as_bytes()).await?;
-                br_encoder.shutdown().await?;
-
-                Ok(br_encoder.into_inner())
-            }
-            "gzip" => {
-                let mut gzip_encoder = GzipEncoder::new(Vec::new());
-                gzip_encoder.write_all(body.as_bytes()).await?;
-                gzip_encoder.shutdown().await?;
-
-                Ok(gzip_encoder.into_inner())
-            }
-            "deflate" => {
-                let mut df_encoder = ZlibEncoder::new(Vec::new());
-                df_encoder.write_all(body.as_bytes()).await?;
-                df_encoder.shutdown().await?;
-
-                Ok(df_encoder.into_inner())
-            }
-            "identity" => Ok(body.into_bytes()),
-            unknown => {
-                tracing::error!("unknown content-encoding value '{:?}'", unknown);
-                Err(BoxError::from(format!(
-                    "unknown content-encoding value '{unknown:?}'",
-                )))
-            }
-        },
-        None => Ok(body.into_bytes()),
-    }
-}
-
 #[derive(Clone, Default)]
-=======
-#[derive(Clone)]
->>>>>>> 3de98bd0
 pub(crate) struct SubgraphServiceFactory {
     pub(crate) services: Arc<HashMap<String, Arc<dyn MakeSubgraphService>>>,
     pub(crate) plugins: Arc<Plugins>,
