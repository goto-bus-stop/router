//! Implements the router phase of the request lifecycle.

use std::sync::atomic::Ordering;
use std::sync::Arc;
use std::task::Poll;
use std::time::Instant;

use futures::future::BoxFuture;
use futures::stream::StreamExt;
use futures::TryFutureExt;
use http::StatusCode;
use indexmap::IndexMap;
use router_bridge::planner::Planner;
use router_bridge::planner::UsageReporting;
use tokio::sync::mpsc;
use tokio::sync::mpsc::error::SendError;
use tokio_stream::wrappers::ReceiverStream;
use tower::BoxError;
use tower::Layer;
use tower::ServiceBuilder;
use tower::ServiceExt;
use tower_service::Service;
use tracing::field;
use tracing::Span;
use tracing_futures::Instrument;

use crate::configuration::Batching;
use crate::context::OPERATION_NAME;
use crate::error::CacheResolverError;
use crate::graphql;
use crate::graphql::IntoGraphQLErrors;
use crate::graphql::Response;
use crate::plugin::DynPlugin;
use crate::plugins::subscription::SubscriptionConfig;
use crate::plugins::telemetry::tracing::apollo_telemetry::APOLLO_PRIVATE_DURATION_NS;
use crate::plugins::telemetry::Telemetry;
use crate::plugins::telemetry::LOGGING_DISPLAY_BODY;
use crate::plugins::traffic_shaping::TrafficShaping;
use crate::plugins::traffic_shaping::APOLLO_TRAFFIC_SHAPING;
use crate::query_planner::subscription::SubscriptionHandle;
use crate::query_planner::subscription::OPENED_SUBSCRIPTIONS;
use crate::query_planner::subscription::SUBSCRIPTION_EVENT_SPAN_NAME;
use crate::query_planner::BridgeQueryPlanner;
use crate::query_planner::CachingQueryPlanner;
use crate::query_planner::QueryPlanResult;
use crate::query_planner::WarmUpCachingQueryKey;
use crate::router_factory::create_plugins;
use crate::router_factory::create_subgraph_services;
use crate::services::execution::QueryPlan;
use crate::services::layers::allow_only_http_post_mutations::AllowOnlyHttpPostMutationsLayer;
use crate::services::layers::content_negotiation;
use crate::services::layers::persisted_queries::PersistedQueryLayer;
use crate::services::layers::query_analysis::ParsedDocument;
use crate::services::layers::query_analysis::QueryAnalysisLayer;
use crate::services::new_service::ServiceFactory;
use crate::services::query_planner;
use crate::services::router::ClientRequestAccepts;
use crate::services::subgraph::BoxGqlStream;
use crate::services::subgraph_service::MakeSubgraphService;
use crate::services::subgraph_service::SubgraphServiceFactory;
use crate::services::supergraph;
use crate::services::ExecutionRequest;
use crate::services::ExecutionResponse;
use crate::services::ExecutionServiceFactory;
use crate::services::QueryPlannerContent;
use crate::services::QueryPlannerResponse;
use crate::services::SubgraphService;
use crate::services::SupergraphRequest;
use crate::services::SupergraphResponse;
use crate::spec::Query;
use crate::spec::Schema;
use crate::Configuration;
use crate::Context;
use crate::Notify;

pub(crate) const QUERY_PLANNING_SPAN_NAME: &str = "query_planning";

/// An [`IndexMap`] of available plugins.
pub(crate) type Plugins = IndexMap<String, Box<dyn DynPlugin>>;

/// Containing [`Service`] in the request lifecyle.
#[derive(Clone)]
pub(crate) struct SupergraphService {
    execution_service_factory: ExecutionServiceFactory,
    query_planner_service: CachingQueryPlanner<BridgeQueryPlanner>,
    schema: Arc<Schema>,
    notify: Notify<String, graphql::Response>,
}

#[buildstructor::buildstructor]
impl SupergraphService {
    #[builder]
    pub(crate) fn new(
        query_planner_service: CachingQueryPlanner<BridgeQueryPlanner>,
        execution_service_factory: ExecutionServiceFactory,
        schema: Arc<Schema>,
        notify: Notify<String, graphql::Response>,
    ) -> Self {
        SupergraphService {
            query_planner_service,
            execution_service_factory,
            schema,
            notify,
        }
    }
}

impl Service<SupergraphRequest> for SupergraphService {
    type Response = SupergraphResponse;
    type Error = BoxError;
    type Future = BoxFuture<'static, Result<Self::Response, Self::Error>>;

    fn poll_ready(&mut self, cx: &mut std::task::Context<'_>) -> Poll<Result<(), Self::Error>> {
        self.query_planner_service
            .poll_ready(cx)
            .map_err(|err| err.into())
    }

    fn call(&mut self, req: SupergraphRequest) -> Self::Future {
        // Consume our cloned services and allow ownership to be transferred to the async block.
        let clone = self.query_planner_service.clone();

        let planning = std::mem::replace(&mut self.query_planner_service, clone);

        let schema = self.schema.clone();

        let context_cloned = req.context.clone();
        let fut = service_call(
            planning,
            self.execution_service_factory.clone(),
            schema,
            req,
            self.notify.clone(),
        )
        .or_else(|error: BoxError| async move {
            let errors = vec![crate::error::Error {
                message: error.to_string(),
                extensions: serde_json_bytes::json!({
                    "code": "INTERNAL_SERVER_ERROR",
                })
                .as_object()
                .unwrap()
                .to_owned(),
                ..Default::default()
            }];

            Ok(SupergraphResponse::infallible_builder()
                .errors(errors)
                .status_code(StatusCode::INTERNAL_SERVER_ERROR)
                .context(context_cloned)
                .build())
        });

        Box::pin(fut)
    }
}

async fn service_call(
    planning: CachingQueryPlanner<BridgeQueryPlanner>,
    execution_service_factory: ExecutionServiceFactory,
    schema: Arc<Schema>,
    req: SupergraphRequest,
    notify: Notify<String, graphql::Response>,
) -> Result<SupergraphResponse, BoxError> {
    let context = req.context;
    let body = req.supergraph_request.body();
    let variables = body.variables.clone();

    let QueryPlannerResponse {
        content,
        context,
        errors,
    } = match plan_query(
        planning,
        body.operation_name.clone(),
        context.clone(),
        schema.clone(),
        req.supergraph_request
            .body()
            .query
            .clone()
            .expect("query presence was checked before"),
    )
    .await
    {
        Ok(resp) => resp,
        Err(err) => match err.into_graphql_errors() {
            Ok(gql_errors) => {
                return Ok(SupergraphResponse::infallible_builder()
                    .context(context)
                    .errors(gql_errors)
                    .status_code(StatusCode::BAD_REQUEST) // If it's a graphql error we return a status code 400
                    .build());
            }
            Err(err) => return Err(err.into()),
        },
    };

    if !errors.is_empty() {
        return Ok(SupergraphResponse::infallible_builder()
            .context(context)
            .errors(errors)
            .status_code(StatusCode::BAD_REQUEST) // If it's a graphql error we return a status code 400
            .build());
    }

    match content {
        Some(QueryPlannerContent::Response { response }) => Ok(
            SupergraphResponse::new_from_graphql_response(*response, context),
        ),
        Some(QueryPlannerContent::IntrospectionDisabled) => {
            let mut response = SupergraphResponse::new_from_graphql_response(
                graphql::Response::builder()
                    .errors(vec![crate::error::Error::builder()
                        .message(String::from("introspection has been disabled"))
                        .extension_code("INTROSPECTION_DISABLED")
                        .build()])
                    .build(),
                context,
            );
            *response.response.status_mut() = StatusCode::BAD_REQUEST;
            Ok(response)
        }

        Some(QueryPlannerContent::Plan {
            plan,
            relevant_subgraph_schemas,
        }) => {
            context
                .extensions()
                .lock()
                .insert(relevant_subgraph_schemas);
            let operation_name = body.operation_name.clone();
            let is_deferred = plan.is_deferred(operation_name.as_deref(), &variables);
            let is_subscription = plan.is_subscription(operation_name.as_deref());

            if let Some(batching) = context.extensions().lock().get::<Batching>() {
                if batching.enabled && (is_deferred || is_subscription) {
                    let message = if is_deferred {
                        "BATCHING_DEFER_UNSUPPORTED"
                    } else {
                        "BATCHING_SUBSCRIPTION_UNSUPPORTED"
                    };
                    let mut response = SupergraphResponse::new_from_graphql_response(
                            graphql::Response::builder()
                                .errors(vec![crate::error::Error::builder()
                                    .message(String::from(
                                        "Deferred responses and subscriptions aren't supported in batches",
                                    ))
                                    .extension_code(message)
                                    .build()])
                                .build(),
                            context.clone(),
                        );
                    *response.response.status_mut() = StatusCode::NOT_ACCEPTABLE;
                    return Ok(response);
                }
            }

            let ClientRequestAccepts {
                multipart_defer: accepts_multipart_defer,
                multipart_subscription: accepts_multipart_subscription,
                ..
            } = context
                .extensions()
                .lock()
                .get()
                .cloned()
                .unwrap_or_default();
            let mut subscription_tx = None;
            if (is_deferred && !accepts_multipart_defer)
                || (is_subscription && !accepts_multipart_subscription)
            {
                let (error_message, error_code) = if is_deferred {
                    (String::from("the router received a query with the @defer directive but the client does not accept multipart/mixed HTTP responses. To enable @defer support, add the HTTP header 'Accept: multipart/mixed;deferSpec=20220824'"), "DEFER_BAD_HEADER")
                } else {
                    (String::from("the router received a query with a subscription but the client does not accept multipart/mixed HTTP responses. To enable subscription support, add the HTTP header 'Accept: multipart/mixed;subscriptionSpec=1.0'"), "SUBSCRIPTION_BAD_HEADER")
                };
                let mut response = SupergraphResponse::new_from_graphql_response(
                    graphql::Response::builder()
                        .errors(vec![crate::error::Error::builder()
                            .message(error_message)
                            .extension_code(error_code)
                            .build()])
                        .build(),
                    context,
                );
                *response.response.status_mut() = StatusCode::NOT_ACCEPTABLE;
                Ok(response)
            } else if let Some(err) = plan.query.validate_variables(body, &schema).err() {
                let mut res = SupergraphResponse::new_from_graphql_response(err, context);
                *res.response.status_mut() = StatusCode::BAD_REQUEST;
                Ok(res)
            } else {
                if is_subscription {
                    let ctx = context.clone();
                    let (subs_tx, subs_rx) = mpsc::channel(1);
                    let query_plan = plan.clone();
                    let execution_service_factory_cloned = execution_service_factory.clone();
                    let cloned_supergraph_req =
                        clone_supergraph_request(&req.supergraph_request, context.clone());
                    // Spawn task for subscription
                    tokio::spawn(async move {
                        subscription_task(
                            execution_service_factory_cloned,
                            ctx,
                            query_plan,
                            subs_rx,
                            notify,
                            cloned_supergraph_req,
                        )
                        .await;
                    });
                    subscription_tx = subs_tx.into();
                }

                let execution_response = execution_service_factory
                    .create()
                    .oneshot(
                        ExecutionRequest::internal_builder()
                            .supergraph_request(req.supergraph_request)
                            .query_plan(plan.clone())
                            .context(context)
                            .and_subscription_tx(subscription_tx)
                            .build()
                            .await,
                    )
                    .await?;

                let ExecutionResponse { response, context } = execution_response;

                let (parts, response_stream) = response.into_parts();

                Ok(SupergraphResponse {
                    context,
                    response: http::Response::from_parts(parts, response_stream.boxed()),
                })
            }
        }
        // This should never happen because if we have an empty query plan we should have error in errors vec
        None => Err(BoxError::from("cannot compute a query plan")),
    }
}

pub struct SubscriptionTaskParams {
    pub(crate) client_sender: tokio::sync::mpsc::Sender<Response>,
    pub(crate) subscription_handle: SubscriptionHandle,
    pub(crate) subscription_config: SubscriptionConfig,
    pub(crate) stream_rx: ReceiverStream<BoxGqlStream>,
    pub(crate) service_name: String,
}

async fn subscription_task(
    mut execution_service_factory: ExecutionServiceFactory,
    context: Context,
    query_plan: Arc<QueryPlan>,
    mut rx: mpsc::Receiver<SubscriptionTaskParams>,
    notify: Notify<String, graphql::Response>,
    supergraph_req: SupergraphRequest,
) {
    let sub_params = match rx.recv().await {
        Some(sub_params) => sub_params,
        None => {
            return;
        }
    };
    let subscription_config = sub_params.subscription_config;
    let subscription_handle = sub_params.subscription_handle;
    let service_name = sub_params.service_name;
    let mut receiver = sub_params.stream_rx;
    let sender = sub_params.client_sender;

    // Get the rest of the query_plan to execute for subscription events
    let query_plan = match &query_plan.root {
        crate::query_planner::PlanNode::Subscription { rest, .. } => rest.clone().map(|r| {
            Arc::new(QueryPlan {
                usage_reporting: query_plan.usage_reporting.clone(),
                root: *r,
                formatted_query_plan: query_plan.formatted_query_plan.clone(),
                query: query_plan.query.clone(),
            })
        }),
        _ => {
            let _ = sender
                .send(
                    graphql::Response::builder()
                        .error(
                            graphql::Error::builder()
                                .message("cannot execute the subscription event")
                                .extension_code("SUBSCRIPTION_EXECUTION_ERROR")
                                .build(),
                        )
                        .build(),
                )
                .await;
            return;
        }
    };

    let limit_is_set = subscription_config.max_opened_subscriptions.is_some();
    let mut subscription_handle = subscription_handle.clone();
    let operation_signature = context
        .extensions()
        .lock()
        .get::<UsageReporting>()
        .map(|usage_reporting| usage_reporting.stats_report_key.clone())
        .unwrap_or_default();

    let operation_name = context
        .get::<_, String>(OPERATION_NAME)
        .ok()
        .flatten()
        .unwrap_or_default();
    let display_body = context.contains_key(LOGGING_DISPLAY_BODY);

    let mut receiver = match receiver.next().await {
        Some(receiver) => receiver,
        None => {
            tracing::trace!("receiver channel closed");
            return;
        }
    };

    if limit_is_set {
        OPENED_SUBSCRIPTIONS.fetch_add(1, Ordering::Relaxed);
    }

    let mut configuration_updated_rx = notify.subscribe_configuration();
    let mut schema_updated_rx = notify.subscribe_schema();

    let expires_in = crate::plugins::authentication::jwt_expires_in(&supergraph_req.context);

    let mut timeout = Box::pin(tokio::time::sleep(expires_in));

    loop {
        tokio::select! {
            // We prefer to specify the order of checks within the select
            biased;
            _ = subscription_handle.closed_signal.recv() => {
                break;
            }
            _ = &mut timeout => {
                let response = Response::builder()
                    .subscribed(false)
                    .error(
                        crate::error::Error::builder()
                            .message("subscription closed because the JWT has expired")
                            .extension_code("SUBSCRIPTION_JWT_EXPIRED")
                            .build(),
                    )
                    .build();
                let _ = sender.send(response).await;
                break;
            },
            message = receiver.next() => {
                match message {
                    Some(mut val) => {
                        if display_body {
                            tracing::info!(http.request.body = ?val, apollo.subgraph.name = %service_name, "Subscription event body from subgraph {service_name:?}");
                        }
                        val.created_at = Some(Instant::now());
                        let res = dispatch_event(&supergraph_req, &execution_service_factory, query_plan.as_ref(), context.clone(), val, sender.clone())
                            .instrument(tracing::info_span!(SUBSCRIPTION_EVENT_SPAN_NAME,
                                graphql.operation.name = %operation_name,
                                otel.kind = "INTERNAL",
                                apollo_private.operation_signature = %operation_signature,
                                apollo_private.duration_ns = field::Empty,)
                            ).await;
                        if let Err(err) = res {
                                tracing::error!("cannot send the subscription to the client: {err:?}");
                            break;
                        }
                    }
                    None => break,
                }
            }
            Some(new_configuration) = configuration_updated_rx.next() => {
                // If the configuration was dropped in the meantime, we ignore this update and will
                // pick up the next one.
                if let Some(conf) = new_configuration.upgrade() {
                    let plugins = match create_plugins(&conf, &execution_service_factory.schema, None, None).await {
                        Ok(plugins) => plugins,
                        Err(err) => {
                            tracing::error!("cannot re-create plugins with the new configuration (closing existing subscription): {err:?}");
                            break;
                        },
                    };
                    let subgraph_services = match create_subgraph_services(&plugins, execution_service_factory.schema.clone(), &conf) {
                        Ok(subgraph_services) => subgraph_services,
                        Err(err) => {
                            tracing::error!("cannot re-create subgraph service with the new configuration (closing existing subscription): {err:?}");
                            break;
                        },
                    };

                    let plugins = Arc::new(IndexMap::from_iter(plugins));
<<<<<<< HEAD
                    execution_service_factory = ExecutionServiceFactory { schema: execution_service_factory.schema.clone(), plugins: plugins.clone(), subgraph_service_factory: Arc::new(SubgraphServiceFactory::new(subgraph_services.into_iter().map(|(k, v)| (k, Arc::new(v) as Arc<dyn MakeSubgraphService>)).collect(),  plugins.clone())) };
=======
                    execution_service_factory = ExecutionServiceFactory {
                        schema: execution_service_factory.schema.clone(),
                        plugins: plugins.clone(),
                        subgraph_service_factory: Arc::new(SubgraphServiceFactory::new(subgraph_services.into_iter().map(|(k, v)| (k, Arc::new(v) as Arc<dyn MakeSubgraphService>)).collect(), plugins.clone())),

                    };
>>>>>>> 3de98bd0
                }
            }
            Some(new_schema) = schema_updated_rx.next() => {
                if new_schema.raw_sdl != execution_service_factory.schema.raw_sdl {
                    let _ = sender
                        .send(
                            Response::builder()
                                .subscribed(false)
                                .error(graphql::Error::builder().message("subscription has been closed due to a schema reload").extension_code("SUBSCRIPTION_SCHEMA_RELOAD").build())
                                .build(),
                        )
                        .await;

                    break;
                }
            }
        }
    }
    drop(sender);
    tracing::trace!("Leaving the task for subscription");
    if limit_is_set {
        OPENED_SUBSCRIPTIONS.fetch_sub(1, Ordering::Relaxed);
    }
}

async fn dispatch_event(
    supergraph_req: &SupergraphRequest,
    execution_service_factory: &ExecutionServiceFactory,
    query_plan: Option<&Arc<QueryPlan>>,
    context: Context,
    mut val: graphql::Response,
    sender: mpsc::Sender<Response>,
) -> Result<(), SendError<Response>> {
    let start = Instant::now();
    let span = Span::current();
    let res = match query_plan {
        Some(query_plan) => {
            let cloned_supergraph_req = clone_supergraph_request(
                &supergraph_req.supergraph_request,
                supergraph_req.context.clone(),
            );
            let execution_request = ExecutionRequest::internal_builder()
                .supergraph_request(cloned_supergraph_req.supergraph_request)
                .query_plan(query_plan.clone())
                .context(context)
                .source_stream_value(val.data.take().unwrap_or_default())
                .build()
                .await;

            let execution_service = execution_service_factory.create();
            let execution_response = execution_service.oneshot(execution_request).await;
            let next_response = match execution_response {
                Ok(mut execution_response) => execution_response.next_response().await,
                Err(err) => {
                    tracing::error!("cannot execute the subscription event: {err:?}");
                    let _ = sender
                        .send(
                            graphql::Response::builder()
                                .error(
                                    graphql::Error::builder()
                                        .message("cannot execute the subscription event")
                                        .extension_code("SUBSCRIPTION_EXECUTION_ERROR")
                                        .build(),
                                )
                                .build(),
                        )
                        .await;
                    return Ok(());
                }
            };

            if let Some(mut next_response) = next_response {
                next_response.created_at = val.created_at;
                next_response.subscribed = val.subscribed;
                val.errors.append(&mut next_response.errors);
                next_response.errors = val.errors;

                sender.send(next_response).await
            } else {
                Ok(())
            }
        }
        None => sender.send(val).await,
    };
    span.record(
        APOLLO_PRIVATE_DURATION_NS,
        start.elapsed().as_nanos() as i64,
    );

    res
}

async fn plan_query(
    mut planning: CachingQueryPlanner<BridgeQueryPlanner>,
    operation_name: Option<String>,
    context: Context,
    schema: Arc<Schema>,
    query_str: String,
) -> Result<QueryPlannerResponse, CacheResolverError> {
    // FIXME: we have about 80 tests creating a supergraph service and crafting a supergraph request for it
    // none of those tests create an executable document to put it in the context, and the document cannot be created
    // from inside the supergraph request fake builder, because it needs a schema matching the query.
    // So while we are updating the tests to create a document manually, this here will make sure current
    // tests will pass.
    // During a regular request, `ParsedDocument` is already populated during query analysis.
    // Some tests do populate the document, so we only do it if it's not already there.
    if !context.extensions().lock().contains_key::<ParsedDocument>() {
        let doc = Query::parse_document(&query_str, &schema, &Configuration::default());
        Query::check_errors(&doc).map_err(crate::error::QueryPlannerError::from)?;
        Query::validate_query(&doc).map_err(crate::error::QueryPlannerError::from)?;
        context.extensions().lock().insert::<ParsedDocument>(doc);
    }

    planning
        .call(
            query_planner::CachingRequest::builder()
                .query(query_str)
                .and_operation_name(operation_name)
                .context(context)
                .build(),
        )
        .instrument(tracing::info_span!(
            QUERY_PLANNING_SPAN_NAME,
            "otel.kind" = "INTERNAL"
        ))
        .await
}

fn clone_supergraph_request(
    req: &http::Request<graphql::Request>,
    context: Context,
) -> SupergraphRequest {
    let mut cloned_supergraph_req = SupergraphRequest::builder()
        .extensions(req.body().extensions.clone())
        .and_query(req.body().query.clone())
        .context(context)
        .method(req.method().clone())
        .and_operation_name(req.body().operation_name.clone())
        .uri(req.uri().clone())
        .variables(req.body().variables.clone());

    for (header_name, header_value) in req.headers().clone() {
        if let Some(header_name) = header_name {
            cloned_supergraph_req = cloned_supergraph_req.header(header_name, header_value);
        }
    }

    cloned_supergraph_req
        .build()
        .expect("cloning an existing supergraph response should not fail")
}

/// Builder which generates a plugin pipeline.
///
/// This is at the heart of the delegation of responsibility model for the router. A schema,
/// collection of plugins, collection of subgraph services are assembled to generate a
/// [`tower::util::BoxCloneService`] capable of processing a router request
/// through the entire stack to return a response.
pub(crate) struct PluggableSupergraphServiceBuilder {
    plugins: Plugins,
    subgraph_services: Vec<(String, Box<dyn MakeSubgraphService>)>,
    configuration: Option<Arc<Configuration>>,
    planner: BridgeQueryPlanner,
}

impl PluggableSupergraphServiceBuilder {
    pub(crate) fn new(planner: BridgeQueryPlanner) -> Self {
        Self {
            plugins: Default::default(),
            subgraph_services: Default::default(),
            configuration: None,
            planner,
        }
    }

    pub(crate) fn with_dyn_plugin(
        mut self,
        plugin_name: String,
        plugin: Box<dyn DynPlugin>,
    ) -> PluggableSupergraphServiceBuilder {
        self.plugins.insert(plugin_name, plugin);
        self
    }

    pub(crate) fn with_subgraph_service<S>(
        mut self,
        name: &str,
        service_maker: S,
    ) -> PluggableSupergraphServiceBuilder
    where
        S: MakeSubgraphService,
    {
        self.subgraph_services
            .push((name.to_string(), Box::new(service_maker)));
        self
    }

    pub(crate) fn with_configuration(
        mut self,
        configuration: Arc<Configuration>,
    ) -> PluggableSupergraphServiceBuilder {
        self.configuration = Some(configuration);
        self
    }

    pub(crate) async fn build(
        mut self,
    ) -> Result<SupergraphCreator, crate::error::ServiceBuildError> {
        let configuration = self.configuration.unwrap_or_default();

        let schema = self.planner.schema();
        let query_planner_service = CachingQueryPlanner::new(
            self.planner,
            schema.clone(),
            &configuration,
            IndexMap::new(),
        )
        .await;

        let mut plugins = self.plugins;
        // Activate the telemetry plugin.
        // We must NOT fail to go live with the new router from this point as the telemetry plugin activate interacts with globals.
        for (_, plugin) in plugins.iter_mut() {
            if let Some(telemetry) = plugin.as_any_mut().downcast_mut::<Telemetry>() {
                telemetry.activate();
            }
        }

        let plugins = Arc::new(plugins);
<<<<<<< HEAD
=======
        for (_, service) in self.subgraph_services.iter_mut() {
            if let Some(subgraph) =
                (service as &mut dyn std::any::Any).downcast_mut::<SubgraphService>()
            {
                subgraph.client_factory.plugins = plugins.clone();
            }
        }

>>>>>>> 3de98bd0
        let subgraph_service_factory = Arc::new(SubgraphServiceFactory::new(
            self.subgraph_services
                .into_iter()
                .map(|(name, service)| (name, service.into()))
                .collect(),
            plugins.clone(),
        ));

        Ok(SupergraphCreator {
            query_planner_service,
            subgraph_service_factory,
            schema,
            plugins,
            config: configuration,
        })
    }
}

/// A collection of services and data which may be used to create a "router".
#[derive(Clone)]
pub(crate) struct SupergraphCreator {
    query_planner_service: CachingQueryPlanner<BridgeQueryPlanner>,
    subgraph_service_factory: Arc<SubgraphServiceFactory>,
    schema: Arc<Schema>,
    config: Arc<Configuration>,
    plugins: Arc<Plugins>,
}

pub(crate) trait HasPlugins {
    fn plugins(&self) -> Arc<Plugins>;
}

impl HasPlugins for SupergraphCreator {
    fn plugins(&self) -> Arc<Plugins> {
        self.plugins.clone()
    }
}

pub(crate) trait HasSchema {
    fn schema(&self) -> Arc<Schema>;
}

impl HasSchema for SupergraphCreator {
    fn schema(&self) -> Arc<Schema> {
        Arc::clone(&self.schema)
    }
}

pub(crate) trait HasConfig {
    fn config(&self) -> Arc<Configuration>;
}

impl HasConfig for SupergraphCreator {
    fn config(&self) -> Arc<Configuration> {
        Arc::clone(&self.config)
    }
}

impl ServiceFactory<supergraph::Request> for SupergraphCreator {
    type Service = supergraph::BoxService;
    fn create(&self) -> Self::Service {
        self.make().boxed()
    }
}

impl SupergraphCreator {
    pub(crate) fn make(
        &self,
    ) -> impl Service<
        supergraph::Request,
        Response = supergraph::Response,
        Error = BoxError,
        Future = BoxFuture<'static, supergraph::ServiceResult>,
    > + Send {
        let supergraph_service = SupergraphService::builder()
            .query_planner_service(self.query_planner_service.clone())
            .execution_service_factory(ExecutionServiceFactory {
                schema: self.schema.clone(),
                plugins: self.plugins.clone(),
                subgraph_service_factory: self.subgraph_service_factory.clone(),
            })
            .schema(self.schema.clone())
            .notify(self.config.notify.clone())
            .build();

        let shaping = self
            .plugins
            .iter()
            .find(|i| i.0.as_str() == APOLLO_TRAFFIC_SHAPING)
            .and_then(|plugin| plugin.1.as_any().downcast_ref::<TrafficShaping>())
            .expect("traffic shaping should always be part of the plugin list");

        let supergraph_service = AllowOnlyHttpPostMutationsLayer::default()
            .layer(shaping.supergraph_service_internal(supergraph_service));

        ServiceBuilder::new()
            .layer(content_negotiation::SupergraphLayer::default())
            .service(
                self.plugins
                    .iter()
                    .rev()
                    .fold(supergraph_service.boxed(), |acc, (_, e)| {
                        e.supergraph_service(acc)
                    }),
            )
    }

    pub(crate) async fn cache_keys(&self, count: Option<usize>) -> Vec<WarmUpCachingQueryKey> {
        self.query_planner_service.cache_keys(count).await
    }

    pub(crate) fn planner(&self) -> Arc<Planner<QueryPlanResult>> {
        self.query_planner_service.planner()
    }

    pub(crate) async fn warm_up_query_planner(
        &mut self,
        query_parser: &QueryAnalysisLayer,
        persisted_query_layer: &PersistedQueryLayer,
        cache_keys: Vec<WarmUpCachingQueryKey>,
    ) {
        self.query_planner_service
            .warm_up(query_parser, persisted_query_layer, cache_keys)
            .await
    }
}<|MERGE_RESOLUTION|>--- conflicted
+++ resolved
@@ -494,16 +494,12 @@
                     };
 
                     let plugins = Arc::new(IndexMap::from_iter(plugins));
-<<<<<<< HEAD
-                    execution_service_factory = ExecutionServiceFactory { schema: execution_service_factory.schema.clone(), plugins: plugins.clone(), subgraph_service_factory: Arc::new(SubgraphServiceFactory::new(subgraph_services.into_iter().map(|(k, v)| (k, Arc::new(v) as Arc<dyn MakeSubgraphService>)).collect(),  plugins.clone())) };
-=======
                     execution_service_factory = ExecutionServiceFactory {
                         schema: execution_service_factory.schema.clone(),
                         plugins: plugins.clone(),
-                        subgraph_service_factory: Arc::new(SubgraphServiceFactory::new(subgraph_services.into_iter().map(|(k, v)| (k, Arc::new(v) as Arc<dyn MakeSubgraphService>)).collect(), plugins.clone())),
+                        subgraph_service_factory: Arc::new(SubgraphServiceFactory::new(subgraph_services.into_iter().map(|(k, v)| (k, Arc::new(v) as Arc<dyn MakeSubgraphService>)).collect(),  plugins.clone())),
 
                     };
->>>>>>> 3de98bd0
                 }
             }
             Some(new_schema) = schema_updated_rx.next() => {
@@ -733,8 +729,6 @@
         }
 
         let plugins = Arc::new(plugins);
-<<<<<<< HEAD
-=======
         for (_, service) in self.subgraph_services.iter_mut() {
             if let Some(subgraph) =
                 (service as &mut dyn std::any::Any).downcast_mut::<SubgraphService>()
@@ -742,8 +736,6 @@
                 subgraph.client_factory.plugins = plugins.clone();
             }
         }
-
->>>>>>> 3de98bd0
         let subgraph_service_factory = Arc::new(SubgraphServiceFactory::new(
             self.subgraph_services
                 .into_iter()
