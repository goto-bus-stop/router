--- conflicted
+++ resolved
@@ -3386,45 +3386,14 @@
 }
 
 #[tokio::test]
-<<<<<<< HEAD
-async fn connector_service_name() {
-    const SCHEMA: &str = r#"schema
-  @link(url: "https://specs.apollo.dev/link/v1.0")
-  @link(url: "https://specs.apollo.dev/join/v0.3", for: EXECUTION)
-  @link(
-    url: "https://specs.apollo.dev/source/v0.1"
-    import: ["@sourceAPI", "@sourceType", "@sourceField"]
-  )
-  @join__directive(
-    graphs: [NETWORK]
-    name: "sourceAPI"
-    args: { name: "ipinfo", http: { baseURL: "https://ip.demo.starstuff.dev" } }
-  )
-=======
 async fn abstract_types_in_requires() {
     let schema = r#"schema
     @link(url: "https://specs.apollo.dev/link/v1.0")
     @link(url: "https://specs.apollo.dev/join/v0.3", for: EXECUTION)
->>>>>>> b1f9ada7
   {
     query: Query
   }
 
-<<<<<<< HEAD
-  directive @join__implements(
-    graph: join__Graph!
-    interface: String!
-  ) repeatable on OBJECT | INTERFACE
-
-  directive @join__directive(
-    graphs: [join__Graph!]
-    name: String!
-    args: join__DirectiveArguments
-  ) repeatable on SCHEMA | OBJECT | INTERFACE | FIELD_DEFINITION
-
-  scalar join__DirectiveArguments
-    @specifiedBy(url: "http://just-to-avoid-valiadation-warnings")
-=======
   directive @join__enumValue(graph: join__Graph!) repeatable on ENUM_VALUE
 
   directive @join__field(graph: join__Graph, requires: join__FieldSet, provides: join__FieldSet, type: String, external: Boolean, override: String, usedOverridden: Boolean) repeatable on FIELD_DEFINITION | INPUT_FIELD_DEFINITION
@@ -3447,7 +3416,6 @@
   }
 
   scalar link__Import
->>>>>>> b1f9ada7
 
   enum link__Purpose {
     """
@@ -3461,93 +3429,6 @@
     EXECUTION
   }
 
-<<<<<<< HEAD
-  scalar join__FieldSet
-    @specifiedBy(url: "http://just-to-avoid-valiadation-warnings")
-
-  directive @join__enumValue(graph: join__Graph!) repeatable on ENUM_VALUE
-
-  directive @join__field(
-    graph: join__Graph
-    requires: join__FieldSet
-    provides: join__FieldSet
-    type: String
-    external: Boolean
-    override: String
-    usedOverridden: Boolean
-    directives: join__FieldSet
-  ) repeatable on FIELD_DEFINITION | INPUT_FIELD_DEFINITION
-
-  directive @join__graph(name: String!, url: String!) on ENUM_VALUE
-
-  directive @join__type(
-    graph: join__Graph!
-    key: join__FieldSet
-    extension: Boolean! = false
-    resolvable: Boolean! = true
-    isInterfaceObject: Boolean! = false
-    directives: join__FieldSet
-  ) repeatable on OBJECT | INTERFACE | UNION | ENUM | INPUT_OBJECT | SCALAR
-
-  directive @link(
-    url: String
-    as: String
-    for: link__Purpose
-    import: [link__Import]
-  ) repeatable on SCHEMA
-
-  scalar link__Import
-    @specifiedBy(url: "http://just-to-avoid-valiadation-warnings")
-
-  enum join__Graph {
-    NETWORK @join__graph(name: "network", url: "http://network-subgraph")
-  }
-
-  type Query
-    @join__type(graph: NETWORK) {
-    serverNetworkInfo: IP
-      @join__field(graph: NETWORK)
-      @join__directive(
-        graphs: [NETWORK]
-        name: "sourceField"
-        args: {
-          api: "ipinfo"
-          http: { GET: "/json" }
-          selection: "ip hostname city region country loc org postal timezone readme"
-        }
-      )
-  }
-
-  type IP
-    @join__type(
-      graph: NETWORK
-      key: "ip"
-      directives: [
-        {
-          name: "sourceType"
-          args: {
-            api: "ipinfo"
-            http: { GET: "/json" }
-            selection: "ip hostname city region country loc org postal timezone readme"
-          }
-        }
-      ]
-    ) {
-    ip: ID!
-    hostname: String
-    city: String
-    region: String
-    country: String
-    loc: String
-    org: String
-    postal: String
-    timezone: String
-    readme: String
-  }
-"#;
-
-    let expected_service_name = "network.ipinfo: GET /json";
-=======
   type Query
     @join__type(graph: A)
   {
@@ -3647,12 +3528,166 @@
         .into_iter()
         .collect(),
     );
->>>>>>> b1f9ada7
 
     let service = TestHarness::builder()
         .configuration_json(serde_json::json!({"include_subgraph_errors": { "all": true } }))
         .unwrap()
-<<<<<<< HEAD
+        .schema(schema)
+        .extra_plugin(subgraphs)
+        .build_supergraph()
+        .await
+        .unwrap();
+
+    let request = supergraph::Request::fake_builder()
+        .context(defer_context())
+        .query(
+            "query {
+            entity {
+              fieldWithDependencies
+            }
+          }
+          ",
+        )
+        .build()
+        .unwrap();
+
+    let mut stream = service.oneshot(request).await.unwrap();
+    insta::assert_json_snapshot!(stream.next_response().await.unwrap());
+}
+
+#[tokio::test]
+async fn connector_service_name() {
+    const SCHEMA: &str = r#"schema
+  @link(url: "https://specs.apollo.dev/link/v1.0")
+  @link(url: "https://specs.apollo.dev/join/v0.3", for: EXECUTION)
+  @link(
+    url: "https://specs.apollo.dev/source/v0.1"
+    import: ["@sourceAPI", "@sourceType", "@sourceField"]
+  )
+  @join__directive(
+    graphs: [NETWORK]
+    name: "sourceAPI"
+    args: { name: "ipinfo", http: { baseURL: "https://ip.demo.starstuff.dev" } }
+  )
+  {
+    query: Query
+  }
+
+  directive @join__implements(
+    graph: join__Graph!
+    interface: String!
+  ) repeatable on OBJECT | INTERFACE
+
+  directive @join__directive(
+    graphs: [join__Graph!]
+    name: String!
+    args: join__DirectiveArguments
+  ) repeatable on SCHEMA | OBJECT | INTERFACE | FIELD_DEFINITION
+
+  scalar join__DirectiveArguments
+    @specifiedBy(url: "http://just-to-avoid-valiadation-warnings")
+
+  enum link__Purpose {
+    """
+    `SECURITY` features provide metadata necessary to securely resolve fields.
+    """
+    SECURITY
+
+    """
+    `EXECUTION` features provide metadata necessary for operation execution.
+    """
+    EXECUTION
+  }
+
+  scalar join__FieldSet
+    @specifiedBy(url: "http://just-to-avoid-valiadation-warnings")
+
+  directive @join__enumValue(graph: join__Graph!) repeatable on ENUM_VALUE
+
+  directive @join__field(
+    graph: join__Graph
+    requires: join__FieldSet
+    provides: join__FieldSet
+    type: String
+    external: Boolean
+    override: String
+    usedOverridden: Boolean
+    directives: join__FieldSet
+  ) repeatable on FIELD_DEFINITION | INPUT_FIELD_DEFINITION
+
+  directive @join__graph(name: String!, url: String!) on ENUM_VALUE
+
+  directive @join__type(
+    graph: join__Graph!
+    key: join__FieldSet
+    extension: Boolean! = false
+    resolvable: Boolean! = true
+    isInterfaceObject: Boolean! = false
+    directives: join__FieldSet
+  ) repeatable on OBJECT | INTERFACE | UNION | ENUM | INPUT_OBJECT | SCALAR
+
+  directive @link(
+    url: String
+    as: String
+    for: link__Purpose
+    import: [link__Import]
+  ) repeatable on SCHEMA
+
+  scalar link__Import
+    @specifiedBy(url: "http://just-to-avoid-valiadation-warnings")
+
+  enum join__Graph {
+    NETWORK @join__graph(name: "network", url: "http://network-subgraph")
+  }
+
+  type Query
+    @join__type(graph: NETWORK) {
+    serverNetworkInfo: IP
+      @join__field(graph: NETWORK)
+      @join__directive(
+        graphs: [NETWORK]
+        name: "sourceField"
+        args: {
+          api: "ipinfo"
+          http: { GET: "/json" }
+          selection: "ip hostname city region country loc org postal timezone readme"
+        }
+      )
+  }
+
+  type IP
+    @join__type(
+      graph: NETWORK
+      key: "ip"
+      directives: [
+        {
+          name: "sourceType"
+          args: {
+            api: "ipinfo"
+            http: { GET: "/json" }
+            selection: "ip hostname city region country loc org postal timezone readme"
+          }
+        }
+      ]
+    ) {
+    ip: ID!
+    hostname: String
+    city: String
+    region: String
+    country: String
+    loc: String
+    org: String
+    postal: String
+    timezone: String
+    readme: String
+  }
+"#;
+
+    let expected_service_name = "network.ipinfo: GET /json";
+
+    let service = TestHarness::builder()
+        .configuration_json(serde_json::json!({"include_subgraph_errors": { "all": true } }))
+        .unwrap()
         .schema(SCHEMA)
         .execution_hook(move |service| {
             ServiceBuilder::new()
@@ -3673,16 +3708,11 @@
                 .service(service)
                 .boxed()
         })
-=======
-        .schema(schema)
-        .extra_plugin(subgraphs)
->>>>>>> b1f9ada7
         .build_supergraph()
         .await
         .unwrap();
 
     let request = supergraph::Request::fake_builder()
-<<<<<<< HEAD
         .query(
             r#"query TestServerNetworkInfo {
               serverNetworkInfo {
@@ -3702,20 +3732,4 @@
         .next_response()
         .await
         .unwrap();
-=======
-        .context(defer_context())
-        .query(
-            "query {
-            entity {
-              fieldWithDependencies
-            }
-          }
-          ",
-        )
-        .build()
-        .unwrap();
-
-    let mut stream = service.oneshot(request).await.unwrap();
-    insta::assert_json_snapshot!(stream.next_response().await.unwrap());
->>>>>>> b1f9ada7
 }