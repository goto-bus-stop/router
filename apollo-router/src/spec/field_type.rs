use apollo_compiler::schema;
use serde::Deserialize;
use serde::Serialize;

use super::query::parse_hir_value;
use crate::json_ext::Value;
use crate::json_ext::ValueExt;
use crate::spec::Schema;

#[derive(Debug)]
pub(crate) struct InvalidValue;

#[derive(Debug, Clone, PartialEq, Eq, Hash)]
pub(crate) struct FieldType(pub(crate) schema::Type);

// schema::Type does not implement Serialize or Deserialize,
// and <https://serde.rs/remote-derive.html> seems not to work for recursive types.
// Instead have explicit `impl`s that are based on derived impl of purpose-built types.

impl Serialize for FieldType {
    fn serialize<S>(&self, serializer: S) -> Result<S::Ok, S::Error>
    where
        S: serde::Serializer,
    {
        struct BorrowedFieldType<'a>(&'a schema::Type);

        impl<'a> Serialize for BorrowedFieldType<'a> {
            fn serialize<S>(&self, serializer: S) -> Result<S::Ok, S::Error>
            where
                S: serde::Serializer,
            {
                #[derive(Serialize)]
                enum NestedBorrowed<'a> {
                    Named(&'a str),
                    NonNullNamed(&'a str),
                    List(BorrowedFieldType<'a>),
                    NonNullList(BorrowedFieldType<'a>),
                }
                match &self.0 {
                    schema::Type::Named(name) => NestedBorrowed::Named(name),
                    schema::Type::NonNullNamed(name) => NestedBorrowed::NonNullNamed(name),
                    schema::Type::List(ty) => NestedBorrowed::List(BorrowedFieldType(ty)),
                    schema::Type::NonNullList(ty) => {
                        NestedBorrowed::NonNullList(BorrowedFieldType(ty))
                    }
                }
                .serialize(serializer)
            }
        }

        BorrowedFieldType(&self.0).serialize(serializer)
    }
}

impl<'de> Deserialize<'de> for FieldType {
    fn deserialize<D>(deserializer: D) -> Result<Self, D::Error>
    where
        D: serde::Deserializer<'de>,
    {
        #[derive(Deserialize)]
        enum WithoutLocation {
            Named(String),
            NonNullNamed(String),
            List(FieldType),
            NonNullList(FieldType),
        }
        WithoutLocation::deserialize(deserializer).map(|ty| match ty {
            WithoutLocation::Named(name) => FieldType(schema::Type::new_named(&name)),
            WithoutLocation::NonNullNamed(name) => {
                FieldType(schema::Type::new_named(&name).non_null())
            }
            WithoutLocation::List(ty) => FieldType(ty.0.list()),
            WithoutLocation::NonNullList(ty) => FieldType(ty.0.list().non_null()),
        })
    }
}

impl std::fmt::Display for FieldType {
    fn fmt(&self, f: &mut std::fmt::Formatter<'_>) -> std::fmt::Result {
        self.0.fmt(f)
    }
}

fn validate_input_value(
    ty: &schema::Type,
    value: &Value,
    schema: &Schema,
) -> Result<(), InvalidValue> {
    if value.is_null() {
        return match ty {
            schema::Type::Named(_) | schema::Type::List(_) => Ok(()),
            schema::Type::NonNullNamed(_) | schema::Type::NonNullList(_) => Err(InvalidValue),
        };
    }
    let type_name = match ty {
        schema::Type::Named(name) | schema::Type::NonNullNamed(name) => name,
        schema::Type::List(inner_type) | schema::Type::NonNullList(inner_type) => {
            return if let Value::Array(vec) = value {
                vec.iter()
                    .try_for_each(|x| validate_input_value(inner_type, x, schema))
            } else {
                // For coercion from single value to list
                validate_input_value(inner_type, value, schema)
            };
        }
    };
    let from_bool = |condition| if condition { Ok(()) } else { Err(InvalidValue) };
    match type_name.as_str() {
        "String" => return from_bool(value.is_string()),
        // Spec: https://spec.graphql.org/June2018/#sec-Int
        "Int" => return from_bool(value.is_valid_int_input()),
        // Spec: https://spec.graphql.org/draft/#sec-Float.Input-Coercion
        "Float" => return from_bool(value.is_valid_float_input()),
        // "The ID scalar type represents a unique identifier, often used to refetch an object
        // or as the key for a cache. The ID type is serialized in the same way as a String;
        // however, it is not intended to be human-readable. While it is often numeric, it
        // should always serialize as a String."
        //
        // In practice it seems Int works too
        "ID" => return from_bool(value.is_valid_id_input()),
        "Boolean" => return from_bool(value.is_boolean()),
        _ => {}
    }
    let type_def = schema
        .definitions
        .types
        .get(type_name)
        .ok_or(InvalidValue)?;
    match (type_def, value) {
        // Custom scalar: accept any JSON value
        (schema::ExtendedType::Scalar(_), _) => Ok(()),

        // TODO: check enum value?
        // (schema::ExtendedType::Enum(def), Value::String(s)) => {
        //     from_bool(def.values.contains_key(s))
        // },
        (schema::ExtendedType::Enum(_), _) => Ok(()),

        (schema::ExtendedType::InputObject(def), Value::Object(obj)) => {
            // TODO: check keys in `obj` but not in `def.fields`?
            def.fields
                .values()
                .try_for_each(|field| match obj.get(field.name.as_str()) {
                    Some(&Value::Null) | None => {
                        let default = field
                            .default_value
                            .as_ref()
                            .and_then(|v| parse_hir_value(v))
                            .unwrap_or(Value::Null);
                        validate_input_value(&field.ty, &default, schema)
                    }
                    Some(value) => validate_input_value(&field.ty, value, schema),
                })
        }
        _ => Err(InvalidValue),
    }
}

<<<<<<< HEAD
/// TODO: make `hir::Type::name` return &str instead of String
pub(crate) fn hir_type_name(ty: &hir::Type) -> &str {
    match ty {
        hir::Type::NonNull { ty, .. } => hir_type_name(ty),
        hir::Type::List { ty, .. } => hir_type_name(ty),
        hir::Type::Named { name, .. } => name,
    }
}

=======
>>>>>>> c5a6e401
impl FieldType {
    pub(crate) fn new_named(name: &str) -> Self {
        Self(schema::Type::new_named(name))
    }

    // This function validates input values according to the graphql specification.
    // Each of the values are validated against the "input coercion" rules.
    pub(crate) fn validate_input_value(
        &self,
        value: &Value,
        schema: &Schema,
    ) -> Result<(), InvalidValue> {
        validate_input_value(&self.0, value, schema)
    }

    pub(crate) fn is_non_null(&self) -> bool {
        self.0.is_non_null()
    }
}

impl From<&'_ schema::Type> for FieldType {
    fn from(ty: &'_ schema::Type) -> Self {
        Self(ty.clone())
    }
}

/// Make sure custom Serialize and Deserialize impls are compatible with each other
#[test]
fn test_field_type_serialization() {
    let ty = FieldType(schema::Type::new_named("ID").list().non_null());
    assert_eq!(
        serde_json::from_str::<FieldType>(&serde_json::to_string(&ty).unwrap()).unwrap(),
        ty
    )
}<|MERGE_RESOLUTION|>--- conflicted
+++ resolved
@@ -156,18 +156,6 @@
     }
 }
 
-<<<<<<< HEAD
-/// TODO: make `hir::Type::name` return &str instead of String
-pub(crate) fn hir_type_name(ty: &hir::Type) -> &str {
-    match ty {
-        hir::Type::NonNull { ty, .. } => hir_type_name(ty),
-        hir::Type::List { ty, .. } => hir_type_name(ty),
-        hir::Type::Named { name, .. } => name,
-    }
-}
-
-=======
->>>>>>> c5a6e401
 impl FieldType {
     pub(crate) fn new_named(name: &str) -> Self {
         Self(schema::Type::new_named(name))
