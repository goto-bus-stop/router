--- conflicted
+++ resolved
@@ -26,11 +26,8 @@
 
 pub(crate) const JOIN_DIRECTIVE_NAME: &str = "join__directive";
 pub(crate) const LINK_URL_ARGUMENT: &str = "url";
-<<<<<<< HEAD
 pub(crate) const ARGS_ARGUMENT: &str = "args";
-=======
 pub(crate) const LINK_AS_ARGUMENT: &str = "as";
->>>>>>> 3de98bd0
 
 /// GraphQL parsing errors.
 #[derive(Error, Debug, Display, Clone, Serialize, Deserialize)]
