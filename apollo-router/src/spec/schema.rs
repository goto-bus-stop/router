--- conflicted
+++ resolved
@@ -27,11 +27,7 @@
     /// Stored for comparison with the validation errors from query planning.
     diagnostics: Option<Diagnostics>,
     subgraphs: HashMap<String, Uri>,
-<<<<<<< HEAD
-    subgraph_definition_and_names: HashMap<String, String>,
-=======
     pub(crate) implementers_map: HashMap<ast::Name, HashSet<ast::Name>>,
->>>>>>> c5a6e401
     api_schema: Option<Box<Schema>>,
     pub(crate) schema_id: Option<String>,
 }
@@ -109,38 +105,28 @@
         }
 
         let mut subgraphs = HashMap::new();
-        let mut subgraph_definition_and_names = HashMap::new();
-        // TODO: error if not found?
-<<<<<<< HEAD
-        if let Some(join_enum) = compiler.db.find_enum_by_name("join__Graph".into()) {
-            for (subgraph_name, name, url) in join_enum.values().filter_map(|value| {
-                let subgraph_name = value.enum_value().to_string();
-                let join_directive = value
-                    .directives()
-                    .iter()
-                    .find(|directive| directive.name() == "join__graph")?;
-=======
-        if let Some(join_enum) = definitions.get_enum("join__Graph") {
-            for (name, url) in join_enum.values.iter().filter_map(|(_name, value)| {
-                let join_directive = value.directives.get("join__graph")?;
->>>>>>> c5a6e401
-                let name = join_directive.argument_by_name("name")?.as_str()?;
-                let url = join_directive.argument_by_name("url")?.as_str()?;
-                Some((subgraph_name, name, url))
-            }) {
-                if url.is_empty() {
-                    return Err(SchemaError::MissingSubgraphUrl(name.to_string()));
-                }
-                let url = Uri::from_str(url)
-                    .map_err(|err| SchemaError::UrlParse(name.to_string(), err))?;
-                if subgraphs.insert(name.to_string(), url).is_some() {
-                    return Err(SchemaError::Api(format!(
-                        "must not have several subgraphs with same name '{name}'"
-                    )));
-                }
-                subgraph_definition_and_names.insert(subgraph_name, name.to_string());
-            }
-        }
+        // TODO[igni]: update it for apollo compiler 1.0
+        // let mut subgraph_definition_and_names = HashMap::new();
+        // if let Some(join_enum) = definitions.get_enum("join__Graph") {
+        //     for (name, url) in join_enum.values.iter().filter_map(|(_name, value)| {
+        //         let join_directive = value.directives.get("join__graph")?;
+        //         let name = join_directive.argument_by_name("name")?.as_str()?;
+        //         let url = join_directive.argument_by_name("url")?.as_str()?;
+        //         Some((subgraph_name, name, url))
+        //     }) {
+        //         if url.is_empty() {
+        //             return Err(SchemaError::MissingSubgraphUrl(name.to_string()));
+        //         }
+        //         let url = Uri::from_str(url)
+        //             .map_err(|err| SchemaError::UrlParse(name.to_string(), err))?;
+        //         if subgraphs.insert(name.to_string(), url).is_some() {
+        //             return Err(SchemaError::Api(format!(
+        //                 "must not have several subgraphs with same name '{name}'"
+        //             )));
+        //         }
+        //         subgraph_definition_and_names.insert(subgraph_name, name.to_string());
+        //     }
+        // }
 
         let mut hasher = Sha256::new();
         hasher.update(sdl.as_bytes());
@@ -156,11 +142,7 @@
             definitions,
             diagnostics,
             subgraphs,
-<<<<<<< HEAD
-            subgraph_definition_and_names,
-=======
             implementers_map,
->>>>>>> c5a6e401
             api_schema: None,
             schema_id,
         })
@@ -227,7 +209,9 @@
     }
 
     pub(crate) fn subgraph_name(&self, subgraph_definition: &str) -> Option<&String> {
-        self.subgraph_definition_and_names.get(subgraph_definition)
+        // TODO[igni]: update to apollo compiler 1
+        todo!();
+        // self.subgraph_definition_and_names.get(subgraph_definition)
     }
 
     pub(crate) fn api_schema(&self) -> &Schema {
