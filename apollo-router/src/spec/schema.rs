--- conflicted
+++ resolved
@@ -32,30 +32,6 @@
     pub(crate) schema_id: Option<String>,
 }
 
-<<<<<<< HEAD
-#[cfg(test)]
-fn make_api_schema(schema: &str) -> Result<String, SchemaError> {
-    use itertools::Itertools;
-    use router_bridge::api_schema::api_schema;
-    use router_bridge::api_schema::ApiSchemaOptions;
-    let s = api_schema(
-        schema,
-        ApiSchemaOptions {
-            graphql_validation: false,
-        },
-    )
-    .map_err(|e| SchemaError::Api(e.to_string()))?
-    .map_err(|e| SchemaError::Api(e.iter().filter_map(|e| e.message.as_ref()).join(", ")))?;
-    Ok(format!("{s}\n"))
-}
-
-impl Schema {
-    #[cfg(test)]
-    pub(crate) fn parse_test(s: &str) -> Result<Self, SchemaError> {
-        let api_schema = Self::parse(&make_api_schema(s)?)?;
-        let schema = Self::parse(s)?.with_api_schema(api_schema);
-        Ok(schema)
-=======
 impl Schema {
     #[cfg(test)]
     pub(crate) fn parse_test(s: &str, configuration: &Configuration) -> Result<Self, SchemaError> {
@@ -73,7 +49,6 @@
             configuration,
         )?;
         Ok(schema.with_api_schema(api_schema))
->>>>>>> d616c29d
     }
 
     pub(crate) fn parse_ast(sdl: &str) -> Result<ast::Document, SchemaError> {
