//! GraphQL schema.

use std::collections::HashMap;
use std::str::FromStr;
use std::sync::Arc;

use apollo_compiler::diagnostics::ApolloDiagnostic;
use apollo_compiler::ApolloCompiler;
use apollo_compiler::AstDatabase;
use apollo_compiler::HirDatabase;
use apollo_compiler::InputDatabase;
use http::Uri;
use sha2::Digest;
use sha2::Sha256;

use crate::configuration::GraphQLValidationMode;
use crate::error::ParseErrors;
use crate::error::SchemaError;
use crate::error::ValidationErrors;
use crate::query_planner::OperationKind;
use crate::Configuration;

/// A GraphQL schema.
#[derive(Debug)]
pub(crate) struct Schema {
    pub(crate) raw_sdl: Arc<String>,
    pub(crate) type_system: Arc<apollo_compiler::hir::TypeSystem>,
<<<<<<< HEAD
    pub(crate) subgraphs: HashMap<String, Uri>,
    pub(crate) object_types: HashMap<String, ObjectType>,
    pub(crate) interfaces: HashMap<String, Interface>,
    pub(crate) input_types: HashMap<String, InputObjectType>,
    pub(crate) custom_scalars: HashSet<String>,
    pub(crate) enums: HashMap<String, HashSet<String>>,
=======
    /// Stored for comparison with the validation errors from query planning.
    diagnostics: Vec<ApolloDiagnostic>,
    subgraphs: HashMap<String, Uri>,
>>>>>>> 8511a9bb
    api_schema: Option<Box<Schema>>,
    pub(crate) schema_id: Option<String>,
}

#[cfg(test)]
fn make_api_schema(schema: &str, configuration: &Configuration) -> Result<String, SchemaError> {
    use itertools::Itertools;
    use router_bridge::api_schema::api_schema;
    use router_bridge::api_schema::ApiSchemaOptions;
    let s = api_schema(
        schema,
        ApiSchemaOptions {
            graphql_validation: matches!(
                configuration.experimental_graphql_validation_mode,
                GraphQLValidationMode::Legacy | GraphQLValidationMode::Both
            ),
        },
    )
    .map_err(|e| SchemaError::Api(e.to_string()))?
    .map_err(|e| SchemaError::Api(e.iter().filter_map(|e| e.message.as_ref()).join(", ")))?;
    Ok(format!("{s}\n"))
}

impl Schema {
    #[cfg(test)]
    pub(crate) fn parse_test(s: &str, configuration: &Configuration) -> Result<Self, SchemaError> {
        let api_schema = Self::parse(&make_api_schema(s, configuration)?, configuration)?;
        let schema = Self::parse(s, configuration)?.with_api_schema(api_schema);
        Ok(schema)
    }

    pub(crate) fn parse(sdl: &str, configuration: &Configuration) -> Result<Self, SchemaError> {
        let mut compiler = ApolloCompiler::new();
        let id = compiler.add_type_system(sdl, "schema.graphql");

        let ast = compiler.db.ast(id);

        // Trace log recursion limit data
        let recursion_limit = ast.recursion_limit();
        tracing::trace!(?recursion_limit, "recursion limit data");

        let mut parse_errors = ast.errors().peekable();
        if parse_errors.peek().is_some() {
            let errors = parse_errors.cloned().collect::<Vec<_>>();
            return Err(SchemaError::Parse(ParseErrors { errors }));
        }

        let diagnostics = if configuration.experimental_graphql_validation_mode
            == GraphQLValidationMode::Legacy
        {
            vec![]
        } else {
            compiler
                .validate()
                .into_iter()
                .filter(|err| err.data.is_error())
                .collect::<Vec<_>>()
        };

        if !diagnostics.is_empty() {
            let errors = ValidationErrors {
                errors: diagnostics.clone(),
            };
            errors.print();

            // Only error out if new validation is used: with `Both`, we take the legacy
            // validation as authoritative and only use the new result for comparison
            if configuration.experimental_graphql_validation_mode == GraphQLValidationMode::New {
                return Err(SchemaError::Validate(errors));
            }
        }

        let mut subgraphs = HashMap::new();
        // TODO: error if not found?
        if let Some(join_enum) = compiler.db.find_enum_by_name("join__Graph".into()) {
            for (name, url) in join_enum.values().filter_map(|value| {
                let join_directive = value
                    .directives()
                    .iter()
                    .find(|directive| directive.name() == "join__graph")?;
                let name = join_directive.argument_by_name("name")?.as_str()?;
                let url = join_directive.argument_by_name("url")?.as_str()?;
                Some((name, url))
            }) {
                if url.is_empty() {
                    return Err(SchemaError::MissingSubgraphUrl(name.to_string()));
                }
                let url = Uri::from_str(url)
                    .map_err(|err| SchemaError::UrlParse(name.to_string(), err))?;
                if subgraphs.insert(name.to_string(), url).is_some() {
                    return Err(SchemaError::Api(format!(
                        "must not have several subgraphs with same name '{name}'"
                    )));
                }
            }
        }

        let sdl = compiler.db.source_code(id);
        let mut hasher = Sha256::new();
        hasher.update(sdl.as_bytes());
        let schema_id = Some(format!("{:x}", hasher.finalize()));

        Ok(Schema {
            raw_sdl: Arc::new(sdl.to_string()),
            type_system: compiler.db.type_system(),
            diagnostics,
            subgraphs,
            api_schema: None,
            schema_id,
        })
    }

    pub(crate) fn with_api_schema(mut self, api_schema: Schema) -> Self {
        self.api_schema = Some(Box::new(api_schema));
        self
    }
}

impl Schema {
    /// Extracts a string containing the entire [`Schema`].
    pub(crate) fn as_string(&self) -> &Arc<String> {
        &self.raw_sdl
    }

    pub(crate) fn is_subtype(&self, abstract_type: &str, maybe_subtype: &str) -> bool {
        self.type_system
            .subtype_map
            .get(abstract_type)
            .map(|x| x.contains(maybe_subtype))
            .unwrap_or(false)
    }

    /// Return an iterator over subgraphs that yields the subgraph name and its URL.
    pub(crate) fn subgraphs(&self) -> impl Iterator<Item = (&String, &Uri)> {
        self.subgraphs.iter()
    }

    /// Return the subgraph URI given the service name
    pub(crate) fn subgraph_url(&self, service_name: &str) -> Option<&Uri> {
        self.subgraphs.get(service_name)
    }

    pub(crate) fn api_schema(&self) -> &Schema {
        match &self.api_schema {
            Some(schema) => schema,
            None => self,
        }
    }

    pub(crate) fn root_operation_name(&self, kind: OperationKind) -> &str {
        let schema_def = &self.type_system.definitions.schema;
        match kind {
            OperationKind::Query => schema_def.query(),
            OperationKind::Mutation => schema_def.mutation(),
            OperationKind::Subscription => schema_def.subscription(),
        }
        .unwrap_or_else(|| kind.as_str())
    }

    pub(crate) fn has_errors(&self) -> bool {
        !self.diagnostics.is_empty()
    }
}

#[derive(Debug)]
pub(crate) struct InvalidObject;

#[cfg(test)]
mod tests {
    use super::*;

    fn with_supergraph_boilerplate(content: &str) -> String {
        format!(
            "{}\n{}",
            r#"
        schema
            @core(feature: "https://specs.apollo.dev/core/v0.1")
            @core(feature: "https://specs.apollo.dev/join/v0.1") {
            query: Query
        }
        directive @core(feature: String!) repeatable on SCHEMA
        directive @join__graph(name: String!, url: String!) on ENUM_VALUE
        enum join__Graph {
            TEST @join__graph(name: "test", url: "http://localhost:4001/graphql")
        }

        "#,
            content
        )
    }

    #[test]
    fn is_subtype() {
        fn gen_schema_types(schema: &str) -> Schema {
            let base_schema = with_supergraph_boilerplate(
                r#"
            type Query {
              me: String
            }
            type Foo {
              me: String
            }
            type Bar {
              me: String
            }
            type Baz {
              me: String
            }
            
            union UnionType2 = Foo | Bar
            "#,
            );
            let schema = format!("{base_schema}\n{schema}");
            Schema::parse_test(&schema, &Default::default()).unwrap()
        }

        fn gen_schema_interfaces(schema: &str) -> Schema {
            let base_schema = with_supergraph_boilerplate(
                r#"
            type Query {
              me: String
            }
            interface Foo {
              me: String
            }
            interface Bar {
              me: String
            }
            interface Baz {
              me: String,
            }

            type ObjectType2 implements Foo & Bar { me: String }
            interface InterfaceType2 implements Foo & Bar { me: String }
            "#,
            );
            let schema = format!("{base_schema}\n{schema}");
            Schema::parse_test(&schema, &Default::default()).unwrap()
        }
        let schema = gen_schema_types("union UnionType = Foo | Bar | Baz");
        assert!(schema.is_subtype("UnionType", "Foo"));
        assert!(schema.is_subtype("UnionType", "Bar"));
        assert!(schema.is_subtype("UnionType", "Baz"));
        let schema =
            gen_schema_interfaces("type ObjectType implements Foo & Bar & Baz { me: String }");
        assert!(schema.is_subtype("Foo", "ObjectType"));
        assert!(schema.is_subtype("Bar", "ObjectType"));
        assert!(schema.is_subtype("Baz", "ObjectType"));
        let schema = gen_schema_interfaces(
            "interface InterfaceType implements Foo & Bar & Baz { me: String }",
        );
        assert!(schema.is_subtype("Foo", "InterfaceType"));
        assert!(schema.is_subtype("Bar", "InterfaceType"));
        assert!(schema.is_subtype("Baz", "InterfaceType"));
        let schema = gen_schema_types("extend union UnionType2 = Baz");
        assert!(schema.is_subtype("UnionType2", "Foo"));
        assert!(schema.is_subtype("UnionType2", "Bar"));
        assert!(schema.is_subtype("UnionType2", "Baz"));
        let schema =
            gen_schema_interfaces("extend type ObjectType2 implements Baz { me2: String }");
        assert!(schema.is_subtype("Foo", "ObjectType2"));
        assert!(schema.is_subtype("Bar", "ObjectType2"));
        assert!(schema.is_subtype("Baz", "ObjectType2"));
        let schema =
            gen_schema_interfaces("extend interface InterfaceType2 implements Baz { me2: String }");
        assert!(schema.is_subtype("Foo", "InterfaceType2"));
        assert!(schema.is_subtype("Bar", "InterfaceType2"));
        assert!(schema.is_subtype("Baz", "InterfaceType2"));
    }

    #[test]
    fn routing_urls() {
        let schema = r#"
        schema
          @core(feature: "https://specs.apollo.dev/core/v0.1"),
          @core(feature: "https://specs.apollo.dev/join/v0.1")
        {
          query: Query
        }
        type Query {
          me: String
        }
        directive @core(feature: String!) repeatable on SCHEMA
        directive @join__graph(name: String!, url: String!) on ENUM_VALUE

        enum join__Graph {
            ACCOUNTS @join__graph(name:"accounts" url: "http://localhost:4001/graphql")
            INVENTORY
              @join__graph(name: "inventory", url: "http://localhost:4004/graphql")
            PRODUCTS
            @join__graph(name: "products" url: "http://localhost:4003/graphql")
            REVIEWS @join__graph(name: "reviews" url: "http://localhost:4002/graphql")
        }"#;
        let schema = Schema::parse_test(schema, &Default::default()).unwrap();

        assert_eq!(schema.subgraphs.len(), 4);
        assert_eq!(
            schema
                .subgraphs
                .get("accounts")
                .map(|s| s.to_string())
                .as_deref(),
            Some("http://localhost:4001/graphql"),
            "Incorrect url for accounts"
        );

        assert_eq!(
            schema
                .subgraphs
                .get("inventory")
                .map(|s| s.to_string())
                .as_deref(),
            Some("http://localhost:4004/graphql"),
            "Incorrect url for inventory"
        );

        assert_eq!(
            schema
                .subgraphs
                .get("products")
                .map(|s| s.to_string())
                .as_deref(),
            Some("http://localhost:4003/graphql"),
            "Incorrect url for products"
        );

        assert_eq!(
            schema
                .subgraphs
                .get("reviews")
                .map(|s| s.to_string())
                .as_deref(),
            Some("http://localhost:4002/graphql"),
            "Incorrect url for reviews"
        );

        assert_eq!(schema.subgraphs.get("test"), None);
    }

    #[test]
    fn api_schema() {
        let schema = include_str!("../testdata/contract_schema.graphql");
        let schema = Schema::parse_test(schema, &Default::default()).unwrap();
        let has_in_stock_field = |schema: &Schema| {
            schema.type_system.definitions.objects["Product"]
                .fields()
                .any(|f| f.name() == "inStock")
        };
        assert!(has_in_stock_field(&schema));
        assert!(!has_in_stock_field(schema.api_schema.as_ref().unwrap()));
    }

    #[test]
    fn schema_id() {
        #[cfg(not(windows))]
        {
            let schema = include_str!("../testdata/starstuff@current.graphql");
            let schema = Schema::parse_test(schema, &Default::default()).unwrap();

            assert_eq!(
                schema.schema_id,
                Some(
                    "8e2021d131b23684671c3b85f82dfca836908c6a541bbd5c3772c66e7f8429d8".to_string()
                )
            );

            assert_eq!(
                schema.api_schema().schema_id,
                Some(
                    "ba573b479c8b3fa273f439b26b9eda700152341d897f18090d52cd073b15f909".to_string()
                )
            );
        }
    }

    // test for https://github.com/apollographql/federation/pull/1769
    #[test]
    fn inaccessible_on_non_core() {
        let schema = include_str!("../testdata/inaccessible_on_non_core.graphql");
        match Schema::parse_test(schema, &Default::default()) {
            Err(SchemaError::Api(s)) => {
                assert_eq!(
                    s,
                    r#"The supergraph schema failed to produce a valid API schema. Caused by:
Input field "InputObject.privateField" is @inaccessible but is used in the default value of "@foo(someArg:)", which is in the API schema.

GraphQL request:42:1
41 |
42 | input InputObject {
   | ^
43 |   someField: String"#
                );
            }
            other => panic!("unexpected schema result: {other:?}"),
        };
    }

    // https://github.com/apollographql/router/issues/2269
    #[test]
    fn unclosed_brace_error_does_not_panic() {
        let schema = "schema {";
        let result = Schema::parse_test(schema, &Default::default());
        assert!(result.is_err());
    }
}<|MERGE_RESOLUTION|>--- conflicted
+++ resolved
@@ -25,18 +25,9 @@
 pub(crate) struct Schema {
     pub(crate) raw_sdl: Arc<String>,
     pub(crate) type_system: Arc<apollo_compiler::hir::TypeSystem>,
-<<<<<<< HEAD
-    pub(crate) subgraphs: HashMap<String, Uri>,
-    pub(crate) object_types: HashMap<String, ObjectType>,
-    pub(crate) interfaces: HashMap<String, Interface>,
-    pub(crate) input_types: HashMap<String, InputObjectType>,
-    pub(crate) custom_scalars: HashSet<String>,
-    pub(crate) enums: HashMap<String, HashSet<String>>,
-=======
     /// Stored for comparison with the validation errors from query planning.
     diagnostics: Vec<ApolloDiagnostic>,
     subgraphs: HashMap<String, Uri>,
->>>>>>> 8511a9bb
     api_schema: Option<Box<Schema>>,
     pub(crate) schema_id: Option<String>,
 }
