--- conflicted
+++ resolved
@@ -222,12 +222,6 @@
         }
     }
 
-<<<<<<< HEAD
-=======
-    pub(crate) fn has_errors(&self) -> bool {
-        self.diagnostics.is_some()
-    }
-
     /// Return the federation major version based on the @link or @core directives in the schema,
     /// or None if there are no federation directives.
     pub(crate) fn federation_version(&self) -> Option<i64> {
@@ -263,7 +257,6 @@
         None
     }
 
->>>>>>> 83d134ba
     pub(crate) fn has_spec(&self, base_url: &str, expected_version_range: &str) -> bool {
         self.definitions
             .schema_definition
