// tonic does not derive `Eq` for the gRPC message types, which causes a warning from Clippy. The
// current suggestion is to explicitly allow the lint in the module that imports the protos.
// Read more: https://github.com/hyperium/tonic/issues/1056
#![allow(clippy::derive_partial_eq_without_eq)]

use std::collections::HashMap;
use std::fmt::Display;
use std::fmt::Formatter;
use std::str::FromStr;
use std::time::Duration;
use std::time::SystemTime;
use std::time::UNIX_EPOCH;

<<<<<<< HEAD
use apollo_compiler::name;
=======
use apollo_compiler::ast::Definition;
use apollo_compiler::schema::Directive;
use apollo_compiler::Node;
>>>>>>> 3de98bd0
use buildstructor::Builder;
use displaydoc::Display;
use itertools::Itertools;
use jsonwebtoken::decode;
use jsonwebtoken::jwk::JwkSet;
use jsonwebtoken::DecodingKey;
use jsonwebtoken::Validation;
use once_cell::sync::OnceCell;
use regex::Regex;
use serde::Deserialize;
use serde::Deserializer;
use serde::Serialize;
use serde_json::Value;
use thiserror::Error;
use url::Url;

<<<<<<< HEAD
use crate::spec::schema_directives_by_name;
=======
use crate::plugins::authentication::convert_key_algorithm;
use crate::spec::LINK_AS_ARGUMENT;
use crate::spec::LINK_DIRECTIVE_NAME;
>>>>>>> 3de98bd0
use crate::spec::LINK_URL_ARGUMENT;
use crate::Configuration;

pub(crate) const LICENSE_EXPIRED_URL: &str = "https://go.apollo.dev/o/elp";
pub(crate) const LICENSE_EXPIRED_SHORT_MESSAGE: &str =
    "Apollo license expired https://go.apollo.dev/o/elp";

pub(crate) const APOLLO_ROUTER_LICENSE_EXPIRED: &str = "APOLLO_ROUTER_LICENSE_EXPIRED";

static JWKS: OnceCell<JwkSet> = OnceCell::new();

#[derive(Error, Display, Debug)]
pub enum Error {
    /// invalid license: {0}
    InvalidLicense(jsonwebtoken::errors::Error),
}

#[derive(Debug, Clone, Serialize, Deserialize, Eq, PartialEq, Hash)]
#[serde(rename_all = "SCREAMING_SNAKE_CASE")]
pub(crate) enum Audience {
    SelfHosted,
    Cloud,
    Offline,
}

#[derive(Debug, Clone, Serialize, Deserialize, Eq, PartialEq)]
#[serde(untagged)]
pub(crate) enum OneOrMany<T> {
    One(T),
    Many(Vec<T>),
}

#[derive(Debug, Clone, Serialize, Deserialize, Eq, PartialEq)]
pub(crate) struct Claims {
    pub(crate) iss: String,
    pub(crate) sub: String,
    pub(crate) aud: OneOrMany<Audience>,
    #[serde(deserialize_with = "deserialize_epoch_seconds", rename = "warnAt")]
    pub(crate) warn_at: SystemTime,
    #[serde(deserialize_with = "deserialize_epoch_seconds", rename = "haltAt")]
    pub(crate) halt_at: SystemTime,
}

fn deserialize_epoch_seconds<'de, D>(deserializer: D) -> Result<SystemTime, D::Error>
where
    D: Deserializer<'de>,
{
    let seconds = i32::deserialize(deserializer)?;
    Ok(UNIX_EPOCH + Duration::from_secs(seconds as u64))
}

#[derive(Debug)]
pub(crate) struct LicenseEnforcementReport {
    restricted_config_in_use: Vec<ConfigurationRestriction>,
    restricted_schema_in_use: Vec<SchemaViolation>,
}

#[derive(Debug)]
struct ParsedLinkSpec {
    spec_name: String,
    version: semver::Version,
    spec_url: String,
    imported_as: Option<String>,
    url: String,
}

impl ParsedLinkSpec {
    fn from_link_directive(
        link_directive: &Node<Directive>,
    ) -> Option<Result<ParsedLinkSpec, url::ParseError>> {
        link_directive
            .argument_by_name(LINK_URL_ARGUMENT)
            .and_then(|value| {
                let url_string = value.as_str();
                let parsed_url = Url::parse(url_string.unwrap_or_default()).ok()?;

                let mut segments = parsed_url.path_segments()?;
                let spec_name = segments.next()?.to_string();
                let spec_url = format!(
                    "{}://{}/{}",
                    parsed_url.scheme(),
                    parsed_url.host()?,
                    spec_name
                );
                let version_string = segments.next()?.strip_prefix('v')?;
                let parsed_version =
                    semver::Version::parse(format!("{}.0", &version_string).as_str()).ok()?;

                let imported_as = link_directive
                    .argument_by_name(LINK_AS_ARGUMENT)
                    .map(|as_arg| as_arg.as_str().unwrap_or_default().to_string());

                Some(Ok(ParsedLinkSpec {
                    spec_name,
                    spec_url,
                    version: parsed_version,
                    imported_as,
                    url: url_string?.to_string(),
                }))
            })
    }

    // Implements directive name construction logic for link directives.
    // 1. If the link directive has an `as` argument, use that as the prefix.
    // 2. If the link directive's spec name is the same as the default name, use the default name with no prefix.
    // 3. Otherwise, use the spec name as the prefix.
    fn directive_name(&self, default_name: &str) -> String {
        if let Some(imported_as) = &self.imported_as {
            format!("{}__{}", imported_as, default_name)
        } else if self.spec_name == default_name {
            default_name.to_string()
        } else {
            format!("{}__{}", self.spec_name, default_name)
        }
    }
}

impl LicenseEnforcementReport {
    pub(crate) fn uses_restricted_features(&self) -> bool {
        !self.restricted_config_in_use.is_empty() || !self.restricted_schema_in_use.is_empty()
    }

    pub(crate) fn build(
        configuration: &Configuration,
        schema: &apollo_compiler::ast::Document,
    ) -> LicenseEnforcementReport {
        LicenseEnforcementReport {
            restricted_config_in_use: Self::validate_configuration(
                configuration,
                &Self::configuration_restrictions(),
            ),
            restricted_schema_in_use: Self::validate_schema(schema, &Self::schema_restrictions()),
        }
    }

    fn validate_configuration(
        configuration: &Configuration,
        configuration_restrictions: &Vec<ConfigurationRestriction>,
    ) -> Vec<ConfigurationRestriction> {
        let mut selector = jsonpath_lib::selector(
            configuration
                .validated_yaml
                .as_ref()
                .unwrap_or(&Value::Null),
        );
        let mut configuration_violations = Vec::new();
        for restriction in configuration_restrictions {
            if let Some(value) = selector(&restriction.path)
                .expect("path on restriction was not valid")
                .first()
            {
                if let Some(restriction_value) = &restriction.value {
                    if *value == restriction_value {
                        configuration_violations.push(restriction.clone());
                    }
                } else {
                    configuration_violations.push(restriction.clone());
                }
            }
        }
        configuration_violations
    }

    fn validate_schema(
        schema: &apollo_compiler::ast::Document,
        schema_restrictions: &Vec<SchemaRestriction>,
<<<<<<< HEAD
    ) -> Vec<SchemaRestriction> {
        let feature_urls = schema_directives_by_name(schema, &name!("link"))
=======
    ) -> Vec<SchemaViolation> {
        let link_specs = schema
            .definitions
            .iter()
            .filter_map(|def| def.as_schema_definition())
            .flat_map(|def| def.directives.get_all(LINK_DIRECTIVE_NAME))
>>>>>>> 3de98bd0
            .filter_map(|link| {
                ParsedLinkSpec::from_link_directive(link).map(|maybe_spec| {
                    maybe_spec.ok().map(|spec| (spec.spec_url.to_owned(), spec))
                })?
            })
            .collect::<HashMap<_, _>>();

        let mut schema_violations = Vec::new();

        for restriction in schema_restrictions {
            match restriction {
                SchemaRestriction::Spec {
                    spec_url,
                    name,
                    version_req,
                } => {
                    if let Some(link_spec) = link_specs.get(spec_url) {
                        if version_req.matches(&link_spec.version) {
                            schema_violations.push(SchemaViolation::Spec {
                                url: link_spec.url.to_string(),
                                name: name.to_string(),
                            });
                        }
                    }
                }
                SchemaRestriction::DirectiveArgument {
                    spec_url,
                    name,
                    version_req,
                    argument,
                    explanation,
                } => {
                    if let Some(link_spec) = link_specs.get(spec_url) {
                        if version_req.matches(&link_spec.version) {
                            let directive_name = link_spec.directive_name(name);
                            if schema
                                .definitions
                                .iter()
                                .flat_map(|def| match def {
                                    // To traverse additional directive locations, add match arms for the respective definition types required.
                                    // As of writing this, this is only implemented for finding usages of progressive override on object type fields, but it can be extended to other directive locations trivially.
                                    Definition::ObjectTypeDefinition(object_type_def) => {
                                        let directives_on_object =
                                            object_type_def.directives.get_all(&directive_name);
                                        let directives_on_fields =
                                            object_type_def.fields.iter().flat_map(|field| {
                                                field.directives.get_all(&directive_name)
                                            });

                                        directives_on_object
                                            .chain(directives_on_fields)
                                            .collect::<Vec<_>>()
                                    }
                                    _ => vec![],
                                })
                                .any(|directive| directive.argument_by_name(argument).is_some())
                            {
                                schema_violations.push(SchemaViolation::DirectiveArgument {
                                    url: link_spec.url.to_string(),
                                    name: directive_name.to_string(),
                                    argument: argument.to_string(),
                                    explanation: explanation.to_string(),
                                });
                            }
                        }
                    }
                }
            }
        }

        schema_violations
    }

    fn configuration_restrictions() -> Vec<ConfigurationRestriction> {
        vec![
            ConfigurationRestriction::builder()
                .path("$.plugins.['experimental.restricted'].enabled")
                .value(true)
                .name("Restricted")
                .build(),
            ConfigurationRestriction::builder()
                .path("$.authentication.router")
                .name("Authentication plugin")
                .build(),
            ConfigurationRestriction::builder()
                .path("$.authorization.directives")
                .name("Authorization directives")
                .build(),
            ConfigurationRestriction::builder()
                .path("$.coprocessor")
                .name("Coprocessor plugin")
                .build(),
            ConfigurationRestriction::builder()
                .path("$.supergraph.query_planning.cache.redis")
                .name("Query plan caching")
                .build(),
            ConfigurationRestriction::builder()
                .path("$.apq.router.cache.redis")
                .name("APQ caching")
                .build(),
            ConfigurationRestriction::builder()
                .path("$.preview_entity_cache.enabled")
                .value(true)
                .name("Subgraph entity caching")
                .build(),
            ConfigurationRestriction::builder()
                .path("$.subscription.enabled")
                .value(true)
                .name("Federated subscriptions")
                .build(),
            // Per-operation limits are restricted but parser limits like `parser_max_recursion`
            // where the Router only configures apollo-rs are not.
            ConfigurationRestriction::builder()
                .path("$.limits.max_depth")
                .name("Operation depth limiting")
                .build(),
            ConfigurationRestriction::builder()
                .path("$.limits.max_height")
                .name("Operation height limiting")
                .build(),
            ConfigurationRestriction::builder()
                .path("$.limits.max_root_fields")
                .name("Operation root fields limiting")
                .build(),
            ConfigurationRestriction::builder()
                .path("$.limits.max_aliases")
                .name("Operation aliases limiting")
                .build(),
            ConfigurationRestriction::builder()
                .path("$.persisted_queries")
                .name("Persisted queries")
                .build(),
            ConfigurationRestriction::builder()
                .path("$.telemetry..spans.router")
                .name("Advanced telemetry")
                .build(),
            ConfigurationRestriction::builder()
                .path("$.telemetry..spans.supergraph")
                .name("Advanced telemetry")
                .build(),
            ConfigurationRestriction::builder()
                .path("$.telemetry..spans.subgraph")
                .name("Advanced telemetry")
                .build(),
            ConfigurationRestriction::builder()
                .path("$.telemetry..events")
                .name("Advanced telemetry")
                .build(),
            ConfigurationRestriction::builder()
                .path("$.telemetry..instruments")
                .name("Advanced telemetry")
                .build(),
        ]
    }

    fn schema_restrictions() -> Vec<SchemaRestriction> {
        vec![
<<<<<<< HEAD
            SchemaRestriction::builder()
                .name("@authenticated")
                .url("https://specs.apollo.dev/authenticated/v0.1")
                .build(),
            SchemaRestriction::builder()
                .name("@requiresScopes")
                .url("https://specs.apollo.dev/requiresScopes/v0.1")
                .build(),
            SchemaRestriction::builder()
                .name("@sourceAPI")
                .url("https://specs.apollo.dev/source/v0.1")
                .build(),
=======
            SchemaRestriction::Spec {
                name: "authenticated".to_string(),
                spec_url: "https://specs.apollo.dev/authenticated".to_string(),
                version_req: semver::VersionReq {
                    comparators: vec![semver::Comparator {
                        op: semver::Op::Exact,
                        major: 0,
                        minor: 1.into(),
                        patch: 0.into(),
                        pre: semver::Prerelease::EMPTY,
                    }],
                },
            },
            SchemaRestriction::Spec {
                name: "requiresScopes".to_string(),
                spec_url: "https://specs.apollo.dev/requiresScopes".to_string(),
                version_req: semver::VersionReq {
                    comparators: vec![semver::Comparator {
                        op: semver::Op::Exact,
                        major: 0,
                        minor: 1.into(),
                        patch: 0.into(),
                        pre: semver::Prerelease::EMPTY,
                    }],
                },
            },
            SchemaRestriction::DirectiveArgument {
                name: "field".to_string(),
                argument: "overrideLabel".to_string(),
                spec_url: "https://specs.apollo.dev/join".to_string(),
                version_req: semver::VersionReq {
                    comparators: vec![semver::Comparator {
                        op: semver::Op::GreaterEq,
                        major: 0,
                        minor: 4.into(),
                        patch: 0.into(),
                        pre: semver::Prerelease::EMPTY,
                    }],
                },
                explanation: "The `overrideLabel` argument on the join spec's @field directive is restricted to Enterprise users. This argument exists in your supergraph as a result of using the `@override` directive with the `label` argument in one or more of your subgraphs.".to_string()
            },
>>>>>>> 3de98bd0
        ]
    }
}

impl Display for LicenseEnforcementReport {
    fn fmt(&self, f: &mut Formatter<'_>) -> std::fmt::Result {
        if !self.restricted_config_in_use.is_empty() {
            let restricted_config = self
                .restricted_config_in_use
                .iter()
                .map(|v| format!("* {}\n  {}", v.name, v.path.replace("$.", ".")))
                .join("\n\n");
            write!(f, "Configuration yaml:\n{restricted_config}")?;

            if !self.restricted_schema_in_use.is_empty() {
                writeln!(f)?;
            }
        }

        if !self.restricted_schema_in_use.is_empty() {
            let restricted_schema = self
                .restricted_schema_in_use
                .iter()
                .map(|v| v.to_string())
                .join("\n\n");

            write!(f, "Schema features:\n{restricted_schema}")?
        }

        Ok(())
    }
}

/// License controls availability of certain features of the Router. It must be constructed from a base64 encoded JWT
/// This API experimental and is subject to change outside of semver.
#[derive(Debug, Clone, Default)]
pub struct License {
    pub(crate) claims: Option<Claims>,
}

/// Licenses are converted into a stream of license states by the expander
#[derive(Debug, Copy, Clone, Eq, PartialEq, Default, Display)]
pub(crate) enum LicenseState {
    /// licensed
    Licensed,
    /// warn
    LicensedWarn,
    /// halt
    LicensedHalt,

    /// unlicensed
    #[default]
    Unlicensed,
}

impl Display for License {
    fn fmt(&self, f: &mut Formatter<'_>) -> std::fmt::Result {
        if let Some(claims) = &self.claims {
            write!(
                f,
                "{}",
                serde_json::to_string(claims)
                    .unwrap_or_else(|_| "claim serialization error".to_string())
            )
        } else {
            write!(f, "no license")
        }
    }
}

impl FromStr for License {
    type Err = Error;

    fn from_str(jwt: &str) -> Result<Self, Self::Err> {
        Self::jwks()
            .keys
            .iter()
            .map(|jwk| {
                // Set up the validation for the JWT.
                // We don't require exp as we are only interested in haltAt and warnAt
                let mut validation = Validation::new(
                    convert_key_algorithm(
                        jwk.common
                            .key_algorithm
                            .expect("alg is required on all keys in router.jwks.json"),
                    )
                    .expect("only signing algorithms are used"),
                );
                validation.validate_exp = false;
                validation.set_required_spec_claims(&["iss", "sub", "aud", "warnAt", "haltAt"]);
                validation.set_issuer(&["https://www.apollographql.com/"]);
                validation.set_audience(&["CLOUD", "SELF_HOSTED", "OFFLINE"]);

                decode::<Claims>(
                    jwt.trim(),
                    &DecodingKey::from_jwk(jwk).expect("router.jwks.json must be valid"),
                    &validation,
                )
                .map_err(Error::InvalidLicense)
                .map(|r| License {
                    claims: Some(r.claims),
                })
            })
            .find_or_last(|r| r.is_ok())
            .transpose()
            .map(|e| {
                let e = e.unwrap_or_default();
                tracing::debug!("decoded license {jwt}->{e}");
                e
            })
    }
}

/// An individual check for the router.yaml.
#[derive(Builder, Clone, Debug, Serialize, Deserialize)]
pub(crate) struct ConfigurationRestriction {
    name: String,
    path: String,
    value: Option<Value>,
}

// An individual check for the supergraph schema
// #[derive(Builder, Clone, Debug, Serialize, Deserialize)]
// pub(crate) struct SchemaRestriction {
//     name: String,
//     url: String,
// }

/// An individual check for the supergraph schema
#[derive(Clone, Debug)]
pub(crate) enum SchemaRestriction {
    Spec {
        spec_url: String,
        name: String,
        version_req: semver::VersionReq,
    },
    // Note: this restriction is currently only traverses directives belonging
    // to object types and their fields. See note in `schema_restrictions` loop
    // for where to update if this restriction is to be enforced on other
    // directives.
    DirectiveArgument {
        spec_url: String,
        name: String,
        version_req: semver::VersionReq,
        argument: String,
        explanation: String,
    },
}

#[derive(Debug, Clone, Serialize, Deserialize)]
pub(crate) enum SchemaViolation {
    Spec {
        url: String,
        name: String,
    },
    DirectiveArgument {
        url: String,
        name: String,
        argument: String,
        explanation: String,
    },
}

impl Display for SchemaViolation {
    fn fmt(&self, f: &mut Formatter) -> std::fmt::Result {
        match self {
            SchemaViolation::Spec { name, url } => {
                write!(f, "* @{}\n  {}", name, url)
            }
            SchemaViolation::DirectiveArgument {
                name,
                url,
                argument,
                explanation,
            } => {
                write!(f, "* @{}.{}\n  {}\n\n{}", name, argument, url, explanation)
            }
        }
    }
}

impl License {
    pub(crate) fn jwks() -> &'static JwkSet {
        JWKS.get_or_init(|| {
            // Strip the comments from the top of the file.
            let re = Regex::new("(?m)^//.*$").expect("regex must be valid");
            let jwks = re.replace(include_str!("license.jwks.json"), "");
            serde_json::from_str::<JwkSet>(&jwks).expect("router jwks must be valid")
        })
    }
}

#[cfg(test)]
mod test {
    use std::str::FromStr;
    use std::time::Duration;
    use std::time::UNIX_EPOCH;

    use insta::assert_snapshot;
    use serde_json::json;

    use crate::spec::Schema;
    use crate::uplink::license_enforcement::Audience;
    use crate::uplink::license_enforcement::Claims;
    use crate::uplink::license_enforcement::License;
    use crate::uplink::license_enforcement::LicenseEnforcementReport;
    use crate::uplink::license_enforcement::OneOrMany;
    use crate::Configuration;

    fn check(router_yaml: &str, supergraph_schema: &str) -> LicenseEnforcementReport {
        let config = Configuration::from_str(router_yaml).expect("router config must be valid");
        let schema = Schema::parse_ast(supergraph_schema).expect("supergraph schema must be valid");
        LicenseEnforcementReport::build(&config, &schema)
    }

    #[test]
    fn test_oss() {
        let report = check(
            include_str!("testdata/oss.router.yaml"),
            include_str!("testdata/oss.graphql"),
        );

        assert!(
            report.restricted_config_in_use.is_empty(),
            "should not have found restricted features"
        );
    }

    #[test]
    fn test_restricted_features_via_config() {
        let report = check(
            include_str!("testdata/restricted.router.yaml"),
            include_str!("testdata/oss.graphql"),
        );

        assert!(
            !report.restricted_config_in_use.is_empty(),
            "should have found restricted features"
        );
        assert_snapshot!(report.to_string());
    }

    #[test]
    fn test_restricted_authorization_directives_via_schema() {
        let report = check(
            include_str!("testdata/oss.router.yaml"),
            include_str!("testdata/authorization.graphql"),
        );

        assert!(
            !report.restricted_schema_in_use.is_empty(),
            "should have found restricted features"
        );
        assert_snapshot!(report.to_string());
    }

    #[test]
    fn test_restricted_source_api_directive_via_schema() {
        let report = check(
            include_str!("testdata/oss.router.yaml"),
            include_str!("testdata/source.graphql"),
        );

        assert!(
            !report.restricted_schema_in_use.is_empty(),
            "should have found restricted features"
        );
        assert_snapshot!(report.to_string());
    }

    #[test]
    fn test_restricted_source_api_directive_via_schema_join_directive_import() {
        let report = check(
            include_str!("testdata/oss.router.yaml"),
            include_str!("testdata/source_join_directive.graphql"),
        );

        assert!(
            !report.restricted_schema_in_use.is_empty(),
            "should have found restricted features"
        );
    }

    #[test]
    fn test_license_parse() {
        let license = License::from_str("eyJhbGciOiJFZERTQSJ9.eyJpc3MiOiJodHRwczovL3d3dy5hcG9sbG9ncmFwaHFsLmNvbS8iLCJzdWIiOiJhcG9sbG8iLCJhdWQiOiJTRUxGX0hPU1RFRCIsIndhcm5BdCI6MTY3NjgwODAwMCwiaGFsdEF0IjoxNjc4MDE3NjAwfQ.tXexfjZ2SQeqSwkWQ7zD4XBoxS_Hc5x7tSNJ3ln-BCL_GH7i3U9hsIgdRQTczCAjA_jjk34w39DeSV0nTc5WBw").expect("must be able to decode JWT"); // gitleaks:allow
        assert_eq!(
            license.claims,
            Some(Claims {
                iss: "https://www.apollographql.com/".to_string(),
                sub: "apollo".to_string(),
                aud: OneOrMany::One(Audience::SelfHosted),
                warn_at: UNIX_EPOCH + Duration::from_secs(1676808000),
                halt_at: UNIX_EPOCH + Duration::from_secs(1678017600),
            }),
        );
    }

    #[test]
    fn test_license_parse_with_whitespace() {
        let license = License::from_str("   eyJhbGciOiJFZERTQSJ9.eyJpc3MiOiJodHRwczovL3d3dy5hcG9sbG9ncmFwaHFsLmNvbS8iLCJzdWIiOiJhcG9sbG8iLCJhdWQiOiJTRUxGX0hPU1RFRCIsIndhcm5BdCI6MTY3NjgwODAwMCwiaGFsdEF0IjoxNjc4MDE3NjAwfQ.tXexfjZ2SQeqSwkWQ7zD4XBoxS_Hc5x7tSNJ3ln-BCL_GH7i3U9hsIgdRQTczCAjA_jjk34w39DeSV0nTc5WBw\n ").expect("must be able to decode JWT"); // gitleaks:allow
        assert_eq!(
            license.claims,
            Some(Claims {
                iss: "https://www.apollographql.com/".to_string(),
                sub: "apollo".to_string(),
                aud: OneOrMany::One(Audience::SelfHosted),
                warn_at: UNIX_EPOCH + Duration::from_secs(1676808000),
                halt_at: UNIX_EPOCH + Duration::from_secs(1678017600),
            }),
        );
    }

    #[test]
    fn test_license_parse_fail() {
        License::from_str("invalid").expect_err("jwt must fail parse");
    }

    #[test]
    fn claims_serde() {
        serde_json::from_value::<Claims>(json!({
            "iss": "Issuer",
            "sub": "Subject",
            "aud": "CLOUD",
            "warnAt": 122,
            "haltAt": 123,
        }))
        .expect("json must deserialize");

        serde_json::from_value::<Claims>(json!({
            "iss": "Issuer",
            "sub": "Subject",
            "aud": ["CLOUD", "SELF_HOSTED"],
            "warnAt": 122,
            "haltAt": 123,
        }))
        .expect("json must deserialize");

        serde_json::from_value::<Claims>(json!({
            "iss": "Issuer",
            "sub": "Subject",
            "aud": "OFFLINE",
            "warnAt": 122,
            "haltAt": 123,
        }))
        .expect("json must deserialize");
    }

    #[test]
    fn progressive_override() {
        let report = check(
            include_str!("testdata/oss.router.yaml"),
            include_str!("testdata/progressive_override.graphql"),
        );

        assert!(
            !report.restricted_schema_in_use.is_empty(),
            "should have found restricted features"
        );
        assert_snapshot!(report.to_string());
    }

    #[test]
    fn progressive_override_with_renamed_join_spec() {
        let report = check(
            include_str!("testdata/oss.router.yaml"),
            include_str!("testdata/progressive_override_renamed_join.graphql"),
        );

        assert!(
            !report.restricted_schema_in_use.is_empty(),
            "should have found restricted features"
        );
        assert_snapshot!(report.to_string());
    }

    #[test]
    fn schema_enforcement_spec_version_in_range() {
        let report = check(
            include_str!("testdata/oss.router.yaml"),
            include_str!("testdata/schema_enforcement_spec_version_in_range.graphql"),
        );

        assert!(
            !report.restricted_schema_in_use.is_empty(),
            "should have found restricted features"
        );
        assert_snapshot!(report.to_string());
    }

    #[test]
    fn schema_enforcement_spec_version_out_of_range() {
        let report = check(
            include_str!("testdata/oss.router.yaml"),
            include_str!("testdata/schema_enforcement_spec_version_out_of_range.graphql"),
        );

        assert!(
            report.restricted_schema_in_use.is_empty(),
            "shouldn't have found restricted features"
        );
    }

    #[test]
    fn schema_enforcement_directive_arg_version_in_range() {
        let report = check(
            include_str!("testdata/oss.router.yaml"),
            include_str!("testdata/schema_enforcement_directive_arg_version_in_range.graphql"),
        );

        assert!(
            !report.restricted_schema_in_use.is_empty(),
            "should have found restricted features"
        );
        assert_snapshot!(report.to_string());
    }

    #[test]
    fn schema_enforcement_directive_arg_version_out_of_range() {
        let report = check(
            include_str!("testdata/oss.router.yaml"),
            include_str!("testdata/schema_enforcement_directive_arg_version_out_of_range.graphql"),
        );

        assert!(
            report.restricted_schema_in_use.is_empty(),
            "shouldn't have found restricted features"
        );
    }
}<|MERGE_RESOLUTION|>--- conflicted
+++ resolved
@@ -11,13 +11,10 @@
 use std::time::SystemTime;
 use std::time::UNIX_EPOCH;
 
-<<<<<<< HEAD
+use apollo_compiler::ast::Definition;
 use apollo_compiler::name;
-=======
-use apollo_compiler::ast::Definition;
 use apollo_compiler::schema::Directive;
 use apollo_compiler::Node;
->>>>>>> 3de98bd0
 use buildstructor::Builder;
 use displaydoc::Display;
 use itertools::Itertools;
@@ -34,13 +31,9 @@
 use thiserror::Error;
 use url::Url;
 
-<<<<<<< HEAD
+use crate::plugins::authentication::convert_key_algorithm;
 use crate::spec::schema_directives_by_name;
-=======
-use crate::plugins::authentication::convert_key_algorithm;
 use crate::spec::LINK_AS_ARGUMENT;
-use crate::spec::LINK_DIRECTIVE_NAME;
->>>>>>> 3de98bd0
 use crate::spec::LINK_URL_ARGUMENT;
 use crate::Configuration;
 
@@ -207,19 +200,10 @@
     fn validate_schema(
         schema: &apollo_compiler::ast::Document,
         schema_restrictions: &Vec<SchemaRestriction>,
-<<<<<<< HEAD
-    ) -> Vec<SchemaRestriction> {
-        let feature_urls = schema_directives_by_name(schema, &name!("link"))
-=======
     ) -> Vec<SchemaViolation> {
-        let link_specs = schema
-            .definitions
-            .iter()
-            .filter_map(|def| def.as_schema_definition())
-            .flat_map(|def| def.directives.get_all(LINK_DIRECTIVE_NAME))
->>>>>>> 3de98bd0
+        let link_specs = schema_directives_by_name(schema, &name!("link"))
             .filter_map(|link| {
-                ParsedLinkSpec::from_link_directive(link).map(|maybe_spec| {
+                ParsedLinkSpec::from_link_directive(&link).map(|maybe_spec| {
                     maybe_spec.ok().map(|spec| (spec.spec_url.to_owned(), spec))
                 })?
             })
@@ -375,20 +359,6 @@
 
     fn schema_restrictions() -> Vec<SchemaRestriction> {
         vec![
-<<<<<<< HEAD
-            SchemaRestriction::builder()
-                .name("@authenticated")
-                .url("https://specs.apollo.dev/authenticated/v0.1")
-                .build(),
-            SchemaRestriction::builder()
-                .name("@requiresScopes")
-                .url("https://specs.apollo.dev/requiresScopes/v0.1")
-                .build(),
-            SchemaRestriction::builder()
-                .name("@sourceAPI")
-                .url("https://specs.apollo.dev/source/v0.1")
-                .build(),
-=======
             SchemaRestriction::Spec {
                 name: "authenticated".to_string(),
                 spec_url: "https://specs.apollo.dev/authenticated".to_string(),
@@ -430,7 +400,19 @@
                 },
                 explanation: "The `overrideLabel` argument on the join spec's @field directive is restricted to Enterprise users. This argument exists in your supergraph as a result of using the `@override` directive with the `label` argument in one or more of your subgraphs.".to_string()
             },
->>>>>>> 3de98bd0
+            SchemaRestriction::Spec {
+                name: "sourceAPI".to_string(),
+                spec_url: "https://specs.apollo.dev/source".to_string(),
+                version_req: semver::VersionReq {
+                    comparators: vec![semver::Comparator {
+                        op: semver::Op::Exact,
+                        major: 0,
+                        minor: 1.into(),
+                        patch: 0.into(),
+                        pre: semver::Prerelease::EMPTY,
+                    }],
+                },
+            }
         ]
     }
 }
