use std::collections::HashMap;
use std::fs;
use std::net::SocketAddr;
use std::net::TcpListener;
use std::path::PathBuf;
use std::process::Stdio;
use std::sync::Arc;
use std::time::Duration;
use std::time::SystemTime;

use buildstructor::buildstructor;
use http::header::ACCEPT;
use http::header::CONTENT_ENCODING;
use http::header::CONTENT_TYPE;
use http::HeaderValue;
use jsonpath_lib::Selector;
use mediatype::names::BOUNDARY;
use mediatype::names::FORM_DATA;
use mediatype::names::MULTIPART;
use mediatype::MediaType;
use mediatype::WriteParams;
use mime::APPLICATION_JSON;
use once_cell::sync::OnceCell;
use opentelemetry::global;
use opentelemetry::propagation::TextMapPropagator;
use opentelemetry::trace::Span;
use opentelemetry::trace::TraceContextExt;
use opentelemetry::trace::Tracer;
use opentelemetry::trace::TracerProvider;
use serde_json::json;
use serde_json::Value;
use tokio::io::AsyncBufReadExt;
use tokio::io::AsyncWriteExt;
use tokio::io::BufReader;
use tokio::process::Child;
use tokio::process::Command;
use tokio::sync::Mutex;
use tokio::task;
use tokio::time::Instant;
use tower::BoxError;
use tracing::info_span;
use tracing_core::Dispatch;
use tracing_core::LevelFilter;
use tracing_futures::Instrument;
use tracing_futures::WithSubscriber;
use tracing_opentelemetry::OpenTelemetrySpanExt;
use tracing_subscriber::layer::SubscriberExt;
use tracing_subscriber::EnvFilter;
use tracing_subscriber::Layer;
use tracing_subscriber::Registry;
use uuid::Uuid;
use wiremock::matchers::method;
use wiremock::Mock;
use wiremock::Respond;
use wiremock::ResponseTemplate;

static LOCK: OnceCell<Arc<Mutex<bool>>> = OnceCell::new();

pub struct IntegrationTest {
    router: Option<Child>,
    test_config_location: PathBuf,
    router_location: PathBuf,
    _lock: tokio::sync::OwnedMutexGuard<bool>,
    stdio_tx: tokio::sync::mpsc::Sender<String>,
    stdio_rx: tokio::sync::mpsc::Receiver<String>,
    collect_stdio: Option<(tokio::sync::oneshot::Sender<String>, regex::Regex)>,
    supergraph: PathBuf,
    _subgraphs: wiremock::MockServer,
    subscriber: Option<Dispatch>,
    log_level: String,
}

struct TracedResponder(pub(crate) ResponseTemplate);

impl Respond for TracedResponder {
    fn respond(&self, request: &wiremock::Request) -> ResponseTemplate {
        let tracer_provider = opentelemetry_jaeger::new_agent_pipeline()
            .with_service_name("products")
            .build_simple()
            .unwrap();
        let tracer = tracer_provider.tracer("products");
        let headers: HashMap<String, String> = request
            .headers
            .iter()
            .map(|(name, value)| (name.as_str().to_string(), value.as_str().to_string()))
            .collect();
        let context = opentelemetry_jaeger::Propagator::new().extract(&headers);
        let mut span = tracer.start_with_context("HTTP POST", &context);
        span.end_with_timestamp(SystemTime::now());
        tracer_provider.force_flush();
        self.0.clone()
    }
}

#[allow(dead_code)]
pub enum Telemetry {
    Jaeger,
    Otlp,
    Datadog,
    Zipkin,
}

#[buildstructor]
impl IntegrationTest {
    #[builder]
    // A lifetime is required here because
    // buildstructor will generate an IntegrationTestBuilder
    // that contains config: Option<&str>
    //
    // while it's not necessary to declare an explicit lifetime in the `new` function,
    // it becomes important for the builder structure.
    #[allow(clippy::needless_lifetimes)]
    pub async fn new<'a>(
        config: &'a str,
        telemetry: Option<Telemetry>,
        responder: Option<ResponseTemplate>,
        collect_stdio: Option<tokio::sync::oneshot::Sender<String>>,
<<<<<<< HEAD
        log_level: Option<String>,
=======
        supergraph: Option<PathBuf>,
        mut subgraph_overrides: HashMap<String, String>,
>>>>>>> 33811285
    ) -> Self {
        // Prevent multiple integration tests from running at the same time
        let lock = LOCK
            .get_or_init(Default::default)
            .clone()
            .lock_owned()
            .await;

        let subscriber = Self::init_telemetry(telemetry);

        let listener = TcpListener::bind(SocketAddr::from(([127, 0, 0, 1], 0))).unwrap();
        let address = listener.local_addr().unwrap();
        let url = format!("http://{address}/");

        // Add a default override for products, if not specified
        subgraph_overrides.entry("products".into()).or_insert(url);

        // Insert the overrides into the config
        let overrides = subgraph_overrides
            .into_iter()
            .map(|(name, url)| (name, serde_json::Value::String(url)));
        let mut config: Value = serde_yaml::from_str(config).unwrap();
        match config
            .as_object_mut()
            .and_then(|o| o.get_mut("override_subgraph_url"))
            .and_then(|o| o.as_object_mut())
        {
            None => {
                if let Some(o) = config.as_object_mut() {
                    o.insert("override_subgraph_url".to_string(), overrides.collect());
                }
            }
            Some(override_url) => {
                override_url.extend(overrides);
            }
        }

        let config_str = serde_yaml::to_string(&config).unwrap();

        let supergraph = supergraph.unwrap_or(PathBuf::from_iter([
            "..",
            "examples",
            "graphql",
            "local.graphql",
        ]));
        let subgraphs = wiremock::MockServer::builder()
            .listener(listener)
            .start()
            .await;

        Mock::given(method("POST"))
            .respond_with(TracedResponder(responder.unwrap_or_else(||
                ResponseTemplate::new(200).set_body_json(json!({"data":{"topProducts":[{"name":"Table"},{"name":"Couch"},{"name":"Chair"}]}})))))
            .mount(&subgraphs)
            .await;

        let mut test_config_location = std::env::temp_dir();
        test_config_location.push("test_config.yaml");

        fs::write(&test_config_location, &config_str).expect("could not write config");

        let (stdio_tx, stdio_rx) = tokio::sync::mpsc::channel(2000);
        let collect_stdio = collect_stdio.map(|sender| {
            let version_line_re = regex::Regex::new("Apollo Router v[^ ]+ ").unwrap();
            (sender, version_line_re)
        });
        Self {
            router: None,
            router_location: Self::router_location(),
            test_config_location,
            _lock: lock,
            stdio_tx,
            stdio_rx,
            collect_stdio,
            supergraph,
            _subgraphs: subgraphs,
            subscriber,
            log_level: log_level.unwrap_or("error,apollo_router=info".to_string()),
        }
    }

    pub fn router_location() -> PathBuf {
        PathBuf::from(env!("CARGO_BIN_EXE_router"))
    }

    #[allow(dead_code)]
    pub async fn start(&mut self) {
        self.start_with_schema_path(PathBuf::from_iter([
            "..",
            "examples",
            "graphql",
            "local.graphql",
        ]))
        .await
    }

    #[allow(dead_code)]
    pub async fn start_with_schema_path(&mut self, path: PathBuf) {
        let mut router = Command::new(&self.router_location);
        if let (Ok(apollo_key), Ok(apollo_graph_ref)) = (
            std::env::var("TEST_APOLLO_KEY"),
            std::env::var("TEST_APOLLO_GRAPH_REF"),
        ) {
            router
                .env("APOLLO_KEY", apollo_key)
                .env("APOLLO_GRAPH_REF", apollo_graph_ref);
        }

        router
            .args([
                "--hr",
                "--config",
                &self.test_config_location.to_string_lossy(),
                "--supergraph",
<<<<<<< HEAD
                &path.to_string_lossy(),
=======
                &self.supergraph.to_string_lossy(),
>>>>>>> 33811285
                "--log",
                self.log_level.as_str(),
            ])
            .stdout(Stdio::piped());

        let mut router = router.spawn().expect("router should start");
        let reader = BufReader::new(router.stdout.take().expect("out"));
        let stdio_tx = self.stdio_tx.clone();
        let collect_stdio = self.collect_stdio.take();
        // We need to read from stdout otherwise we will hang
        task::spawn(async move {
            let mut collected = Vec::new();
            let mut lines = reader.lines();
            while let Ok(Some(line)) = lines.next_line().await {
                println!("{line}");
                if let Some((_sender, version_line_re)) = &collect_stdio {
                    #[derive(serde::Deserialize)]
                    struct Log {
                        #[allow(unused)]
                        timestamp: String,
                        level: String,
                        message: String,
                    }
                    let log = serde_json::from_str::<Log>(&line).unwrap();
                    // Omit this message from snapshots since it depends on external environment
                    if !log.message.starts_with("RUST_BACKTRACE=full detected") {
                        collected.push(format!(
                            "{}: {}",
                            log.level,
                            // Redacted so we don't need to update snapshots every release
                            version_line_re
                                .replace(&log.message, "Apollo Router [version number] ")
                        ))
                    }
                }
                let _ = stdio_tx.send(line).await;
            }
            if let Some((sender, _version_line_re)) = collect_stdio {
                let _ = sender.send(collected.join("\n"));
            }
        });

        self.router = Some(router);
    }

    fn init_telemetry(telemetry: Option<Telemetry>) -> Option<Dispatch> {
        match telemetry {
            Some(Telemetry::Jaeger) => {
                let tracer = opentelemetry_jaeger::new_agent_pipeline()
                    .with_service_name("my_app")
                    .install_simple()
                    .expect("jaeger pipeline failed");
                let telemetry = tracing_opentelemetry::layer()
                    .with_tracer(tracer)
                    .with_filter(LevelFilter::INFO);
                let subscriber = Registry::default().with(telemetry).with(
                    tracing_subscriber::fmt::Layer::default()
                        .compact()
                        .with_filter(EnvFilter::from_default_env()),
                );

                global::set_text_map_propagator(opentelemetry_jaeger::Propagator::new());
                Some(Dispatch::new(subscriber))
            }
            Some(Telemetry::Datadog) => {
                let tracer = opentelemetry_datadog::new_pipeline()
                    .with_service_name("my_app")
                    .install_simple()
                    .expect("datadog pipeline failed");
                let telemetry = tracing_opentelemetry::layer()
                    .with_tracer(tracer)
                    .with_filter(LevelFilter::INFO);
                let subscriber = Registry::default().with(telemetry).with(
                    tracing_subscriber::fmt::Layer::default()
                        .compact()
                        .with_filter(EnvFilter::from_default_env()),
                );

                global::set_text_map_propagator(opentelemetry_datadog::DatadogPropagator::new());
                Some(Dispatch::new(subscriber))
            }
            Some(Telemetry::Otlp) => {
                let tracer = opentelemetry_otlp::new_pipeline()
                    .tracing()
                    .install_simple()
                    .expect("otlp pipeline failed");
                let telemetry = tracing_opentelemetry::layer()
                    .with_tracer(tracer)
                    .with_filter(LevelFilter::INFO);
                let subscriber = Registry::default().with(telemetry).with(
                    tracing_subscriber::fmt::Layer::default()
                        .compact()
                        .with_filter(EnvFilter::from_default_env()),
                );

                global::set_text_map_propagator(
                    opentelemetry::sdk::propagation::TraceContextPropagator::new(),
                );
                Some(Dispatch::new(subscriber))
            }
            Some(Telemetry::Zipkin) => {
                let tracer = opentelemetry_zipkin::new_pipeline()
                    .with_service_name("my_app")
                    .install_simple()
                    .expect("zipkin pipeline failed");
                let telemetry = tracing_opentelemetry::layer()
                    .with_tracer(tracer)
                    .with_filter(LevelFilter::INFO);
                let subscriber = Registry::default().with(telemetry).with(
                    tracing_subscriber::fmt::Layer::default()
                        .compact()
                        .with_filter(EnvFilter::from_default_env()),
                );

                global::set_text_map_propagator(opentelemetry_zipkin::Propagator::new());
                Some(Dispatch::new(subscriber))
            }
            _ => None,
        }
    }

    #[allow(dead_code)]
    pub async fn assert_started(&mut self) {
        self.assert_log_contains("GraphQL endpoint exposed").await;
    }

    #[allow(dead_code)]
    pub async fn assert_not_started(&mut self) {
        self.assert_log_contains("no valid configuration").await;
    }

    #[allow(dead_code)]
    pub async fn touch_config(&self) {
        let mut f = tokio::fs::OpenOptions::new()
            .append(true)
            .open(&self.test_config_location)
            .await
            .expect("must have been able to open config file");
        f.write_all("\n#touched\n".as_bytes())
            .await
            .expect("must be able to write config file");
    }

    #[allow(dead_code)]
    pub async fn update_config(&self, yaml: &str) {
        tokio::fs::write(&self.test_config_location, yaml)
            .await
            .expect("must be able to write config");
    }

    #[allow(dead_code)]
    pub fn execute_default_query(
        &self,
    ) -> impl std::future::Future<Output = (String, reqwest::Response)> {
        self.execute_query_internal(
            &json!({"query":"query {topProducts{name}}","variables":{}}),
            None,
        )
    }

    #[allow(dead_code)]
    pub fn execute_query(
        &self,
        query: &Value,
    ) -> impl std::future::Future<Output = (String, reqwest::Response)> {
        self.execute_query_internal(query, None)
    }

    #[allow(dead_code)]
    pub fn execute_bad_query(
        &self,
    ) -> impl std::future::Future<Output = (String, reqwest::Response)> {
        self.execute_query_internal(&json!({"garbage":{}}), None)
    }

    #[allow(dead_code)]
    pub fn execute_huge_query(
        &self,
    ) -> impl std::future::Future<Output = (String, reqwest::Response)> {
        self.execute_query_internal(&json!({"query":"query {topProducts{name, name, name, name, name, name, name, name, name, name}}","variables":{}}), None)
    }

    #[allow(dead_code)]
    pub fn execute_bad_content_encoding(
        &self,
    ) -> impl std::future::Future<Output = (String, reqwest::Response)> {
        self.execute_query_internal(&json!({"garbage":{}}), Some("garbage"))
    }

    fn execute_query_internal(
        &self,
        query: &Value,
        content_encoding: Option<&'static str>,
    ) -> impl std::future::Future<Output = (String, reqwest::Response)> {
        assert!(
            self.router.is_some(),
            "router was not started, call `router.start().await; router.assert_started().await`"
        );
        let dispatch = self.subscriber.clone();
        let query = query.clone();
        async move {
            let span = info_span!("client_request");
            let span_id = span.context().span().span_context().trace_id().to_string();

            async move {
                let client = reqwest::Client::new();

                let mut request = client
                    .post("http://localhost:4000")
                    .header(CONTENT_TYPE, APPLICATION_JSON.essence_str())
                    .header(CONTENT_ENCODING, content_encoding.unwrap_or("identity"))
                    .header("apollographql-client-name", "custom_name")
                    .header("apollographql-client-version", "1.0")
                    .header("x-my-header", "test")
                    .json(&query)
                    .build()
                    .unwrap();
                global::get_text_map_propagator(|propagator| {
                    propagator.inject_context(
                        &tracing::span::Span::current().context(),
                        &mut opentelemetry_http::HeaderInjector(request.headers_mut()),
                    );
                });
                request.headers_mut().remove(ACCEPT);
                match client.execute(request).await {
                    Ok(response) => (span_id, response),
                    Err(err) => {
                        panic!("unable to send successful request to router, {err}")
                    }
                }
            }
            .instrument(span)
            .await
        }
        .with_subscriber(dispatch.unwrap_or_default())
    }

    #[allow(dead_code)]
    pub fn execute_untraced_query(
        &self,
        query: &Value,
    ) -> impl std::future::Future<Output = (String, reqwest::Response)> {
        assert!(
            self.router.is_some(),
            "router was not started, call `router.start().await; router.assert_started().await`"
        );
        let query = query.clone();
        let dispatch = self.subscriber.clone();

        async move {
            let client = reqwest::Client::new();

            let mut request = client
                .post("http://localhost:4000")
                .header(CONTENT_TYPE, APPLICATION_JSON.essence_str())
                .header("apollographql-client-name", "custom_name")
                .header("apollographql-client-version", "1.0")
                .json(&query)
                .build()
                .unwrap();

            request.headers_mut().remove(ACCEPT);
            match client.execute(request).await {
                Ok(response) => (
                    response
                        .headers()
                        .get("apollo-custom-trace-id")
                        .cloned()
                        .unwrap_or(HeaderValue::from_static("no-trace-id"))
                        .to_str()
                        .unwrap_or_default()
                        .to_string(),
                    response,
                ),
                Err(err) => {
                    panic!("unable to send successful request to router, {err}")
                }
            }
        }
        .with_subscriber(dispatch.unwrap_or_default())
    }

    /// Make a raw multipart request to the router.
    #[allow(dead_code)]
    pub fn execute_multipart_request(
        &self,
        request: reqwest::multipart::Form,
        transform: Option<fn(reqwest::Request) -> reqwest::Request>,
    ) -> impl std::future::Future<Output = (String, reqwest::Response)> {
        assert!(
            self.router.is_some(),
            "router was not started, call `router.start().await; router.assert_started().await`"
        );

        let dispatch = self.subscriber.clone();
        async move {
            let span = info_span!("client_raw_request");
            let span_id = span.context().span().span_context().trace_id().to_string();

            async move {
                let client = reqwest::Client::new();
                let mime = {
                    let mut m = MediaType::new(MULTIPART, FORM_DATA);
                    m.set_param(BOUNDARY, mediatype::Value::new(request.boundary()).unwrap());

                    m
                };

                let mut request = client
                    .post("http://localhost:4000")
                    .header(CONTENT_TYPE, mime.to_string())
                    .header("apollographql-client-name", "custom_name")
                    .header("apollographql-client-version", "1.0")
                    .header("x-my-header", "test")
                    .multipart(request)
                    .build()
                    .unwrap();

                // Optionally transform the request if needed
                let transformer = transform.unwrap_or(core::convert::identity);

                global::get_text_map_propagator(|propagator| {
                    propagator.inject_context(
                        &tracing::span::Span::current().context(),
                        &mut opentelemetry_http::HeaderInjector(request.headers_mut()),
                    );
                });
                request.headers_mut().remove(ACCEPT);
                match client.execute(transformer(request)).await {
                    Ok(response) => (span_id, response),
                    Err(err) => {
                        panic!("unable to send successful request to router, {err}")
                    }
                }
            }
            .instrument(span)
            .await
        }
        .with_subscriber(dispatch.unwrap_or_default())
    }

    #[allow(dead_code)]
    pub async fn run_subscription(&self, subscription: &str) -> (String, reqwest::Response) {
        assert!(
            self.router.is_some(),
            "router was not started, call `router.start().await; router.assert_started().await`"
        );
        let client = reqwest::Client::new();
        let id = Uuid::new_v4().to_string();
        let span = info_span!("client_request", unit_test = id.as_str());
        let _span_guard = span.enter();

        let mut request = client
            .post("http://localhost:4000")
            .header(CONTENT_TYPE, APPLICATION_JSON.essence_str())
            .header(ACCEPT, "multipart/mixed;subscriptionSpec=1.0")
            .header("apollographql-client-name", "custom_name")
            .header("apollographql-client-version", "1.0")
            .json(&json!({"query":subscription,"variables":{}}))
            .build()
            .unwrap();

        global::get_text_map_propagator(|propagator| {
            propagator.inject_context(
                &span.context(),
                &mut opentelemetry_http::HeaderInjector(request.headers_mut()),
            );
        });

        match client.execute(request).await {
            Ok(response) => (id, response),
            Err(err) => {
                panic!("unable to send successful request to router, {err}")
            }
        }
    }

    #[allow(dead_code)]
    pub async fn get_metrics_response(&self) -> reqwest::Result<reqwest::Response> {
        let client = reqwest::Client::new();

        let request = client
            .get("http://localhost:4000/metrics")
            .header("apollographql-client-name", "custom_name")
            .header("apollographql-client-version", "1.0")
            .build()
            .unwrap();

        client.execute(request).await
    }

    #[allow(dead_code)]
    #[cfg(target_family = "unix")]
    pub async fn graceful_shutdown(&mut self) {
        // Send a sig term and then wait for the process to finish.
        unsafe {
            libc::kill(self.pid(), libc::SIGTERM);
        }
        self.assert_shutdown().await;
    }

    #[cfg(target_os = "windows")]
    pub async fn graceful_shutdown(&mut self) {
        // We don’t have SIGTERM on Windows, so do a non-graceful kill instead
        self.kill().await
    }

    #[allow(dead_code)]
    pub async fn kill(&mut self) {
        let _ = self
            .router
            .as_mut()
            .expect("router not started")
            .kill()
            .await;
        self.assert_shutdown().await;
    }

    #[allow(dead_code)]
    pub(crate) fn pid(&mut self) -> i32 {
        self.router
            .as_ref()
            .expect("router must have been started")
            .id()
            .expect("id expected") as i32
    }

    #[allow(dead_code)]
    pub async fn assert_reloaded(&mut self) {
        self.assert_log_contains("reload complete").await;
    }

    #[allow(dead_code)]
    pub async fn assert_no_reload_necessary(&mut self) {
        self.assert_log_contains("no reload necessary").await;
    }

    #[allow(dead_code)]
    pub async fn assert_not_reloaded(&mut self) {
        self.assert_log_contains("continuing with previous configuration")
            .await;
    }

    #[allow(dead_code)]
    pub async fn assert_log_contains(&mut self, msg: &str) {
        let now = Instant::now();
        while now.elapsed() < Duration::from_secs(5) {
            if let Ok(line) = self.stdio_rx.try_recv() {
                if line.contains(msg) {
                    return;
                }
            }
            tokio::time::sleep(Duration::from_millis(10)).await;
        }
        self.dump_stack_traces();
        panic!("'{msg}' not detected in logs");
    }

    #[allow(dead_code)]
    pub async fn assert_log_not_contains(&mut self, msg: &str) {
        let now = Instant::now();
        while now.elapsed() < Duration::from_secs(5) {
            if let Ok(line) = self.stdio_rx.try_recv() {
                if line.contains(msg) {
                    self.dump_stack_traces();
                    panic!("'{msg}' detected in logs");
                }
            }
            tokio::time::sleep(Duration::from_millis(10)).await;
        }
    }

    #[allow(dead_code)]
    pub async fn assert_metrics_contains(&self, text: &str, duration: Option<Duration>) {
        let now = Instant::now();
        let mut last_metrics = String::new();
        while now.elapsed() < duration.unwrap_or_else(|| Duration::from_secs(15)) {
            if let Ok(metrics) = self
                .get_metrics_response()
                .await
                .expect("failed to fetch metrics")
                .text()
                .await
            {
                if metrics.contains(text) {
                    return;
                }
                last_metrics = metrics;
            }
            tokio::time::sleep(Duration::from_millis(10)).await;
        }
        panic!("'{text}' not detected in metrics\n{last_metrics}");
    }

    #[allow(dead_code)]
    pub async fn assert_metrics_does_not_contain(&self, text: &str) {
        if let Ok(metrics) = self
            .get_metrics_response()
            .await
            .expect("failed to fetch metrics")
            .text()
            .await
        {
            if metrics.contains(text) {
                panic!("'{text}' detected in metrics\n{metrics}");
            }
        }
    }

    #[allow(dead_code)]
    pub async fn assert_shutdown(&mut self) {
        let router = self.router.as_mut().expect("router must have been started");
        let now = Instant::now();
        while now.elapsed() < Duration::from_secs(3) {
            match router.try_wait() {
                Ok(Some(_)) => {
                    self.router = None;
                    return;
                }
                Ok(None) => tokio::time::sleep(Duration::from_millis(10)).await,
                _ => {}
            }
        }

        self.dump_stack_traces();
        panic!("unable to shutdown router, this probably means a hang and should be investigated");
    }

    #[allow(dead_code)]
    #[cfg(target_family = "unix")]
    pub async fn send_sighup(&mut self) {
        unsafe {
            libc::kill(self.pid(), libc::SIGHUP);
        }
    }

    #[cfg(target_os = "linux")]
    pub fn dump_stack_traces(&mut self) {
        if let Ok(trace) = rstack::TraceOptions::new()
            .symbols(true)
            .thread_names(true)
            .trace(self.pid() as u32)
        {
            println!("dumped stack traces");
            for thread in trace.threads() {
                println!(
                    "thread id: {}, name: {}",
                    thread.id(),
                    thread.name().unwrap_or("<unknown>")
                );

                for frame in thread.frames() {
                    println!(
                        "  {}",
                        frame.symbol().map(|s| s.name()).unwrap_or("<unknown>")
                    );
                }
            }
        } else {
            println!("failed to dump stack trace");
        }
    }
    #[cfg(not(target_os = "linux"))]
    pub fn dump_stack_traces(&mut self) {}
}

impl Drop for IntegrationTest {
    fn drop(&mut self) {
        if let Some(child) = &mut self.router {
            let _ = child.start_kill();
        }
    }
}

pub trait ValueExt {
    fn select_path<'a>(&'a self, path: &str) -> Result<Vec<&'a Value>, BoxError>;
    fn as_string(&self) -> Option<String>;
}

impl ValueExt for Value {
    fn select_path<'a>(&'a self, path: &str) -> Result<Vec<&'a Value>, BoxError> {
        Ok(Selector::new().str_path(path)?.value(self).select()?)
    }
    fn as_string(&self) -> Option<String> {
        self.as_str().map(|s| s.to_string())
    }
}<|MERGE_RESOLUTION|>--- conflicted
+++ resolved
@@ -115,12 +115,9 @@
         telemetry: Option<Telemetry>,
         responder: Option<ResponseTemplate>,
         collect_stdio: Option<tokio::sync::oneshot::Sender<String>>,
-<<<<<<< HEAD
         log_level: Option<String>,
-=======
         supergraph: Option<PathBuf>,
         mut subgraph_overrides: HashMap<String, String>,
->>>>>>> 33811285
     ) -> Self {
         // Prevent multiple integration tests from running at the same time
         let lock = LOCK
@@ -208,17 +205,6 @@
 
     #[allow(dead_code)]
     pub async fn start(&mut self) {
-        self.start_with_schema_path(PathBuf::from_iter([
-            "..",
-            "examples",
-            "graphql",
-            "local.graphql",
-        ]))
-        .await
-    }
-
-    #[allow(dead_code)]
-    pub async fn start_with_schema_path(&mut self, path: PathBuf) {
         let mut router = Command::new(&self.router_location);
         if let (Ok(apollo_key), Ok(apollo_graph_ref)) = (
             std::env::var("TEST_APOLLO_KEY"),
@@ -235,11 +221,7 @@
                 "--config",
                 &self.test_config_location.to_string_lossy(),
                 "--supergraph",
-<<<<<<< HEAD
-                &path.to_string_lossy(),
-=======
                 &self.supergraph.to_string_lossy(),
->>>>>>> 33811285
                 "--log",
                 self.log_level.as_str(),
             ])
