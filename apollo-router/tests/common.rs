--- conflicted
+++ resolved
@@ -69,10 +69,7 @@
     collect_stdio: Option<(tokio::sync::oneshot::Sender<String>, regex::Regex)>,
     supergraph: PathBuf,
     _subgraphs: wiremock::MockServer,
-<<<<<<< HEAD
-    subscriber: Option<Dispatch>,
     log_level: String,
-=======
     telemetry: Telemetry,
 
     // Don't remove these, there is a weak reference to the tracer provider from a tracer and if the provider is dropped then no export will happen.
@@ -82,7 +79,6 @@
 
     _subgraph_overrides: HashMap<String, String>,
     pub bind_address: SocketAddr,
->>>>>>> ab069ef2
 }
 
 struct TracedResponder {
@@ -257,20 +253,8 @@
 #[buildstructor]
 impl IntegrationTest {
     #[builder]
-<<<<<<< HEAD
-    // A lifetime is required here because
-    // buildstructor will generate an IntegrationTestBuilder
-    // that contains config: Option<&str>
-    //
-    // while it's not necessary to declare an explicit lifetime in the `new` function,
-    // it becomes important for the builder structure.
-    #[allow(clippy::needless_lifetimes)]
-    pub async fn new<'a>(
-        config: &'a str,
-=======
     pub async fn new(
         config: String,
->>>>>>> ab069ef2
         telemetry: Option<Telemetry>,
         responder: Option<ResponseTemplate>,
         collect_stdio: Option<tokio::sync::oneshot::Sender<String>>,
@@ -342,19 +326,15 @@
             stdio_tx,
             stdio_rx,
             collect_stdio,
+            log_level: log_level.unwrap_or_else(|| "info".to_string()),
             supergraph,
             _subgraphs: subgraphs,
-<<<<<<< HEAD
-            subscriber,
-            log_level: log_level.unwrap_or("error,apollo_router=info".to_string()),
-=======
             _subgraph_overrides: subgraph_overrides,
             bind_address,
             _tracer_provider_client: tracer_provider_client,
             subscriber_client,
             _tracer_provider_subgraph: tracer_provider_subgraph,
             telemetry,
->>>>>>> ab069ef2
         }
     }
 
