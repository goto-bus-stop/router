--- conflicted
+++ resolved
@@ -251,7 +251,6 @@
                         "memory"
                       ],
                       [
-<<<<<<< HEAD
                         "query",
                         "{\n  topProducts {\n    upc\n    name\n    reviews {\n      id\n      product {\n        name\n      }\n      author {\n        id\n        name\n      }\n    }\n  }\n}\n"
                       ],
@@ -260,10 +259,7 @@
                         "{\"kind\":\"Sequence\",\"nodes\":[{\"kind\":\"Fetch\",\"serviceName\":\"products\",\"variableUsages\":[],\"operation\":\"{topProducts{__typename upc name}}\",\"operationName\":null,\"operationKind\":\"query\",\"id\":null,\"inputRewrites\":null,\"outputRewrites\":null,\"schemaAwareHash\":\"\",\"authorization\":{\"is_authenticated\":false,\"scopes\":[],\"policies\":[]},\"protocol\":\"graphQL\"},{\"kind\":\"Flatten\",\"path\":[\"topProducts\",\"@\"],\"node\":{\"kind\":\"Fetch\",\"serviceName\":\"reviews\",\"requires\":[{\"kind\":\"InlineFragment\",\"typeCondition\":\"Product\",\"selections\":[{\"kind\":\"Field\",\"name\":\"__typename\"},{\"kind\":\"Field\",\"name\":\"upc\"}]}],\"variableUsages\":[],\"operation\":\"query($representations:[_Any!]!){_entities(representations:$representations){...on Product{reviews{id product{__typename upc}author{__typename id}}}}}\",\"operationName\":null,\"operationKind\":\"query\",\"id\":null,\"inputRewrites\":null,\"outputRewrites\":null,\"schemaAwareHash\":\"\",\"authorization\":{\"is_authenticated\":false,\"scopes\":[],\"policies\":[]},\"protocol\":\"graphQL\"}},{\"kind\":\"Parallel\",\"nodes\":[{\"kind\":\"Flatten\",\"path\":[\"topProducts\",\"@\",\"reviews\",\"@\",\"product\"],\"node\":{\"kind\":\"Fetch\",\"serviceName\":\"products\",\"requires\":[{\"kind\":\"InlineFragment\",\"typeCondition\":\"Product\",\"selections\":[{\"kind\":\"Field\",\"name\":\"__typename\"},{\"kind\":\"Field\",\"name\":\"upc\"}]}],\"variableUsages\":[],\"operation\":\"query($representations:[_Any!]!){_entities(representations:$representations){...on Product{name}}}\",\"operationName\":null,\"operationKind\":\"query\",\"id\":null,\"inputRewrites\":null,\"outputRewrites\":null,\"schemaAwareHash\":\"\",\"authorization\":{\"is_authenticated\":false,\"scopes\":[],\"policies\":[]},\"protocol\":\"graphQL\"}},{\"kind\":\"Flatten\",\"path\":[\"topProducts\",\"@\",\"reviews\",\"@\",\"author\"],\"node\":{\"kind\":\"Fetch\",\"serviceName\":\"accounts\",\"requires\":[{\"kind\":\"InlineFragment\",\"typeCondition\":\"User\",\"selections\":[{\"kind\":\"Field\",\"name\":\"__typename\"},{\"kind\":\"Field\",\"name\":\"id\"}]}],\"variableUsages\":[],\"operation\":\"query($representations:[_Any!]!){_entities(representations:$representations){...on User{name}}}\",\"operationName\":null,\"operationKind\":\"query\",\"id\":null,\"inputRewrites\":null,\"outputRewrites\":null,\"schemaAwareHash\":\"\",\"authorization\":{\"is_authenticated\":false,\"scopes\":[],\"policies\":[]},\"protocol\":\"graphQL\"}}]}],\"connector\":null}"
                       ],
                       [
-                        "monotonic_counter.apollo.router.validation",
-=======
                         "monotonic_counter.apollo.router.operations.validation",
->>>>>>> 95cf5e8c
                         1
                       ],
                       [
