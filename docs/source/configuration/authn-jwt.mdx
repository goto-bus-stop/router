--- conflicted
+++ resolved
@@ -147,22 +147,11 @@
 <tr>
 <td style="min-width: 150px;">
 
-<<<<<<< HEAD
-##### `ignore_other_prefixes`
-=======
 ##### `sources`
->>>>>>> a304ff5c
-
-</td>
-<td>
-
-<<<<<<< HEAD
-Whether to ignore other prefixes in the `Authorization` header. If set to `false`, or unspecified, the router will only accept tokens with the prefix specified in `header_value_prefix`. If set to `true`, the router will ignore any requests that don't start with the prefix specified in `header_value_prefix`.
-
-If a header prefix is set to an empty string, this option is ignored.
-
-The default value is `false`.
-=======
+
+</td>
+<td>
+
 This is an array of possible token sources, as it could be provided in different headers depending on the client, or it could be stored in a cookie. If the default token source defined by the above `header_name` and `header_value_prefix` does not find the token, then each of the alternative sources is tried until one matches.
 
 ```yaml title="router.yaml"
@@ -178,7 +167,23 @@
             - type: cookie
               name: authz
 ```
->>>>>>> a304ff5c
+
+</td>
+</tr>
+
+<tr>
+<td style="min-width: 150px;">
+
+##### `ignore_other_prefixes`
+
+</td>
+<td>
+
+Whether to ignore other prefixes in the `Authorization` header. If set to `false`, or unspecified, the router will only accept tokens with the prefix specified in `header_value_prefix`. If set to `true`, the router will ignore any requests that don't start with the prefix specified in `header_value_prefix`.
+
+If a header prefix is set to an empty string, this option is ignored.
+
+The default value is `false`.
 
 </td>
 </tr>
