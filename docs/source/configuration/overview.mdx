---
title: Configuring the Apollo Router
subtitle: With environment variables, command-line options, and YAML file configuration
description: Learn how to configure the Apollo Router with environment variables, command-line options and commands, and YAML configuration files.
---

import RedisTLS from '../../shared/redis-tls.mdx'

Learn how to customize the behavior of your Apollo Router with environment variables, command-line commands and options, and YAML file configuration.

## Environment variables

If you're using the Apollo Router with [managed federation](/federation/managed-federation/overview/) and GraphOS, set these environment variables in the startup command:

```bash
APOLLO_KEY="..." APOLLO_GRAPH_REF="..." ./router
```

<table class="field-table api-ref">
  <thead>
    <tr>
      <th>Environment Variable</th>
      <th>Description</th>
    </tr>
  </thead>

<tbody>
<tr class="required">
<td style="min-width: 150px;">

##### `APOLLO_GRAPH_REF`

</td>
<td>

The graph ref for the GraphOS graph and variant that the router fetches its supergraph schema from (e.g., `docs-example-graph@staging`).

**Required** when using [managed federation](/federation/managed-federation/overview/), except when using an [offline license](#--license) to run the router.

</td>
</tr>
<tr class="required">
<td style="min-width: 150px;">

##### `APOLLO_KEY`

</td>
<td>

The [graph API key](/graphos/api-keys/#graph-api-keys) that the router should use to authenticate with GraphOS when fetching its supergraph schema.

**Required** when using [managed federation](/federation/managed-federation/overview/), except when using an [offline license](#--license) to run the router.

</td>
</tr>

<tr>
</tr>
</tbody>
</table>

## Command-line options

After [installing the Apollo Router](../quickstart/) in your current working directory, you can run the Apollo Router with the following example command:

```bash
./router --config router.yaml --supergraph supergraph-schema.graphql
```

This reference lists and describes the options supported by the `router` binary. Where indicated, some of these options can also be provided via an environment variable. If an option is provided _both_ ways, the command-line value takes precedence.

<table class="field-table api-ref">
  <thead>
    <tr>
      <th>Option / Environment Variable</th>
      <th>Description</th>
    </tr>
  </thead>

<tbody>

<tr class="required">
<td>

##### `-s` / `--supergraph`

`APOLLO_ROUTER_SUPERGRAPH_PATH`, `APOLLO_ROUTER_SUPERGRAPH_URLS`

</td>
<td>

The Apollo Router's [supergraph schema](/federation/federated-types/overview/#supergraph-schema). Specified by absolute or relative path (`-s` / `--supergraph <supergraph_path>`, or `APOLLO_ROUTER_SUPERGRAPH_PATH`), or a comma-separated list of URLs (`APOLLO_ROUTER_SUPERGRAPH_URLS`).

> &#x1F4A1; Avoid embedding tokens in `APOLLO_ROUTER_SUPERGRAPH_URLS` because the URLs may appear in log messages. 

Setting this option disables polling from Apollo Uplink to fetch the latest supergraph schema.

To learn how to compose your supergraph schema with the Rover CLI, see the [Federation quickstart](/federation/quickstart/local-composition/).

**Required** if you are _not_ using managed federation. If you _are_ using managed federation, you may need to set this option when following [advanced deployment workflows](/federation/managed-federation/deployment/#advanced-deployment-workflows).

</td>
</tr>

<tr>
<td style="min-width: 150px;">

##### `-c` / `--config`

`APOLLO_ROUTER_CONFIG_PATH`

</td>
<td>

The absolute or relative path to the router's optional [YAML configuration file](#yaml-config-file).

</td>
</tr>

<tr>
<td style="min-width: 150px;">

##### `--dev`

</td>
<td>

⚠️ **Do not set this option in production!**

If set, the Apollo Router runs in dev mode to help with local development.

[Learn more about dev mode.](#dev-mode-defaults)

</td>
</tr>

<tr>
<td style="min-width: 150px;">

##### `--hr` / `--hot-reload`

`APOLLO_ROUTER_HOT_RELOAD`

</td>
<td>

If set, the router watches for changes to its configuration file and any supergraph file passed with `--supergraph` and reloads them automatically without downtime.  This setting only affects local files provided to the router.  The supergraph and configuration provided from GraphOS via Launches (and delivered via Uplink) are _always_ loaded automatically, regardless of this setting.

</td>
</tr>

<tr>
<td style="min-width: 150px;">

##### `--log`

`APOLLO_ROUTER_LOG`

</td>
<td>

The log level, indicating the _most_ severe log message type to include. In ascending order of verbosity, can be one of: `off`, `error`, `warn`, `info`, `debug`, or `trace`.

The default value is `info`.

</td>
</tr>

<tr>
<td style="min-width: 150px;">

##### `--license`

`APOLLO_ROUTER_LICENSE_PATH`, `APOLLO_ROUTER_LICENSE`

</td>
<td>

An offline GraphOS Enterprise license. Enables Enterprise router features when disconnected from GraphOS.

An offline license is specified either as an absolute or relative path to a license file (`--license <license_path>` or `APOLLO_ROUTER_LICENSE_PATH`), or as the stringified contents of a license (`APOLLO_ROUTER_LICENSE`).

When not set, the router retrieves an Enterprise license [from GraphOS via Apollo Uplink](../enterprise-features/#the-enterprise-license).

For information about fetching an offline license and configuring the router, see [Offline Enterprise license](../enterprise-features/#offline-enterprise-license).

</td>
</tr>

<tr>
<td style="min-width: 150px;">

##### `--apollo-uplink-endpoints`

`APOLLO_UPLINK_ENDPOINTS`

</td>
<td>

If using [managed federation](/federation/managed-federation/overview/), the Apollo Uplink URL(s) that the router should poll to fetch its latest configuration. Almost all managed router instances should _omit_ this option to use the default set of Uplink URLs.

If you specify multiple URLs, separate them with commas (no whitespace).

For default behavior and possible values, see [Apollo Uplink](/federation/managed-federation/uplink/).

</td>
</tr>
<tr>
<td style="min-width: 150px;">

##### `--apollo-uplink-poll-interval`

`APOLLO_UPLINK_POLL_INTERVAL`

</td>
<td>

The amount of time between polls to Apollo Uplink.

The default value is `10s` (ten seconds), which is also the minimum allowed value.

</td>
</tr>

<tr>
<td style="min-width: 150px;">

##### `--apollo-uplink-timeout`

`APOLLO_UPLINK_TIMEOUT`

</td>
<td>

The request timeout for each poll sent to Apollo Uplink.

The default value is `30s` (thirty seconds).

</td>
</tr>

<tr>
<td style="min-width: 150px;">

##### `--anonymous-telemetry-disabled`

`APOLLO_TELEMETRY_DISABLED`

</td>
<td>

If set, disables sending anonymous usage information to Apollo.

</td>
</tr>

<tr>
<td>

##### `--listen`

`APOLLO_ROUTER_LISTEN_ADDRESS`

</td>
<td>

If set, the listen address of the router.

</td>
</tr>


<tr>
<td>

##### `-V` / `--version`

</td>
<td>

If set, the router prints its version number, then exits.

</td>
</tr>

<tr>
<td style="min-width: 150px;">

##### `--schema`

</td>
<td>

**Deprecated**—use [`./router config schema`](#configuration-awareness-in-your-text-editor) instead.

If set, the router prints a JSON schema representation of its full supported configuration format, then exits.

</td>
</tr>

</tbody>
</table>

### Dev mode defaults

<Caution>

**Do not set the `--dev` option in production.** If you want to replicate any specific dev mode functionality in production, instead make the corresponding modifications to your [YAML config file](#yaml-config-file).

</Caution>

Setting the [`--dev`](#--dev) flag is equivalent to running `./router --hot-reload` with the following configuration options:

```yaml
sandbox:
  enabled: true
homepage:
  enabled: false
supergraph:
  introspection: true
include_subgraph_errors:
  all: true
plugins:
  # Enable with the header, Apollo-Expose-Query-Plan: true
  experimental.expose_query_plan: true
```

## `config` subcommands

The Apollo Router provides a set of subcommands for interacting with its configuration. You run these subcommands with the following syntax:

```
./router config schema
./router config upgrade <path-to-config-file.yaml>
```

<table class="field-table api-ref">
  <thead>
    <tr>
      <th>Subcommand</th>
      <th>Description</th>
    </tr>
  </thead>

<tbody>

<tr>
<td>

##### `schema`

</td>
<td>

Prints a JSON schema representation of the router's full supported configuration format.

Use this schema to enable [configuration awareness in your text editor](#configuration-awareness-in-your-text-editor).

</td>
</tr>

<tr>
<td>

##### `upgrade`

</td>
<td>

Takes a config file created for a _previous_ version of the Apollo Router and outputs the corresponding configuration for the _current_ version.

For details, see [Upgrading your router configuration](#upgrading-your-router-configuration).

</td>
</tr>

</tbody>
</table>

## YAML config file

The Apollo Router takes an optional YAML configuration file as input via the [`--config`](#-c----config) option:

```bash
./router --config router.yaml
```

This file enables you to customize numerous aspects of your router's behavior, covered in the subsections below.

If you pass the [`--hot-reload`](#--hr----hot-reload) flag to the `router` command, your router automatically restarts whenever changes are made to its configuration file.

<Tip>

Enable your text editor to validate the format and content of your router YAML configuration file by [configuring it with the router's configuration schema](#configuration-awareness-in-your-text-editor).

</Tip>

### Listen address

By default, the Apollo Router starts an HTTP server that listens on `127.0.0.1:4000`. You can specify a different address by setting `supergraph.listen`:

#### IPv4

```yaml title="router.yaml"
supergraph:
  # The socket address and port to listen on
  listen: 127.0.0.1:4000
```

#### IPv6

```yaml title="router.yaml"
supergraph:
  # The socket address and port to listen on.
  # Note that this must be quoted to avoid interpretation as an array in YAML.
  listen: '[::1]:4000'
```

#### Unix socket

<Note>

Listening on a Unix socket is not supported on Windows.

</Note>

```yaml title="router_unix.yaml"
supergraph:
  # Absolute path to a Unix socket
  listen: /tmp/router.sock
```

### Endpoint path

By default, the router starts an HTTP server that exposes a `POST`/`GET` endpoint at path `/`.

You can specify a different path by setting `supergraph.path`:

```yaml title="router.yaml"
supergraph:
  # The path for GraphQL execution
  # (Defaults to /)
  path: /graphql
```

The path must start with `/`.

Path parameters and wildcards are supported. For example:

- `/:my_dynamic_prefix/graphql` matches both `/my_project_a/graphql` and `/my_project_b/graphql`.
- `/graphql/*` matches `/graphql/my_project_a` and `/graphql/my_project_b`.
- `/g*` matches `/graphql`, `/gateway` and `/graphql/api`.

<Note>

The router does _not_ support wildcards in the _middle_ of a path (e.g., `/*/graphql`). Instead, use a path parameter (e.g., `/:parameter/graphql`).

</Note>

### Introspection

By default, the router does _not_ resolve introspection queries. You can enable introspection like so:

```yaml title="router.yaml"
# Do not enable introspection in production!
supergraph:
  introspection: true
```

### Debugging

- To configure logging, see [Logging in the Apollo Router](./telemetry/exporters/logging/overview).

- To configure the inclusion of subgraph errors, see [Subgraph error inclusion](./subgraph-error-inclusion).

### Landing pages

The Apollo Router can serve any of the following landing pages to browsers that visit its [endpoint path](#endpoint-path):

- A basic landing page that displays an example query `curl` command (default)

    ```yaml title="router.yaml"
    # This is the default behavior. You don't need to include this config.
    homepage:
      enabled: true
    ```

- _No_ landing page

    ```yaml title="router.yaml"
    homepage:
      enabled: false
    ```

- [Apollo Sandbox](/graphos/explorer/sandbox), which enables you to explore your schema and compose operations against it using the Explorer

    Note the additional configuration required to use Sandbox:

    ```yaml title="router.yaml"
    sandbox:
      enabled: true

    # Sandbox uses introspection to obtain your router's schema.
    supergraph:
      introspection: true

    # Sandbox requires the default landing page to be disabled.
    homepage:
      enabled: false
    ```

    <Caution>

    **Do not enable Sandbox in production.** Sandbox requires enabling introspection, which is strongly discouraged in production environments.

    </Caution>

### Subgraph routing URLs

By default, the Apollo Router obtains the routing URL for each of your subgraphs from the composed supergraph schema you provide it. In most cases, no additional configuration is required. The URL can use HTTP and HTTPS for network access to subgraph, or have the following shape for Unix sockets usage: `unix:///path/to/subgraph.sock`

However, if you _do_ need to override a particular subgraph's routing URL (for example, to handle changing network topography), you can do so with the `override_subgraph_url` option:

```yaml
override_subgraph_url:
  organizations: http://localhost:8080
  accounts: "${env.ACCOUNTS_SUBGRAPH_HOST_URL}"
```

In this example, the `organizations` subgraph URL is overridden to point to `http://localhost:8080`, and the  `accounts` subgraph URL is overridden to point to a new URL using [variable expansion](#variable-expansion). The URL specified in the supergraph schema is ignored.

Any subgraphs that are _omitted_ from `override_subgraph_url` continue to use the routing URL specified in the supergraph schema.

If you need to override the subgraph URL at runtime on a per-request basis, you can use [request customizations](../customizations/overview/#request-path) in the `SubgraphService` layer.

### Caching

By default, the Apollo Router stores the following data in its in-memory cache to improve performance:

- Generated query plans
- Automatic persisted queries (APQ)
- Introspection responses

You can configure certain caching behaviors for generated query plans and APQ (but not introspection responses). For details, see [In-memory caching in the Apollo Router](./in-memory-caching/).

**If you have a GraphOS Enterprise plan:** 
- You can configure a Redis-backed _distributed_ cache that enables multiple router instances to share cached values. For details, see [Distributed caching in the Apollo Router](./distributed-caching/).
- You can configure a Redis-backed _entity_ cache that enables a client query to retrieve cached entity data split between subgraph reponses. For details, see [Subgraph entity caching in the Apollo Router](./entity-caching/).

<MinVersion version="1.44.0">

### Query planner pools

</MinVersion>

<ExperimentalFeature appendText="And join the [GitHub discussion about query planner pools](https://github.com/apollographql/router/discussions/4917)."
/>

You can improve the performance of the router's query planner by configuring parallelized query planning.

By default, the query planner plans one operation at a time. It plans one operation to completion before planning the next one. This serial planning can be problematic when an operation takes a long time to plan and consequently blocks the query planner from working on other operations.

To resolve such blocking scenarios, you can enable parallel query planning. Configure it in `router.yaml` with `supergraph.query_planning.experimental_parallelism`:

```yaml title="router.yaml"
supergraph:
  query_planning:
    experimental_parallelism: auto # number of available cpus 
```

The value of `experimental_parallelism` is the number of query planners in the router's _query planner pool_. A query planner pool is a preallocated set of query planners from which the router can use to plan operations. The total number of pools is the maximum number of query planners that can run in parallel and therefore the maximum number of operations that can be worked on simultaneously. 

Valid values of `experimental_parallelism`:
- Any integer starting from `1`
- The special value `auto`, which sets the number of query planners equal to the number of available CPUs on the router's host machine

The default value of `experimental_parallelism` is `1`.

In practice, you should tune `experimental_parallelism` based on metrics and benchmarks gathered from your router.


<MinVersion version="1.49.0">

### Enhanced operation signature normalization

</MinVersion>

<ExperimentalFeature />

Apollo's legacy operation signature algorithm removes information about certain fields, such as input objects and aliases.
This removal means some operations may have the same normalized signature though they are distinct operations.

Beginning in v1.49.0, the router supports enhanced operation signature normalization.
Enhanced normalization incorporates [input types](#input-types) and [aliases](#aliases) in signature generation.
It also includes other improvements that make it more likely that two operations that only vary slightly have the same signature.

Configure enhanced operation signature normalization in `router.yaml` with the `telemetry.apollo.experimental_apollo_signature_normalization_algorithm` option:

```yaml title="router.yaml"
telemetry: 
  apollo:
    experimental_apollo_signature_normalization_algorithm: enhanced # Default is legacy
```

Once you enable this configuration, operations with enhanced signatures appear with different operation IDs than they did previously in GraphOS Studio.

#### Input types

Enhanced signatures include input object type shapes, while still redacting any actual values.
Legacy signatures [replace input object type with `{}`](/graphos/metrics/operation-signatures/#1-transform-in-line-argument-values).

Given the following example operation:

```graphql showLineNumbers=false
query InlineInputTypeQuery {
  inputTypeQuery(
    input: { 
      inputString: "foo", 
      inputInt: 42, 
      inputBoolean: null, 
      nestedType: { someFloat: 4.2 }, 
      enumInput: SOME_VALUE_1, 
      nestedTypeList: [ { someFloat: 4.2, someNullableFloat: null } ], 
      listInput: [1, 2, 3] 
    }
  ) {
    enumResponse
  }
}
```

The legacy normalization algorithm generates the following signature:

```graphql showLineNumbers=false
query InlineInputTypeQuery {
  inputTypeQuery(input: {}) {
    enumResponse
  }
}
```

The enhanced normalization algorithm generates the following signature:

```graphql {3-11} showLineNumbers=false
query InlineInputTypeQuery {
  inputTypeQuery(
    input: {
      inputString: "", 
      inputInt: 0, 
      inputBoolean: null, 
      nestedType: {someFloat: 0}, 
      enumInput: SOME_VALUE_1, 
      nestedTypeList: [{someFloat: 0, someNullableFloat: null}], 
      listInput: []
    }
  ) {
      enumResponse
  }
}
```

#### Aliases

Enhanced signatures include any field aliases used in an operation.
Legacy signatures [remove aliases completely](/graphos/metrics/operation-signatures/#field-aliases), meaning the signature may be invalid if the same field was used with multiple aliases.

Given the following example operation:

```graphql showLineNumbers=false
query AliasedQuery {
  noInputQuery {
    interfaceAlias1: interfaceResponse {
      sharedField
    }
    interfaceAlias2: interfaceResponse {
      ... on InterfaceImplementation1 {
        implementation1Field
      }
      ... on InterfaceImplementation2 {
        implementation2Field
      }
    }
    inputFieldAlias1: objectTypeWithInputField(boolInput: true) {
      stringField
    }
    inputFieldAlias2: objectTypeWithInputField(boolInput: false) {
      intField
    }
  }
}
```

The legacy normalization algorithm generates the following signature:

```graphql showLineNumbers=false
query AliasedQuery {
  noInputQuery {
    interfaceResponse {
      sharedField
    }
    interfaceResponse {
      ... on InterfaceImplementation1 {
        implementation1Field
      }
      ... on InterfaceImplementation2 {
        implementation2Field
      }
    }
    objectTypeWithInputField(boolInput: true) {
      stringField
    }
    objectTypeWithInputField(boolInput: false) {
      intField
    }
  }
}
```

The enhanced normalization algorithm generates the following signature:

```graphql showLineNumbers=false
query AliasedQuery {
  noInputQuery {
    interfaceAlias1: interfaceResponse {
      sharedField
    }
    interfaceAlias2: interfaceResponse {
      ... on InterfaceImplementation1 {
        implementation1Field
      }
      ... on InterfaceImplementation2 {
        implementation2Field
      }
    }
    inputFieldAlias1: objectTypeWithInputField(boolInput: true) {
      stringField
    }
    inputFieldAlias2: objectTypeWithInputField(boolInput: false) {
      intField
    }
  }
}
```


### Safelisting with persisted queries

You can enhance your graph's security by maintaining a persisted query list (PQL), an operation safelist made by your first-party apps. As opposed to automatic persisted queries (APQ) where operations are automatically cached, operations must be preregistered to the PQL. Once configured, the router checks incoming requests against the PQL.

See [Safelisting with persisted queries](./persisted-queries) for more information.

### HTTP header rules

See [Sending HTTP headers to subgraphs](./header-propagation/).

### Traffic shaping

To configure the shape of traffic between clients, routers, and subgraphs, see [Traffic shaping in the Apollo Router](./traffic-shaping).

### Cross-Origin Resource Sharing (CORS)

See [Configuring CORS in the Apollo Router](./cors).

### Defer support

See [Apollo Router support for `@defer`](../executing-operations/defer-support/#disabling-defer).

### Query batching support

See [Apollo Router's _experimental_ support for query batching](../executing-operations/query-batching).

### Subscription support

See [GraphQL subscriptions in the Apollo Router](../executing-operations/subscription-support/#router-setup).

### Authorization support

- To configure authorization directives, see [Authorization directives](./authorization/#authorization-directives).

- To configure the authorization plugin, see [Configuration options](./authorization/#configuration-options).

### JWT authentication

To enable and configure JWT authentication, see [JWT authentication in the Apollo Router](./authn-jwt).

### Cross-site request forgery (CSRF) prevention

To configure CSRF prevention, see [CSRF prevention in the Apollo Router](./csrf).

### Subgraph authentication

To configure subgraph authentication with AWS SigV4, see a [configuration example](./authn-subgraph/#configuration-example).

### External coprocessing

See [External coprocessing in the Apollo Router](../customizations/coprocessor/).

### Telemetry and monitoring

The Apollo Router supports standard and custom instrumentation to collect telemetry data from its request and response processing pipeline to produce logs, metrics and traces to export.

See the [Apollo Router telemetry overview](./telemetry/overview).

### TLS

The Apollo Router supports TLS to authenticate and encrypt communications, both on the client side and the subgraph side. It works automatically on the subgraph side if the subgraph URL starts with `https://`.

TLS support is configured in the `tls` section, under the `supergraph` key for the client side, and the `subgraph` key for the subgraph side, with configuration possible for all subgraphs and overriding per subgraph.

The list of supported TLS versions and algorithms is static, it cannot be configured.

Supported TLS versions:
* TLS 1.2
* TLS 1.3

Supported cipher suites:
* TLS13_AES_256_GCM_SHA384
* TLS13_AES_128_GCM_SHA256
* TLS13_CHACHA20_POLY1305_SHA256
* TLS_ECDHE_ECDSA_WITH_AES_256_GCM_SHA384
* TLS_ECDHE_ECDSA_WITH_AES_128_GCM_SHA256
* TLS_ECDHE_ECDSA_WITH_CHACHA20_POLY1305_SHA256
* TLS_ECDHE_RSA_WITH_AES_256_GCM_SHA384
* TLS_ECDHE_RSA_WITH_AES_128_GCM_SHA256
* TLS_ECDHE_RSA_WITH_CHACHA20_POLY1305_SHA256

Supported key exchange groups:
* X25519
* SECP256R1
* SECP384R1

#### TLS termination

Clients can connect to the router directly over HTTPS, without terminating TLS in an intermediary. You can  configure this in the `tls` configuration section:

```yaml
tls:
  supergraph:
    certificate: ${file./path/to/certificate.pem}
    certificate_chain: ${file./path/to/certificate_chain.pem}
    key: ${file./path/to/key.pem}
```

To set the file paths in your configuration with Unix-style expansion, you can follow the examples in the [variable expansion](#variable-expansion) guide. 

The router expects the file referenced in the `certificate_chain` value to be a combination of several PEM certificates concatenated together into a single file (as is commonplace with Apache TLS configuration).

#### Overriding certificate authorities for subgraphs

The router verifies TLS connections to subgraphs using the list of certificate authorities the system provides. You can override this list with a combination of global and per-subgraph settings:

```yaml
tls:
  subgraph:
    # Use these certificate authorities unless overridden per-subgraph
    all:
      certificate_authorities: "${file./path/to/ca.crt}"
    # Override global setting for individual subgraphs
    subgraphs:
      products:
        certificate_authorities: "${file./path/to/product_ca.crt}"
```

The router expects the file referenced in the `certificate_chain` value to be a combination of several PEM certificates concatenated together into a single file (as is commonplace with Apache TLS configuration).

You can only configure these certificates via the router's configuration since using `SSL_CERT_FILE` also overrides certificates for sending telemetry and communicating with Apollo Uplink.

If the subgraph is presenting a self-signed certificate, it must be generated with the proper file extension and with `basicConstraints` disabled. You can generate it with the following command line command from a certificate signing request, in this example, `server.csr`:

```
openssl x509 -req -in server.csr -signkey server.key -out server.crt -extfile v3.ext
```

You can generate a `v3.ext` extension file like so:

```
subjectKeyIdentifier   = hash
authorityKeyIdentifier = keyid:always,issuer:always
# this has to be disabled
# basicConstraints       = CA:TRUE
keyUsage               = digitalSignature, nonRepudiation, keyEncipherment, dataEncipherment, keyAgreement, keyCertSign
subjectAltName         = DNS:local.apollo.dev
issuerAltName          = issuer:copy
```

<Note>

Make sure to change the `subjectAltName` field to the subgraph's name.

</Note>

This produces the file as `server.crt` which can be used in `certificate_authorities`.

#### TLS client authentication for subgraph requests

The router supports mutual TLS authentication (mTLS) with the subgraphs. This means that it can authenticate itself to the subgraph using a certificate chain and a cryptographic key. It can be configured as follows:

```yaml
tls:
  subgraph:
    # Use these certificates and key unless overridden per-subgraph
    all:
      client_authentication:
        certificate_chain: ${file./path/to/certificate_chain.pem}
        key: ${file./path/to/key.pem}
    # Override global setting for individual subgraphs
    subgraphs:
      products:
        client_authentication:
          certificate_chain: ${file./path/to/certificate_chain.pem}
          key: ${file./path/to/key.pem}
```

#### Redis TLS configuration

<RedisTLS />

### Request limits

The Apollo Router supports enforcing three types of request limits for enhanced security:

- Network-based limits
- Lexical, parser-based limits
- Semantic, operation-based limits (this is an [Enterprise feature](../enterprise-features/))

The router rejects any request that violates at least one of these limits.

```yaml title="router.yaml"
limits:
  # Network-based limits
  http_max_request_bytes: 2000000 # Default value: 2 MB

  # Parser-based limits
  parser_max_tokens: 15000 # Default value
  parser_max_recursion: 500 # Default value

  # Operation-based limits (Enterprise only)
  max_depth: 100
  max_height: 200
  max_aliases: 30
  max_root_fields: 20
```

#### Operation-based limits (Enterprise only)

See [this article](./operation-limits/).

#### Network-based limits

##### `http_max_request_bytes`

Limits the amount of data read from the network for the body of HTTP requests,
to protect against unbounded memory consumption.
This limit is checked before JSON parsing.
Both the GraphQL document and associated variables count toward it.

The default value is `2000000` bytes, 2 MB.

Before increasing this limit significantly consider testing performance
in an environment similar to your production, especially if some clients are untrusted.
Many concurrent large requests could cause the Router to run out of memory.

#### Parser-based limits

##### `parser_max_tokens`

Limits the number of tokens a query document can include. This counts _all_ tokens, including both [lexical and ignored tokens](https://spec.graphql.org/October2021/#sec-Language.Source-Text.Lexical-Tokens).

The default value is `15000`.

##### `parser_max_recursion`

Limits the deepest level of recursion allowed by the router's GraphQL parser to prevent stack overflows. This corresponds to the deepest nesting level of any single GraphQL operation or fragment defined in a query document.

The default value is `500`.

In the example below, the `GetProducts` operation has a recursion of three, and the `ProductVariation` fragment has a recursion of two. Therefore, the _max_ recursion of the query document is three.

```graphql
query GetProducts {
  allProducts { #1
    ...productVariation
    delivery { #2
      fastestDelivery #3
    }
  }
}

fragment ProductVariation on Product {
  variation { #1
    name #2
  }
}
```

Note that the router calculates the recursion depth for each operation and fragment _separately_.  Even if a fragment is included in an operation, that fragment's recursion depth does not contribute to the _operation's_ recursion depth.

<Note>

In versions of the Apollo Router prior to 1.17, this limit was defined via the config option `experimental_parser_recursion_limit`.

</Note>

### Demand control

<<<<<<< HEAD
See [Demand Control](../executing-operations/demand-control) to learn how to analyze the cost of queries and to reject requests with queries that exceed customizable cost limits. 
=======
See [Demand Control](../executing-operations/demand-control) to learn how to analyze the cost of operations and to reject requests with operations that exceed customizable cost limits. 
>>>>>>> c71dd364

### Early cancel

Up until [Apollo Router 1.43.1](https://github.com/apollographql/router/releases/tag/v1.43.1), when the client closed the connection without waiting for the response, the entire request was cancelled and did not go through the entire pipeline. Since this causes issues with request monitoring, the Router introduced a new behaviour in 1.43.1. Now, the entire pipeline is executed if the request is detected as cancelled, but subgraph requests are not actually done. The response will be reported with the `499` status code, but not actually sent to the client.
To go back to the previous behaviour of immediately cancelling the request, the following configuration can be used:

```yaml
supergraph:
  early_cancel: true
```

Additionally, since 1.43.1, the Apollo Router can show a log when it detects that the client canceled the request. This log can be activated with:

```yaml title="router.yaml"
supergraph:
  experimental_log_on_broken_pipe: true
```


### Plugins

You can customize the Apollo Router's behavior with [plugins](../customizations/overview). Each plugin can have its own section in the configuration file with arbitrary values:

```yaml {4,8} title="example-plugin-router.yaml"
plugins:
  example.plugin:
    var1: "hello"
    var2: 1
```

### Variable expansion

You can reference variables directly in your YAML config file. This is useful for referencing secrets without including them in the file.

Currently, the Apollo Router supports expansion of environment variables and file paths. Corresponding variables are prefixed with `env.` and `file.`, respectively.

The router uses Unix-style expansion. Here are some examples:

- `${env.ENV_VAR_NAME}` expands to the value of environment variable `ENV_VAR_NAME`.
- `${env.ENV_VAR_NAME:-some_default}` expands to the value of environment variable `ENV_VAR_NAME`, or falls back to the value `some_default` if the environment variable is not defined.
- `${file.a.txt}` expands to the contents of the file `a.txt`.
- `${file.a.txt:-some_default}` expands to the contents of the file `a.txt`, or falls back to the value `some_default` if the file does not exist.

Variable expansions are valid only for YAML _values_, not keys:

<!-- TODO: Add back doc config validation when https://github.com/apollographql/router/issues/1374 is fixed -->
```yaml
supergraph:
  listen: "${env.MY_LISTEN_ADDRESS}" #highlight-line
example:
  password: "${env.MY_PASSWORD}" #highlight-line
```

### Fragment reuse and generation

By default, the Apollo Router will attempt to reuse fragments from the original query while forming subgraph requests. This behavior can be disabled by setting the option to `false`:

```yaml
supergraph:
  experimental_reuse_query_fragments: false
```

Alternatively, the Apollo Router can be configured to _generate_ fragments for subgraph requests. When set to `true`, the Apollo Router will extract _inline fragments only_ into fragment definitions before sending queries to subgraphs. This can significantly reduce the size of the query sent to subgraphs, but may increase the time it takes for planning. Note that this option and `experimental_reuse_query_fragments` are mutually exclusive; if both are explicitly set to `true`, `generate_query_fragments` will take precedence.

```yaml
supergraph:
  generate_query_fragments: true
```

### Reusing configuration

You can reuse parts of your configuration file in multiple places using standard YAML aliasing syntax:

```yaml title="router.yaml"
headers:
  subgraphs:
    products:
      request:
        - insert: &insert_custom_header
            name: "custom-header"
            value: "something"
    reviews:
      request:
        - insert: *insert_custom_header
```

Here, the `name` and `value` entries under `&insert_custom_header` are reused under `*insert_custom_header`.

## Configuration awareness in your text editor

The Apollo Router can generate a JSON schema for config validation in your text editor. This schema helps you format the YAML file correctly and also provides content assist.

Generate the schema with the following command:

```bash
./router config schema > configuration_schema.json
```

After you generate the schema, configure your text editor. Here are the instructions for some commonly used editors:

- [Visual Studio Code](https://code.visualstudio.com/docs/languages/json#_json-schemas-and-settings)
- [Emacs](https://emacs-lsp.github.io/lsp-mode/page/lsp-yaml)
- [IntelliJ](https://www.jetbrains.com/help/idea/json.html#ws_json_using_schemas)
- [Sublime](https://github.com/sublimelsp/LSP-yaml)
- [Vim](https://github.com/Quramy/vison)

## Upgrading your router configuration

New releases of the Apollo Router might introduce breaking changes to the [YAML config file's](#yaml-config-file) expected format, usually to extend existing functionality or improve usability.

**If you run a new version of your router with a configuration file that it no longer supports:**

1. The router emits a warning on startup.
2. The router attempts to translate your provided configuration to the new expected format.
    - If the translation succeeds without errors, the router starts up as usual.
    - If the translation fails, the router terminates.

If you encounter this warning, you can use the `router config upgrade` command to see the new expected format for your existing configuration file:

```bash
./router config upgrade <path_to_config.yaml>
```

You can also view a diff of exactly which changes are necessary to upgrade your existing configuration file:

```bash
./router config upgrade --diff <path_to_config.yaml>
```

## Related topics

* [Checklist for configuring the router for production](/technotes/TN0008-production-readiness-checklist/#apollo-router)<|MERGE_RESOLUTION|>--- conflicted
+++ resolved
@@ -1003,11 +1003,7 @@
 
 ### Demand control
 
-<<<<<<< HEAD
-See [Demand Control](../executing-operations/demand-control) to learn how to analyze the cost of queries and to reject requests with queries that exceed customizable cost limits. 
-=======
 See [Demand Control](../executing-operations/demand-control) to learn how to analyze the cost of operations and to reject requests with operations that exceed customizable cost limits. 
->>>>>>> c71dd364
 
 ### Early cancel
 
