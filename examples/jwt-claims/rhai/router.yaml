# You must enable router JWT authentication to extract claims
# NOTE: a file URL cannot contain a relative path, so you must
# specify an absolute path to make this example work.
authentication:
<<<<<<< HEAD
  jwt:
    jwks_urls:
      - file:///Users/garypen/dev/router/examples/jwt-claims/rhai/jwks.json
=======
  experimental:
    jwt:
      jwks:
        - url: file:///Users/garypen/dev/router/examples/jwt-claims/rhai/jwks.json
>>>>>>> acf907e3

rhai:
  scripts: src
  main: jwt_claims.rhai<|MERGE_RESOLUTION|>--- conflicted
+++ resolved
@@ -2,16 +2,9 @@
 # NOTE: a file URL cannot contain a relative path, so you must
 # specify an absolute path to make this example work.
 authentication:
-<<<<<<< HEAD
   jwt:
-    jwks_urls:
-      - file:///Users/garypen/dev/router/examples/jwt-claims/rhai/jwks.json
-=======
-  experimental:
-    jwt:
-      jwks:
-        - url: file:///Users/garypen/dev/router/examples/jwt-claims/rhai/jwks.json
->>>>>>> acf907e3
+    jwks:
+      - url: file:///Users/garypen/dev/router/examples/jwt-claims/rhai/jwks.json
 
 rhai:
   scripts: src
