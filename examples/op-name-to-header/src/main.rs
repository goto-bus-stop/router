--- conflicted
+++ resolved
@@ -12,14 +12,11 @@
 
 #[cfg(test)]
 mod tests {
-    use apollo_router::plugin::utils;
-    use apollo_router::plugin::Plugin;
     use apollo_router::plugins::rhai::{Conf, Rhai};
-<<<<<<< HEAD
-    use apollo_router::{RouterRequest, RouterResponse};
-=======
-    use apollo_router::{plugin::utils, Plugin, RouterRequest, RouterResponse};
->>>>>>> 0331d0cf
+    use apollo_router::{
+        plugin::{utils, Plugin},
+        RouterRequest, RouterResponse,
+    };
     use http::StatusCode;
     use tower::util::ServiceExt;
 
