[package]
name = "supergraph_sdl"
version = "0.1.0"
edition = "2021"

[dependencies]
anyhow = "1"
<<<<<<< HEAD
apollo-compiler = "=1.0.0-beta.16"
=======
apollo-compiler = "1.0.0-beta.16"
>>>>>>> ab069ef2
apollo-router = { path = "../../../apollo-router" }
async-trait = "0.1"
tower = { version = "0.4", features = ["full"] }
tracing = "0.1"<|MERGE_RESOLUTION|>--- conflicted
+++ resolved
@@ -5,11 +5,7 @@
 
 [dependencies]
 anyhow = "1"
-<<<<<<< HEAD
-apollo-compiler = "=1.0.0-beta.16"
-=======
 apollo-compiler = "1.0.0-beta.16"
->>>>>>> ab069ef2
 apollo-router = { path = "../../../apollo-router" }
 async-trait = "0.1"
 tower = { version = "0.4", features = ["full"] }
